## Compiler flags

# GCC debug flags:
# -ggdb       Debug info for GDB
# -rdynamic   Instructs the linker to add all symbols, not only used ones,
#             to the dynamic symbol table

set(CMAKE_CXX_STANDARD ${DASH_CXX_STANDARD})


find_package(OpenMP)


set(CPP_STD_VERSION 14)

# The following warning options are intentionally not enabled:
#
#  ,--------------------------.-------------------------------------------.
#  | Flag                     | Reason                                    |
#  :--------------------------+-------------------------------------------:
#  | -Wmissing-declarations   | Arguably only relevant for code style     |
#  | -Wshadow                 | Very unlikely to cause unintended effects |
#  | -Weffc++                 | Spurious false positives                  |
#  '--------------------------'-------------------------------------------'

if (ENABLE_DEV_COMPILER_WARNINGS 
  OR ENABLE_EXT_COMPILER_WARNINGS 
  AND NOT "${CMAKE_CXX_COMPILER_ID}" MATCHES "Cray")

  set (DASH_DEVELOPER_CCXX_FLAGS
       "${DASH_DEVELOPER_CCXX_FLAGS} -Wcast-align")

  if (NOT "${CMAKE_CXX_COMPILER_ID}" MATCHES "Clang")
    set (DASH_DEVELOPER_CCXX_FLAGS
         "${DASH_DEVELOPER_CCXX_FLAGS} -Wopenmp-simd")
  endif()

  set (DASH_DEVELOPER_CCXX_FLAGS
       "${DASH_DEVELOPER_CCXX_FLAGS} -Wcast-align")
  set (DASH_DEVELOPER_CCXX_FLAGS
       "${DASH_DEVELOPER_CCXX_FLAGS} -Wopenmp-simd")
  set (DASH_DEVELOPER_CCXX_FLAGS
       "${DASH_DEVELOPER_CCXX_FLAGS} -Wcast-qual")
  set (DASH_DEVELOPER_CCXX_FLAGS
       "${DASH_DEVELOPER_CCXX_FLAGS} -Wdisabled-optimization -Wformat")
  set (DASH_DEVELOPER_CCXX_FLAGS
       "${DASH_DEVELOPER_CCXX_FLAGS} -Winit-self")
  set (DASH_DEVELOPER_CCXX_FLAGS
       "${DASH_DEVELOPER_CCXX_FLAGS} -Wmissing-include-dirs -Wenum-compare")
  set (DASH_DEVELOPER_CCXX_FLAGS
       "${DASH_DEVELOPER_CCXX_FLAGS} -Wswitch")
  set (DASH_DEVELOPER_CCXX_FLAGS
       "${DASH_DEVELOPER_CCXX_FLAGS} -Wunused -Wtrigraphs")
  set (DASH_DEVELOPER_CCXX_FLAGS
       "${DASH_DEVELOPER_CCXX_FLAGS} -Wdeprecated -Wno-float-equal")
  set (DASH_DEVELOPER_CCXX_FLAGS
       "${DASH_DEVELOPER_CCXX_FLAGS} -ftemplate-backtrace-limit=0")

  if (OPENMP_FOUND)
    set (DASH_DEVELOPER_CCXX_FLAGS
         "${DASH_DEVELOPER_CCXX_FLAGS} -Wopenmp-simd")
  endif()

  # C++-only warning flags

  set (DASH_DEVELOPER_CXX_FLAGS "${DASH_DEVELOPER_CCXX_FLAGS}")

  set (DASH_DEVELOPER_CXX_FLAGS
         "${DASH_DEVELOPER_CXX_FLAGS} -Wno-ctor-dtor-privacy")

  if (ENABLE_EXT_COMPILER_WARNINGS)
    # this flag causes warnings on DASH_ASSERT_RETURNS
    set (DASH_DEVELOPER_CXX_FLAGS
         "${DASH_DEVELOPER_CXX_FLAGS} -Wsign-promo")
    # this flag might help spot overflows in index computation but is too
    # verbose in general
    set (DASH_DEVELOPER_CXX_FLAGS
         "${DASH_DEVELOPER_CXX_FLAGS} -Wstrict-overflow=2")
    # some good hints, but too style-related to be used in general
    set (DASH_DEVELOPER_CXX_FLAGS
         "${DASH_DEVELOPER_CXX_FLAGS} -Weffc++")
  endif()

  set (DASH_DEVELOPER_CXX_FLAGS
       "${DASH_DEVELOPER_CXX_FLAGS} -Wreorder -Wnon-virtual-dtor")
  set (DASH_DEVELOPER_CXX_FLAGS
       "${DASH_DEVELOPER_CXX_FLAGS} -Woverloaded-virtual")
  
  # C-only warning flags

  set (DASH_DEVELOPER_CC_FLAGS "${DASH_DEVELOPER_CCXX_FLAGS}")
  set (DASH_DEVELOPER_CC_FLAGS
       "${DASH_DEVELOPER_CC_FLAGS}  -Wbad-function-cast")
  set (DASH_DEVELOPER_CC_FLAGS 
       "${DASH_DEVELOPER_CC_FLAGS}  -Wnested-externs")

  if (NOT "${CMAKE_CXX_COMPILER_ID}" MATCHES "Clang")
    set (DASH_DEVELOPER_CC_FLAGS
         "${DASH_DEVELOPER_CC_FLAGS}  -Wc99-c11-compat")
    set (DASH_DEVELOPER_CC_FLAGS
         "${DASH_DEVELOPER_CC_FLAGS}  -Wmissing-parameter-type")
  endif()

  set (DASH_DEVELOPER_CC_FLAGS
       "${DASH_DEVELOPER_CC_FLAGS}  -Wpointer-sign")
  set (DASH_DEVELOPER_CC_FLAGS
       "${DASH_DEVELOPER_CC_FLAGS}  -Wmissing-declarations")

  if ("${CMAKE_CXX_COMPILER_ID}" MATCHES "Intel")
    set (DASH_DEVELOPER_CC_FLAGS
         "${DASH_DEVELOPER_CC_FLAGS} -diag-disable=10006")
    set (DASH_DEVELOPER_CXX_FLAGS
         "${DASH_DEVELOPER_CXX_FLAGS} -diag-disable=10006")
  endif()

endif()

# disable warnings on unknown warning flags 

set (CC_WARN_FLAG  "${CC_WARN_FLAG}  -Wall -Wextra -Wpedantic")
set (CXX_WARN_FLAG "${CXX_WARN_FLAG} -Wall -Wextra -Wpedantic")

set (CC_WARN_FLAG  "${DASH_DEVELOPER_CC_FLAGS}")
set (CXX_WARN_FLAG "${DASH_DEVELOPER_CXX_FLAGS}")

if (ENABLE_DEV_COMPILER_WARNINGS)
  if (NOT "${CMAKE_CXX_COMPILER_ID}" MATCHES "Cray")
    # Flags for C and C++:
    set (CXX_WARN_FLAG "${CXX_WARN_FLAG} -Wno-unused-function")
    set (CXX_WARN_FLAG "${CXX_WARN_FLAG} -Wno-missing-braces")
    set (CXX_WARN_FLAG "${CXX_WARN_FLAG} -Wno-format")
    set (CXX_WARN_FLAG "${CXX_WARN_FLAG} -Wno-unused-parameter")
    set (CC_WARN_FLAG  "${CC_WARN_FLAG}")
    # C++ specific flags:
    set (CXX_WARN_FLAG "${CXX_WARN_FLAG} -Wno-invalid-offsetof")
    set (CXX_WARN_FLAG "${CXX_WARN_FLAG} -Wno-unused-local-typedefs")
  endif()
endif()

# Set C++ compiler flags:
if ("${CMAKE_CXX_COMPILER_ID}" MATCHES ".*Clang")
  # using Clang
<<<<<<< HEAD
  set (CXX_STD_FLAG "--std=c++${CPP_STD_VERSION}"
       CACHE STRING "C++ compiler std flag")
=======
>>>>>>> 3d0e030f
  set (CXX_GDB_FLAG "-g"
       CACHE STRING "C++ compiler (clang++) debug symbols flag")
  set (CXX_OMP_FLAG ${OpenMP_CXX_FLAGS})
  set (CC_OMP_FLAG  ${OpenMP_CC_FLAGS})
  
  if(CMAKE_CXX_COMPILER_VERSION VERSION_LESS "3.8.0")
    message(FATAL_ERROR "Insufficient Clang version (< 3.8.0)")
  endif()

elseif ("${CMAKE_CXX_COMPILER_ID}" MATCHES "GNU")
  # using GCC
<<<<<<< HEAD
  set (CXX_STD_FLAG "-std=c++${CPP_STD_VERSION}"
       CACHE STRING "C++ compiler std flag")
=======
>>>>>>> 3d0e030f
  set (CXX_GDB_FLAG "-ggdb3 -rdynamic"
       CACHE STRING "C++ compiler GDB debug symbols flag")
  set (CXX_OMP_FLAG ${OpenMP_CXX_FLAGS})
  set (CC_OMP_FLAG  ${OpenMP_CC_FLAGS})
  if(ENABLE_LT_OPTIMIZATION)
    set (CXX_LTO_FLAG "-flto -fwhole-program -fno-use-linker-plugin")
  endif()

  if(CMAKE_CXX_COMPILER_VERSION VERSION_LESS "4.8.1")
    message(FATAL_ERROR "Insufficient GCC version (< 4.8.1)")
  endif()

elseif ("${CMAKE_CXX_COMPILER_ID}" MATCHES "Intel")
  # using Intel C++
<<<<<<< HEAD
  set (CXX_STD_FLAG "-std=c++${CPP_STD_VERSION}"
       CACHE STRING "C++ compiler std flag")
=======
>>>>>>> 3d0e030f
  set (CXX_OMP_FLAG ${OpenMP_CXX_FLAGS})
  set (CC_OMP_FLAG  ${OpenMP_CC_FLAGS})
  if(ENABLE_LT_OPTIMIZATION)
    set (CXX_LTO_FLAG "-ipo")
  endif()
  if(ENABLE_CC_REPORTS)
    set (CC_REPORT_FLAG "-qopt-report=4 -qopt-report-phase ipo")
  endif()

  if(CMAKE_CXX_COMPILER_VERSION VERSION_LESS "15.0.0")
    message(FATAL_ERROR "Insufficient Intel compiler version (< 15.0.0)")
  endif()

elseif ("${CMAKE_CXX_COMPILER_ID}" MATCHES "Cray")
  # Cray compiler not supported for C++
<<<<<<< HEAD
  message(FATAL_ERROR,
    "Cray compiler does not support C++${CPP_STD_VERSION} features and is only "
          "eligible for building DART.")
=======
  message(WARNING,
    "Cray compiler does not support C++11/14 features and is "
    "only eligible for building DART.")
>>>>>>> 3d0e030f
endif()

# Set C compiler flags:
if ("${CMAKE_C_COMPILER_ID}" MATCHES ".*Clang")
  # using Clang
  set (CC_STD_FLAG "--std=c99"
       CACHE STRING "C compiler std flag")
  set (CC_GDB_FLAG "-g"
       CACHE STRING "C compiler (clang) debug symbols flag")
elseif ("${CMAKE_C_COMPILER_ID}" MATCHES "GNU")
  # using GCC
  set (CC_STD_FLAG "-std=c99"
       CACHE STRING "C compiler std flag")
  set (CC_GDB_FLAG "-ggdb3"
       CACHE STRING "C compiler GDB debug symbols flag")
elseif ("${CMAKE_C_COMPILER_ID}" MATCHES "Intel")
  # using Intel C++
  set (CC_STD_FLAG "-std=c99"
       CACHE STRING "C compiler std flag")
elseif ("${CMAKE_C_COMPILER_ID}" MATCHES "Cray")
  # using Cray
  set (CC_STD_FLAG "-h c99"
       CACHE STRING "C compiler std flag")
endif()

set(CMAKE_C_FLAGS_DEBUG
    "${CMAKE_C_FLAGS_DEBUG} ${CC_ENV_SETUP_FLAGS}")
set(CMAKE_CXX_FLAGS_DEBUG
    "${CMAKE_CXX_FLAGS_DEBUG} ${CXX_ENV_SETUP_FLAGS}")
set(CMAKE_C_FLAGS_RELEASE
    "${CMAKE_C_FLAGS_RELEASE} ${CC_ENV_SETUP_FLAGS}")
set(CMAKE_CXX_FLAGS_RELEASE
    "${CMAKE_CXX_FLAGS_RELEASE} ${CXX_ENV_SETUP_FLAGS}")

set(CMAKE_C_FLAGS_DEBUG
    "${CMAKE_C_FLAGS_DEBUG} ${CC_STD_FLAG} ${CC_OMP_FLAG}")
set(CMAKE_C_FLAGS_DEBUG
    "${CMAKE_C_FLAGS_DEBUG} ${CC_REPORT_FLAG} ${CC_WARN_FLAG}")
set(CMAKE_C_FLAGS_DEBUG
    "${CMAKE_C_FLAGS_DEBUG} -O0 -DDASH_DEBUG ${CC_GDB_FLAG}")

set(CMAKE_CXX_FLAGS_DEBUG
    "${CMAKE_CXX_FLAGS_DEBUG} ${CXX_STD_FLAG} ${CXX_OMP_FLAG}")
set(CMAKE_CXX_FLAGS_DEBUG
    "${CMAKE_CXX_FLAGS_DEBUG} ${CC_REPORT_FLAG} ${CXX_WARN_FLAG}")
set(CMAKE_CXX_FLAGS_DEBUG
    "${CMAKE_CXX_FLAGS_DEBUG} -O0 -DDASH_DEBUG ${CXX_GDB_FLAG}")


set(CMAKE_C_FLAGS_RELEASE
    "${CMAKE_C_FLAGS_RELEASE} ${CC_STD_FLAG} ${CC_OMP_FLAG}")
set(CMAKE_C_FLAGS_RELEASE
    "${CMAKE_C_FLAGS_RELEASE} ${CXX_LTO_FLAG} ${CC_REPORT_FLAG}")
set(CMAKE_C_FLAGS_RELEASE
    "${CMAKE_C_FLAGS_RELEASE} ${CC_WARN_FLAG} -Ofast -DDASH_RELEASE")

set(CMAKE_CXX_FLAGS_RELEASE
    "${CMAKE_CXX_FLAGS_RELEASE} ${CXX_STD_FLAG} ${CXX_OMP_FLAG}")
set(CMAKE_CXX_FLAGS_RELEASE
    "${CMAKE_CXX_FLAGS_RELEASE} ${CXX_LTO_FLAG} ${CC_REPORT_FLAG}")
set(CMAKE_CXX_FLAGS_RELEASE
    "${CMAKE_CXX_FLAGS_RELEASE} ${CXX_WARN_FLAG} -Ofast -DDASH_RELEASE")

if (BUILD_COVERAGE_TESTS)
  # Profiling is only supported for Debug builds:
  set(CMAKE_C_FLAGS_DEBUG
      "${CMAKE_C_FLAGS_DEBUG} --coverage -fprofile-arcs -ftest-coverage")
  set(CMAKE_CXX_FLAGS_DEBUG
      "${CMAKE_CXX_FLAGS_DEBUG} --coverage -fprofile-arcs -ftest-coverage")
endif()

if (ENABLE_ASSERTIONS)
  set(CMAKE_C_FLAGS_DEBUG
      "${CMAKE_C_FLAGS_DEBUG} -DDASH_ENABLE_ASSERTIONS")
  set(CMAKE_C_FLAGS_DEBUG
      "${CMAKE_C_FLAGS_DEBUG} -DDART_ENABLE_ASSERTIONS")

  set(CMAKE_CXX_FLAGS_DEBUG
      "${CMAKE_CXX_FLAGS_DEBUG} -DDASH_ENABLE_ASSERTIONS")
  set(CMAKE_CXX_FLAGS_DEBUG
      "${CMAKE_CXX_FLAGS_DEBUG} -DDART_ENABLE_ASSERTIONS")

  set(CMAKE_C_FLAGS_RELEASE
      "${CMAKE_C_FLAGS_RELEASE} -DDASH_ENABLE_ASSERTIONS")
  set(CMAKE_C_FLAGS_RELEASE
      "${CMAKE_C_FLAGS_RELEASE} -DDART_ENABLE_ASSERTIONS")

  set(CMAKE_CXX_FLAGS_RELEASE
      "${CMAKE_CXX_FLAGS_RELEASE} -DDASH_ENABLE_ASSERTIONS")
  set(CMAKE_CXX_FLAGS_RELEASE
      "${CMAKE_CXX_FLAGS_RELEASE} -DDART_ENABLE_ASSERTIONS")
endif()

message(STATUS "CC  flags (Debug):   ${CMAKE_C_FLAGS_DEBUG}")
message(STATUS "CXX flags (Debug):   ${CMAKE_CXX_FLAGS_DEBUG}")
message(STATUS "CC  flags (Release): ${CMAKE_C_FLAGS_RELEASE}")
message(STATUS "CXX flags (Release): ${CMAKE_CXX_FLAGS_RELEASE}")
<|MERGE_RESOLUTION|>--- conflicted
+++ resolved
@@ -10,8 +10,6 @@
 
 find_package(OpenMP)
 
-
-set(CPP_STD_VERSION 14)
 
 # The following warning options are intentionally not enabled:
 #
@@ -140,11 +138,6 @@
 # Set C++ compiler flags:
 if ("${CMAKE_CXX_COMPILER_ID}" MATCHES ".*Clang")
   # using Clang
-<<<<<<< HEAD
-  set (CXX_STD_FLAG "--std=c++${CPP_STD_VERSION}"
-       CACHE STRING "C++ compiler std flag")
-=======
->>>>>>> 3d0e030f
   set (CXX_GDB_FLAG "-g"
        CACHE STRING "C++ compiler (clang++) debug symbols flag")
   set (CXX_OMP_FLAG ${OpenMP_CXX_FLAGS})
@@ -156,11 +149,6 @@
 
 elseif ("${CMAKE_CXX_COMPILER_ID}" MATCHES "GNU")
   # using GCC
-<<<<<<< HEAD
-  set (CXX_STD_FLAG "-std=c++${CPP_STD_VERSION}"
-       CACHE STRING "C++ compiler std flag")
-=======
->>>>>>> 3d0e030f
   set (CXX_GDB_FLAG "-ggdb3 -rdynamic"
        CACHE STRING "C++ compiler GDB debug symbols flag")
   set (CXX_OMP_FLAG ${OpenMP_CXX_FLAGS})
@@ -175,11 +163,6 @@
 
 elseif ("${CMAKE_CXX_COMPILER_ID}" MATCHES "Intel")
   # using Intel C++
-<<<<<<< HEAD
-  set (CXX_STD_FLAG "-std=c++${CPP_STD_VERSION}"
-       CACHE STRING "C++ compiler std flag")
-=======
->>>>>>> 3d0e030f
   set (CXX_OMP_FLAG ${OpenMP_CXX_FLAGS})
   set (CC_OMP_FLAG  ${OpenMP_CC_FLAGS})
   if(ENABLE_LT_OPTIMIZATION)
@@ -195,15 +178,9 @@
 
 elseif ("${CMAKE_CXX_COMPILER_ID}" MATCHES "Cray")
   # Cray compiler not supported for C++
-<<<<<<< HEAD
-  message(FATAL_ERROR,
-    "Cray compiler does not support C++${CPP_STD_VERSION} features and is only "
-          "eligible for building DART.")
-=======
   message(WARNING,
     "Cray compiler does not support C++11/14 features and is "
     "only eligible for building DART.")
->>>>>>> 3d0e030f
 endif()
 
 # Set C compiler flags:
