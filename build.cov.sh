--- conflicted
+++ resolved
@@ -82,11 +82,8 @@
                         -DENABLE_SCALAPACK=ON \
                         -DENABLE_PLASMA=ON \
                         -DENABLE_HDF5=ON \
-<<<<<<< HEAD
                         -DENABLE_VALGRIND=OFF \
-=======
                         -DENABLE_MEMKIND=ON \
->>>>>>> fb201484
                         \
                         -DBUILD_EXAMPLES=OFF \
                         -DBUILD_COVERAGE_TESTS=ON \
