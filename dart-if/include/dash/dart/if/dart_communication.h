--- conflicted
+++ resolved
@@ -453,7 +453,6 @@
  */
 typedef struct dart_handle_struct * dart_handle_t;
 
-<<<<<<< HEAD
 typedef enum {
   STRIDED_TO_STRIDED = 0,
   STRIDED_TO_CONTIG,
@@ -497,7 +496,6 @@
 * \threadsafe
 * \ingroup DartCommunication
 */
-=======
 #define DART_HANDLE_NULL (dart_handle_t)NULL
 
 /**
@@ -517,7 +515,6 @@
  * \threadsafe
  * \ingroup DartCommunication
  */
->>>>>>> b8d30215
 dart_ret_t dart_get_handle(
 void            * dest,
 dart_gptr_t       gptr,
@@ -561,83 +558,6 @@
 */
 
 dart_ret_t dart_wait(
-<<<<<<< HEAD
-dart_handle_t handle) DART_NOTHROW;
-/**
-* Wait for the local and remote completion of operations.
-*
-* \param handles Array of handles of operations to wait for.
-* \param n Number of \c handles to wait for.
-*
-* \return \c DART_OK on success, any other of \ref dart_ret_t otherwise.
-*
-* \threadsafe
-* \ingroup DartCommunication
-*/
-dart_ret_t dart_waitall(
-dart_handle_t * handles,
-size_t          n) DART_NOTHROW;
-
-/**
-* Wait for the local completion of an operation.
-*
-* \param handle Handle of an operations to wait for.
-*
-* \return \c DART_OK on success, any other of \ref dart_ret_t otherwise.
-*
-* \threadsafe
-* \ingroup DartCommunication
-*/
-dart_ret_t dart_wait_local(
-  dart_handle_t handle);
-
-/**
-* Wait for the local completion of operations.
-*
-* \param handles Array of handles of operations to wait for.
-* \param n Number of \c handles to wait for.
-*
-* \return \c DART_OK on success, any other of \ref dart_ret_t otherwise.
-*
-* \threadsafe
-* \ingroup DartCommunication
-*/
-dart_ret_t dart_waitall_local(
-  dart_handle_t * handles,
-  size_t          n) DART_NOTHROW;
-
-/**
-* Test for the local completion of an operation.
-*
-* \param handle The handle of an operation to test for completion.
-* \param[out] result \c True if the operation has completed.
-*
-* \return \c DART_OK on success, any other of \ref dart_ret_t otherwise.
-*
-* \threadsafe
-* \ingroup DartCommunication
-*/
-dart_ret_t dart_test_local(
-dart_handle_t   handle,
-int32_t       * result) DART_NOTHROW;
-
-/**
-* Test for the local completion of operations.
-*
-* \param handles Array of handles of operations to test for completion.
-* \param n Number of \c handles to test for completion.
-* \param[out] result \c True if all operations have completed.
-*
-* \return \c DART_OK on success, any other of \ref dart_ret_t otherwise.
-*
-* \threadsafe
-* \ingroup DartCommunication
-*/
-dart_ret_t dart_testall_local(
-dart_handle_t * handles,
-size_t          n,
-int32_t       * result) DART_NOTHROW;
-=======
   dart_handle_t * handle) DART_NOTHROW;
 /**
  * Wait for the local and remote completion of operations.
@@ -723,7 +643,6 @@
   dart_handle_t   handles[],
   size_t          n,
   int32_t       * result) DART_NOTHROW;
->>>>>>> b8d30215
 
 /** \} */
 
