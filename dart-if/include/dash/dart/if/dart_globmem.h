#ifndef DART_GLOBMEM_H_INCLUDED
#define DART_GLOBMEM_H_INCLUDED

/**
 * \file dart_globmem.h
 *
 * \defgroup  DartGlobMem    Global memory and PGAS address semantics
 * \ingroup   DartInterface
 *
 * Routines for allocation and reclamation of global memory regions and pointer
 * semantics in partitioned global address space.
 *
 */

#include <dash/dart/if/dart_util.h>
#include <dash/dart/if/dart_types.h>

#ifdef __cplusplus
extern "C" {
#endif

#include <dash/dart/if/dart_types.h>
#include <dash/dart/if/dart_team_group.h>

/** \cond DART_HIDDEN_SYMBOLS */
#define DART_INTERFACE_ON
/** \endcond */

/*
  --- DART global pointers ---

  There are multiple options for representing the global
  pointer that come to mind:

  1) struct with pre-defined members (say, unit id
    and local address)
  2) an opaque object that leaves the details to a specific
    implementation and is manipulated only through pointers
  3) a fixed size integer data type (say 64 bit or 128 bit),
    manipulated through c macros that packs all the
    relevant information

 There are pros and cons to each option...

 Another question is that of offsets vs. addresses: Either a local
 virtual address is directly included and one in which the pointer
 holds something like a segment ID and an offset within that segment.

 If we want to support virtual addresses then 64 bits is not enough to
 represent the pointer. If we only support segment offsets, 64 bit
 could be sufficient

 Yet another question is what kind of operations are supported on
 global pointers. For example UPC global pointers keep "phase"
 information that allows pointer arithmetic (the phase is needed for
 knowing when you have to move to the next node).

 PROPOSAL: Don't include phase information with pointers on the DART
 level, but don't preclude support the same concept on the DASH level.

  */

/*
PROPOSAL: use 128 bit global pointers with the following layout:


 0       1       2       3       4       5       6       7
 0123456701234567012345670123456701234567012345670123456701234567
 |----<24 bit unit id>---|-flags-|-<segment id>--|---<team id>--|
 |-----------<64 bit virtual address or offset>-----------------|
*/

/**
 * Test for NULL global pointer
 *
 * \ingroup DartGlobMem
 */
#define DART_GPTR_ISNULL(gptr_)         \
  (gptr_.unitid<0 && gptr_.segid==0 &&  \
   gptr_.teamid==DART_TEAM_NULL   &&    \
   gptr_.addr_or_offs.addr==0)

/**
 * Compare two global pointers
 *
 * \ingroup DartGlobMem
 */
#define DART_GPTR_EQUAL(gptr1_, gptr2_ )    \
  ((gptr1_.unitid == gptr2_.unitid) &&      \
   (gptr1_.segid  == gptr2_.segid)  &&      \
   (gptr1_.teamid == gptr2_.teamid) &&      \
   (gptr1_.addr_or_offs.offset ==           \
    gptr2_.addr_or_offs.offset) )
/**
 * DART Global pointer type.
 *
 * \ingroup DartGlobMem
 */
typedef struct dart_gptr
{
  /**
   * The unit holding the memory element.
   * The ID is relative to the team identified by \c teamid.
   */
  dart_unit_t  unitid : 24;
  /** Reserved */
  unsigned int flags  :  8;
  /** The segment ID of the allocation. */
  int16_t     segid;
  /** The team associated with the allocation. */
  int16_t     teamid;
  /** Absolute address or relative offset. */
  union
  {
    uint64_t offset;
    void *addr;
  } addr_or_offs;
#ifdef __cplusplus
  explicit operator bool() const noexcept { return !DART_GPTR_ISNULL((*this)); }

  bool operator==(const dart_gptr &rhs) const noexcept
  {
    return DART_GPTR_EQUAL((*this), rhs);
  }
  bool operator!=(const dart_gptr &rhs) const noexcept
  {
    return !(*this == rhs);
  }
#endif
} dart_gptr_t;

/**
 * A NULL global pointer
 * \ingroup DartGlobMem
 */
#ifdef __cplusplus
#define DART_GPTR_NULL (dart_gptr_t { -1, 0, 0, DART_TEAM_NULL, { 0 } })
#else
#define DART_GPTR_NULL \
(dart_gptr_t){ .unitid = -1, \
               .flags  =  0, \
               .segid  =  0, \
               .teamid  =  DART_TEAM_NULL, \
               .addr_or_offs.offset = 0 }
#endif



/**
 * Segment ID identifying unaligned allocations.
 *
 * \sa dart_memalloc
 * \sa dart_memfree
 */
#define DART_SEGMENT_LOCAL ((int16_t)0)


/**
 * Get the local memory address for the specified global pointer
 * gptr. I.e., if the global pointer has affinity to the local unit,
 * return the local memory address.
 *
 * \param gptr Global pointer
 * \param[out] addr Pointer to a pointer that will hold the local address if the
 * \c gptr points to a local memory element.
 *
 * \return \c DART_OK on success, any other of \ref dart_ret_t otherwise.
 *
 * \threadsafe
 * \ingroup DartGlobMem
 */
dart_ret_t dart_gptr_getaddr(
  const dart_gptr_t    gptr,
        void        ** addr) DART_NOTHROW;

/**
 * Set the local memory address for the specified global pointer such
 * the the specified address.
 *
 * \param gptr Global pointer
 * \param addr Pointer holding the local address to set in \c gptr.
 *
 * \return \c DART_OK on success, any other of \ref dart_ret_t otherwise.
 *
 * \threadsafe
 * \ingroup DartGlobMem
 */
dart_ret_t dart_gptr_setaddr(
  dart_gptr_t * gptr,
  void        * addr) DART_NOTHROW;

/**
 * Add 'offs' to the address specified by the global pointer
 *
 * \param gptr Global pointer
 * \param offs Offset by which to increment \c gptr
 *
 * \return \c DART_OK on success, any other of \ref dart_ret_t otherwise.
 *
 * \threadsafe
 * \ingroup DartGlobMem
 */
DART_INLINE DART_NOTHROW
dart_ret_t
dart_gptr_incaddr(
  dart_gptr_t * gptr,
  int64_t       offs)
{
  gptr->addr_or_offs.offset += offs;
  return DART_OK;
}

/**
 * Set the unit information for the specified global pointer.
 *
 * \param gptr Global Pointer
 * \param unit The global unit to set in \c gptr
 *
 * \return \c DART_OK on success, any other of \ref dart_ret_t otherwise.
 *
 * \threadsafe
 * \ingroup DartGlobMem
 */
DART_INLINE DART_NOTHROW
dart_ret_t dart_gptr_setunit(
  dart_gptr_t      * gptr,
  dart_team_unit_t   unit)
{
  gptr->unitid = unit.id;
  return DART_OK;
}

/**
 * Get the flags field for the segment specified by the global pointer.
 *
 * \param gptr Global Pointer describing a segment.
 * \param unit The flags to get for segment in \c gptr
 *
 * \return \c DART_OK on success, any other of \ref dart_ret_t otherwise.
 *
 * \threadsafe
 * \ingroup DartGlobMem
 */
dart_ret_t dart_gptr_getflags(
  dart_gptr_t   gptr,
  uint16_t    * flags) DART_NOTHROW;


/**
 * Set the flags field for the segment specified by the global pointer.
 * The flags are stored in the segment's meta data. The lower 8 bit of
 * the flags are stored in the \c .flags field of the \c gptr for
 * fast access. The remaining flags can be queried through
 * \ref dart_gptr_getflags.
 *
 * \param gptr Global Pointer describing a segment.
 * \param unit The flags to set for segment in \c gptr
 *
 * \return \c DART_OK on success, any other of \ref dart_ret_t otherwise.
 *
 * \threadsafe
 * \ingroup DartGlobMem
 */
dart_ret_t dart_gptr_setflags(
  dart_gptr_t * gptr,
  uint16_t      flags) DART_NOTHROW;

/**
 * Allocates memory for \c nelem elements of type \c dtype in the global
 * address space of the calling unit and returns a global pointer to it.
 * This is *not* a collective function.
 *
 * \param nelem The number of elements of type \c dtype to allocate.
 * \param dtype The type to use.
 * \param[out] gptr Global Pointer to hold the allocation
 *
 * \todo Does dart_memalloc really allocate in _global_ memory?
 *
 * \return \c DART_OK on success, any other of \ref dart_ret_t otherwise.
 *
 * \threadsafe
 * \ingroup DartGlobMem
 */
<<<<<<< HEAD
dart_ret_t dart_memalloc(size_t nelem, dart_datatype_t dtype,
                         dart_gptr_t *gptr);
=======
dart_ret_t dart_memalloc(
  size_t            nelem,
  dart_datatype_t   dtype,
  dart_gptr_t     * gptr) DART_NOTHROW;
>>>>>>> 80692e4b

/**
 * Frees memory in the global address space allocated by a previous call
 * of \ref dart_memalloc.
 * This is *not* a collective function.
 *
 * \param gptr Global pointer to the memory allocation to free
 *
 * \return \c DART_OK on success, any other of \ref dart_ret_t otherwise.
 *
 * \threadsafe
 * \ingroup DartGlobMem
 */
dart_ret_t dart_memfree(dart_gptr_t gptr) DART_NOTHROW;

/**
 * Collective function on the specified team to allocate \c nelem elements
 * of type \c dtype of memory in each unit's global address space with a
 * local displacement of the specified type.
 * The allocated memory is team-aligned, i.e., a global pointer to
 * anywhere in the allocation can easily be formed locally. The global
 * pointer to the beginning of the allocation is returned in \c gptr on
 * each participating unit. Each participating unit has to call
 * \c dart_team_memalloc_aligned with the same specification of \c teamid,
 * \c dtype and \c nelem.
 * Each unit will receive the a global pointer to the beginning
 * of the allocation (on unit 0) in \c gptr.
 * Accessibility of memory allocated with this function is limited to
 * those units that are part of the team allocating the memory. I.e.,
 * if unit X was not part of the team that allocated the memory M, then
 * X may not be able to access a memory location in M.
 *
 * \param teamid      The team participating in the collective memory
 *                    allocation.
 * \param nelem       The number of elements to allocate per unit.
 * \param dtype       The data type of elements in \c addr.
 *
 * \param[out]  gptr  Global pointer to store information on the allocation.
 *
 * \return            \c DART_OK on success,
 *                    any other of \ref dart_ret_t otherwise.
 *
 * \threadsafe_data{team}
 * \ingroup DartGlobMem
 */
<<<<<<< HEAD
dart_ret_t dart_team_memalloc_aligned(dart_team_t teamid, size_t nelem,
                                      dart_datatype_t dtype, dart_gptr_t *gptr);
=======
dart_ret_t dart_team_memalloc_aligned(
  dart_team_t       teamid,
	size_t            nelem,
  dart_datatype_t   dtype,
  dart_gptr_t     * gptr) DART_NOTHROW;
>>>>>>> 80692e4b

/**
 * Collective function to free global memory previously allocated
 * using \ref dart_team_memalloc_aligned.
 * After this operation, the global pointer should not be used in any
 * communication unless re-used in another allocation.
 * After this operation, the global pointer can be reset using \ref
 * DART_GPTR_NULL.
 *
 * \param teamid The team to participate in the collective deallocation.
 * \param gptr Global pointer pointing to the memory to deallocate.
 *
 * \see DART_GPTR_NULL
 *
 * \return \c DART_OK on success, any other of \ref dart_ret_t otherwise.
 *
 * \threadsafe_data{team}
 * \ingroup DartGlobMem
 */
dart_ret_t dart_team_memfree(
  dart_gptr_t gptr) DART_NOTHROW;

/**
 * Collective function similar to \ref dart_team_memalloc_aligned but on
 * previously externally allocated memory.
 * Does not perform any memory allocation.
 *
 * \param teamid The team to participate in the collective operation.
 * \param nelem  The number of elements already allocated in \c addr.
 * \param dtype  The data type of elements in \c addr.
 * \param addr   Pointer to pre-allocated memory to be registered.
 * \param gptr   Pointer to a global pointer object to set up.
 *
 * \return \c DART_OK on success, any other of \ref dart_ret_t otherwise.
 *
 * \see dart_team_memalloc_aligned
 *
 * \threadsafe_data{team}
 * \ingroup DartGlobMem
 */
<<<<<<< HEAD
dart_ret_t dart_team_memregister_aligned(dart_team_t teamid, size_t nelem,
                                         dart_datatype_t dtype, void *addr,
                                         dart_gptr_t *gptr);
=======
dart_ret_t dart_team_memregister_aligned(
  dart_team_t       teamid,
	size_t            nelem,
  dart_datatype_t   dtype,
	void            * addr,
	dart_gptr_t     * gptr) DART_NOTHROW;
>>>>>>> 80692e4b

/**
 * Attaches external memory previously allocated by the user.
 * Does not perform any memory allocation.
 *
 * \param teamid The team to participate in the collective operation.
 * \param nelem  The number of elements already allocated in \c addr.
 * \param dtype  The data type of elements in \c addr.
 * \param addr   Pointer to pre-allocated memory to be registered.
 * \param gptr   Pointer to a global pointer object to set up.
 *
 * \return \c DART_OK on success, any other of \ref dart_ret_t otherwise.
 *
 * \threadsafe_none
 * \ingroup DartGlobMem
 */
<<<<<<< HEAD
dart_ret_t dart_team_memregister(dart_team_t teamid, size_t nelem,
                                 dart_datatype_t dtype, void *addr,
                                 dart_gptr_t *gptr);
=======
dart_ret_t dart_team_memregister(
  dart_team_t       teamid,
	size_t            nelem,
  dart_datatype_t   dtype,
	void            * addr,
	dart_gptr_t     * gptr) DART_NOTHROW;
>>>>>>> 80692e4b

/**
 * Collective function similar to dart_team_memfree() but on previously
 * externally allocated memory.
 * Does not perform any memory de-allocation.
 *
 * \param teamid The team to participate in the collective operation.
 * \param gptr   Pointer to a global pointer object to set up.
 *
 * \return \c DART_OK on success, any other of \ref dart_ret_t otherwise.
 *
 * \see dart_team_memregister
 * \see dart_team_memregister_aligned
 *
 * \threadsafe_none
 * \ingroup DartGlobMem
 */
dart_ret_t dart_team_memderegister(dart_gptr_t gptr) DART_NOTHROW;

/** \cond DART_HIDDEN_SYMBOLS */
#define DART_INTERFACE_OFF
/** \endcond */

#ifdef __cplusplus
}
#endif

#endif /* DART_GLOBMEM_H_INCLUDED */<|MERGE_RESOLUTION|>--- conflicted
+++ resolved
@@ -281,15 +281,10 @@
  * \threadsafe
  * \ingroup DartGlobMem
  */
-<<<<<<< HEAD
-dart_ret_t dart_memalloc(size_t nelem, dart_datatype_t dtype,
-                         dart_gptr_t *gptr);
-=======
 dart_ret_t dart_memalloc(
   size_t            nelem,
   dart_datatype_t   dtype,
   dart_gptr_t     * gptr) DART_NOTHROW;
->>>>>>> 80692e4b
 
 /**
  * Frees memory in the global address space allocated by a previous call
@@ -335,16 +330,11 @@
  * \threadsafe_data{team}
  * \ingroup DartGlobMem
  */
-<<<<<<< HEAD
-dart_ret_t dart_team_memalloc_aligned(dart_team_t teamid, size_t nelem,
-                                      dart_datatype_t dtype, dart_gptr_t *gptr);
-=======
 dart_ret_t dart_team_memalloc_aligned(
   dart_team_t       teamid,
 	size_t            nelem,
   dart_datatype_t   dtype,
   dart_gptr_t     * gptr) DART_NOTHROW;
->>>>>>> 80692e4b
 
 /**
  * Collective function to free global memory previously allocated
@@ -385,18 +375,12 @@
  * \threadsafe_data{team}
  * \ingroup DartGlobMem
  */
-<<<<<<< HEAD
-dart_ret_t dart_team_memregister_aligned(dart_team_t teamid, size_t nelem,
-                                         dart_datatype_t dtype, void *addr,
-                                         dart_gptr_t *gptr);
-=======
 dart_ret_t dart_team_memregister_aligned(
   dart_team_t       teamid,
 	size_t            nelem,
   dart_datatype_t   dtype,
 	void            * addr,
 	dart_gptr_t     * gptr) DART_NOTHROW;
->>>>>>> 80692e4b
 
 /**
  * Attaches external memory previously allocated by the user.
@@ -413,18 +397,12 @@
  * \threadsafe_none
  * \ingroup DartGlobMem
  */
-<<<<<<< HEAD
-dart_ret_t dart_team_memregister(dart_team_t teamid, size_t nelem,
-                                 dart_datatype_t dtype, void *addr,
-                                 dart_gptr_t *gptr);
-=======
 dart_ret_t dart_team_memregister(
   dart_team_t       teamid,
 	size_t            nelem,
   dart_datatype_t   dtype,
 	void            * addr,
 	dart_gptr_t     * gptr) DART_NOTHROW;
->>>>>>> 80692e4b
 
 /**
  * Collective function similar to dart_team_memfree() but on previously
