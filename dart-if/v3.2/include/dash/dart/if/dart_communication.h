--- conflicted
+++ resolved
@@ -39,11 +39,7 @@
  *
  * \return \c DART_OK on success, any other of \ref dart_ret_t otherwise.
  *
-<<<<<<< HEAD
- * \threadsafe_none
-=======
- * \threadsafe_data{team}
->>>>>>> e7d9f1d6
+ * \threadsafe_data{team}
  * \ingroup DartCommunication
  */
 dart_ret_t dart_barrier(
@@ -228,11 +224,7 @@
  *
  * \return \c DART_OK on success, any other of \ref dart_ret_t otherwise.
  *
-<<<<<<< HEAD
- * \threadsafe
-=======
- * \threadsafe_data{team}
->>>>>>> e7d9f1d6
+ * \threadsafe_data{team}
  * \ingroup DartCommunication
  */
 dart_ret_t dart_accumulate(
