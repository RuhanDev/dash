--- conflicted
+++ resolved
@@ -11,7 +11,6 @@
       "${CMAKE_CXX_FLAGS} -DDART_ENABLE_THREADSUPPORT")
 endif ()
 
-<<<<<<< HEAD
 # DART requires some additinal CFLAGS
 if (DASH_PLATFORM_IS_LINUX OR
     DASH_PLATFORM_IS_OSX   OR
@@ -23,12 +22,10 @@
   set(CMAKE_CXX_FLAGS
       "${CMAKE_CXX_FLAGS} -D_XOPEN_SOURCE=700")
 endif()
-=======
 set(CMAKE_C_FLAGS_DEBUG
     "${CMAKE_C_FLAGS_DEBUG} -DDART_DEBUG")
 set(CMAKE_CXX_FLAGS_DEBUG
     "${CMAKE_CXX_FLAGS_DEBUG} -DDART_DEBUG")
->>>>>>> 95088b7f
 
 # DART base:
 add_subdirectory(base)
