/**
 * \file dash/dart/base/internal/unit_locality.c
 */

/*
 * Include config and utmpx.h first to prevent previous include of utmpx.h
 * without _GNU_SOURCE in included headers:
 */
#include <dash/dart/base/config.h>
#ifdef DART__PLATFORM__LINUX
#  define _GNU_SOURCE
#  include <utmpx.h>
#endif
#include <dash/dart/base/macro.h>
#include <dash/dart/base/locality.h>

#include <dash/dart/if/dart_types.h>
#include <dash/dart/if/dart_locality.h>
#include <dash/dart/if/dart_communication.h>

#include <unistd.h>
#include <inttypes.h>
#include <stdio.h>
#include <sched.h>

#ifdef DART_ENABLE_LIKWID
#  include <likwid.h>
#endif

#ifdef DART_ENABLE_HWLOC
#  include <hwloc.h>
#  include <hwloc/helper.h>
#endif

#ifdef DART_ENABLE_PAPI
#  include <papi.h>
#endif

#ifdef DART_ENABLE_NUMA
#  include <utmpx.h>
#  include <numa.h>
#endif

#include <dash/dart/base/logging.h>
#include <dash/dart/base/assert.h>
#include <dash/dart/base/hwinfo.h>

#include <dash/dart/base/internal/unit_locality.h>
#include <dash/dart/base/internal/host_topology.h>


/* ======================================================================== *
 * Private Functions                                                        *
 * ======================================================================== */

dart_ret_t dart__base__unit_locality__local_unit_new(
    dart_team_t             team,
    dart_unit_locality_t  * loc);

/* ======================================================================== *
 * Init / Finalize                                                          *
 * ======================================================================== */

dart_ret_t dart__base__unit_locality__create(
    dart_team_t             team,
    dart_unit_mapping_t  ** unit_mapping) {
    dart_ret_t  ret;
    dart_unit_t myid   = DART_UNDEFINED_UNIT_ID;
    size_t      nunits = 0;
    *unit_mapping      = NULL;
    DART_LOG_DEBUG("dart__base__unit_locality__create()");

    DART_ASSERT_RETURNS(dart_team_myid(team, &myid),   DART_OK);
    DART_ASSERT_RETURNS(dart_team_size(team, &nunits), DART_OK);

    dart_unit_mapping_t * mapping = malloc(sizeof(dart_unit_mapping_t));
    mapping->num_units            = nunits;

    size_t nbytes = sizeof(dart_unit_locality_t);

    /* get local unit's locality information: */
    dart_unit_locality_t * uloc;
    uloc = (dart_unit_locality_t *)(malloc(sizeof(dart_unit_locality_t)));
    ret  = dart__base__unit_locality__local_unit_new(team, uloc);
    if (ret != DART_OK) {
        DART_LOG_ERROR("dart__base__unit_locality__create ! "
                       "dart__base__unit_locality__local_unit_new failed: %d",
                       ret);
        return ret;
    }
    DART_LOG_TRACE("dart__base__unit_locality__create: unit %d of %"PRIu64": "
                   "sending %"PRIu64" bytes: "
                   "host:%s domain:%s core_id:%d numa_id:%d nthreads:%d",
                   myid, nunits, nbytes,
                   uloc->host, uloc->domain_tag, uloc->hwinfo.cpu_id,
                   uloc->hwinfo.numa_id, uloc->hwinfo.max_threads);

    mapping->unit_localities = (dart_unit_locality_t *)(
                                   malloc(nunits * nbytes));
    dart_barrier(team);

    /* all-to-all exchange of locality data across all units:
     * (send, recv, nbytes, team) */
    DART_LOG_DEBUG("dart__base__unit_locality__create: dart_allgather");
    ret = dart_allgather(uloc, mapping->unit_localities, nbytes,
                         team);

    dart_barrier(team);
    free(uloc);

    if (ret != DART_OK) {
        DART_LOG_ERROR("dart__base__unit_locality__create ! "
                       "dart_allgather failed: %d", ret);
        return ret;
    }
#ifdef DART_ENABLE_LOGGING
    for (size_t u = 0; u < nunits; ++u) {
        dart_unit_locality_t * ulm_u = &mapping->unit_localities[u];
        DART_LOG_TRACE("dart__base__unit_locality__create: unit[%d]: "
                       "unit:%d host:%s domain:%s "
                       "num_cores:%d cpu_id:%d "
                       "num_numa:%d numa_id:%d "
                       "nthreads:%d",
                       u, ulm_u->unit, ulm_u->host, ulm_u->domain_tag,
                       ulm_u->hwinfo.num_cores, ulm_u->hwinfo.cpu_id,
                       ulm_u->hwinfo.num_numa, ulm_u->hwinfo.numa_id,
                       ulm_u->hwinfo.max_threads);
    }
#endif

    *unit_mapping = mapping;

    DART_LOG_DEBUG("dart__base__unit_locality__create >");
    return DART_OK;
}

<<<<<<< HEAD
dart_ret_t dart__base__unit_locality__delete(
    dart_unit_mapping_t   * unit_mapping) {
    DART_LOG_DEBUG("dart__base__unit_locality__delete() team: %d",
                   unit_mapping->team);
=======
dart_ret_t dart__base__unit_locality__destruct(
  dart_unit_mapping_t   * unit_mapping)
{
  DART_LOG_DEBUG("dart__base__unit_locality__destruct() team: %d",
                 unit_mapping->team);
>>>>>>> 49c6b453

    free(unit_mapping->unit_localities);

<<<<<<< HEAD
    DART_LOG_DEBUG("dart__base__unit_locality__delete >");
    return DART_OK;
=======
  DART_LOG_DEBUG("dart__base__unit_locality__destruct >");
  return DART_OK;
>>>>>>> 49c6b453
}

/* ======================================================================== *
 * Lookup                                                                   *
 * ======================================================================== */

dart_ret_t dart__base__unit_locality__at(
    dart_unit_mapping_t   * unit_mapping,
    dart_unit_t             unit,
    dart_unit_locality_t ** loc) {
    if ((size_t)(unit) >= unit_mapping->num_units) {
        DART_LOG_ERROR("dart__base__unit_locality__get ! "
                       "unit id %d out of bounds, team size: %"PRIu64"",
                       unit, unit_mapping->num_units);
        return DART_ERR_INVAL;
    }
    *loc = (unit_mapping->unit_localities + unit);
    return DART_OK;
}

/* ======================================================================== *
 * Private Functions                                                        *
 * ======================================================================== */

dart_ret_t dart__base__unit_locality__unit_locality_init(
    dart_unit_locality_t  * loc) {
    DART_LOG_TRACE("dart__base__unit_locality__unit_locality_init() "
                   "loc: %p", loc);
    if (loc == NULL) {
        DART_LOG_ERROR("dart__base__unit_locality__unit_locality_init ! null");
        return DART_ERR_INVAL;
    }
    loc->unit               = DART_UNDEFINED_UNIT_ID;
    loc->team               = DART_UNDEFINED_TEAM_ID;
    loc->domain_tag[0]      = '\0';
    loc->host[0]            = '\0';
    loc->hwinfo.numa_id     = -1;
    loc->hwinfo.cpu_id      = -1;
    loc->hwinfo.num_cores   = -1;
    loc->hwinfo.min_threads = -1;
    loc->hwinfo.max_threads = -1;
    loc->hwinfo.max_cpu_mhz = -1;
    loc->hwinfo.min_cpu_mhz = -1;
    DART_LOG_TRACE("dart__base__unit_locality__unit_locality_init >");
    return DART_OK;
}

dart_ret_t dart__base__unit_locality__local_unit_new(
<<<<<<< HEAD
    dart_team_t             team,
    dart_unit_locality_t  * loc) {
    DART_LOG_DEBUG("dart__base__unit_locality__local_unit_new() loc(%p)", loc);
    if (loc == NULL) {
        DART_LOG_ERROR("dart__base__unit_locality__local_unit_new ! null");
        return DART_ERR_INVAL;
    }
    dart_unit_t myid = DART_UNDEFINED_UNIT_ID;

    DART_ASSERT_RETURNS(
        dart__base__unit_locality__unit_locality_init(loc),
        DART_OK);
    DART_ASSERT_RETURNS(
        dart_team_myid(team, &myid),
        DART_OK);

    dart_hwinfo_t * hwinfo;
    DART_ASSERT_RETURNS(dart_hwinfo(&hwinfo), DART_OK);

    /* assign global domain to unit locality descriptor: */
    strncpy(loc->domain_tag, ".", 1);
    loc->domain_tag[1] = '\0';

    dart_domain_locality_t * dloc;
    DART_ASSERT_RETURNS(dart_domain_locality(team, ".", &dloc), DART_OK);

    loc->unit             = myid;
    loc->team             = team;
    loc->hwinfo           = *hwinfo;
    loc->hwinfo.num_cores = 1;

    char   hostname[DART_LOCALITY_HOST_MAX_SIZE];
    gethostname(hostname, DART_LOCALITY_HOST_MAX_SIZE);
    strncpy(loc->host, hostname, DART_LOCALITY_HOST_MAX_SIZE);
=======
  dart_team_t             team,
  dart_unit_locality_t  * loc)
{
  DART_LOG_DEBUG("dart__base__unit_locality__local_unit_new() loc(%p)", loc);
  if (loc == NULL) {
    DART_LOG_ERROR("dart__base__unit_locality__local_unit_new ! null");
    return DART_ERR_INVAL;
  }
  dart_unit_t myid = DART_UNDEFINED_UNIT_ID;

  DART_ASSERT_RETURNS(
    dart__base__unit_locality__unit_locality_init(loc),
    DART_OK);
  DART_ASSERT_RETURNS(
    dart_team_myid(team, &myid),
    DART_OK);

  dart_hwinfo_t * hwinfo;
  DART_ASSERT_RETURNS(dart_hwinfo(&hwinfo), DART_OK);

  /* assign global domain to unit locality descriptor: */
  strncpy(loc->domain_tag, ".", 1);
  loc->domain_tag[1] = '\0';

  dart_domain_locality_t * dloc;
  DART_ASSERT_RETURNS(
    dart_domain_team_locality(team, ".", &dloc),
    DART_OK);

  loc->unit             = myid;
  loc->team             = team;
  loc->hwinfo           = *hwinfo;
  loc->hwinfo.num_cores = 1;

  char   hostname[DART_LOCALITY_HOST_MAX_SIZE];
  gethostname(hostname, DART_LOCALITY_HOST_MAX_SIZE);
  strncpy(loc->host, hostname, DART_LOCALITY_HOST_MAX_SIZE);
>>>>>>> 49c6b453

#ifdef DART_ENABLE_HWLOC
    hwloc_topology_t topology;
    hwloc_topology_init(&topology);
    hwloc_topology_load(topology);
    // Resolve number of threads per core:
    int n_cpus = hwloc_get_nbobjs_by_type(topology, HWLOC_OBJ_PU);
    if (n_cpus > 0) {
        loc->hwinfo.min_threads = 1;
        loc->hwinfo.max_threads = n_cpus / dloc->hwinfo.num_cores;
    }
    hwloc_topology_destroy(topology);
#endif

#ifdef DART__ARCH__IS_MIC
    DART_LOG_TRACE("dart__base__unit_locality__local_unit_new: "
                   "MIC architecture");

    if (loc->hwinfo.numa_id     <  0) {
        loc->hwinfo.numa_id      = 0;
    }
    if (loc->hwinfo.num_cores   <= 0) {
        loc->hwinfo.num_cores    = 1;
    }
    if (loc->hwinfo.min_cpu_mhz <= 0 || loc->hwinfo.max_cpu_mhz <= 0) {
        loc->hwinfo.min_cpu_mhz = 1100;
        loc->hwinfo.max_cpu_mhz = 1100;
    }
    loc->hwinfo.min_threads = loc->hwinfo.num_cores * 4;
    loc->hwinfo.max_threads = loc->hwinfo.num_cores * 4;
#endif
    if (loc->hwinfo.min_threads <= 0) {
        loc->hwinfo.min_threads = 1;
    }
    if (loc->hwinfo.max_threads <= 0) {
        loc->hwinfo.max_threads = 1;
    }
    if (loc->hwinfo.numa_id     <  0) {
        loc->hwinfo.numa_id     = 0;
    }

    DART_LOG_DEBUG("dart__base__unit_locality__local_unit_new > loc(%p)", loc);
    return DART_OK;
}
<|MERGE_RESOLUTION|>--- conflicted
+++ resolved
@@ -134,28 +134,16 @@
     return DART_OK;
 }
 
-<<<<<<< HEAD
-dart_ret_t dart__base__unit_locality__delete(
-    dart_unit_mapping_t   * unit_mapping) {
-    DART_LOG_DEBUG("dart__base__unit_locality__delete() team: %d",
-                   unit_mapping->team);
-=======
 dart_ret_t dart__base__unit_locality__destruct(
   dart_unit_mapping_t   * unit_mapping)
 {
   DART_LOG_DEBUG("dart__base__unit_locality__destruct() team: %d",
                  unit_mapping->team);
->>>>>>> 49c6b453
 
     free(unit_mapping->unit_localities);
 
-<<<<<<< HEAD
-    DART_LOG_DEBUG("dart__base__unit_locality__delete >");
-    return DART_OK;
-=======
   DART_LOG_DEBUG("dart__base__unit_locality__destruct >");
   return DART_OK;
->>>>>>> 49c6b453
 }
 
 /* ======================================================================== *
@@ -204,42 +192,6 @@
 }
 
 dart_ret_t dart__base__unit_locality__local_unit_new(
-<<<<<<< HEAD
-    dart_team_t             team,
-    dart_unit_locality_t  * loc) {
-    DART_LOG_DEBUG("dart__base__unit_locality__local_unit_new() loc(%p)", loc);
-    if (loc == NULL) {
-        DART_LOG_ERROR("dart__base__unit_locality__local_unit_new ! null");
-        return DART_ERR_INVAL;
-    }
-    dart_unit_t myid = DART_UNDEFINED_UNIT_ID;
-
-    DART_ASSERT_RETURNS(
-        dart__base__unit_locality__unit_locality_init(loc),
-        DART_OK);
-    DART_ASSERT_RETURNS(
-        dart_team_myid(team, &myid),
-        DART_OK);
-
-    dart_hwinfo_t * hwinfo;
-    DART_ASSERT_RETURNS(dart_hwinfo(&hwinfo), DART_OK);
-
-    /* assign global domain to unit locality descriptor: */
-    strncpy(loc->domain_tag, ".", 1);
-    loc->domain_tag[1] = '\0';
-
-    dart_domain_locality_t * dloc;
-    DART_ASSERT_RETURNS(dart_domain_locality(team, ".", &dloc), DART_OK);
-
-    loc->unit             = myid;
-    loc->team             = team;
-    loc->hwinfo           = *hwinfo;
-    loc->hwinfo.num_cores = 1;
-
-    char   hostname[DART_LOCALITY_HOST_MAX_SIZE];
-    gethostname(hostname, DART_LOCALITY_HOST_MAX_SIZE);
-    strncpy(loc->host, hostname, DART_LOCALITY_HOST_MAX_SIZE);
-=======
   dart_team_t             team,
   dart_unit_locality_t  * loc)
 {
@@ -277,7 +229,6 @@
   char   hostname[DART_LOCALITY_HOST_MAX_SIZE];
   gethostname(hostname, DART_LOCALITY_HOST_MAX_SIZE);
   strncpy(loc->host, hostname, DART_LOCALITY_HOST_MAX_SIZE);
->>>>>>> 49c6b453
 
 #ifdef DART_ENABLE_HWLOC
     hwloc_topology_t topology;
