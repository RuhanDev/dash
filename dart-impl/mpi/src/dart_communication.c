/**
 * \file dart_communication.c
 *
 * Implementations of all the dart communication operations.
 *
 * All the following functions are implemented with the underling *MPI-3*
 * one-sided runtime system.
 */

#include <dash/dart/if/dart_types.h>
#include <dash/dart/if/dart_initialization.h>
#include <dash/dart/if/dart_globmem.h>
#include <dash/dart/if/dart_team_group.h>
#include <dash/dart/if/dart_communication.h>

#include <dash/dart/mpi/dart_communication_priv.h>
#include <dash/dart/mpi/dart_team_private.h>
#include <dash/dart/mpi/dart_mem.h>
#include <dash/dart/mpi/dart_mpi_util.h>
#include <dash/dart/mpi/dart_segment.h>
#include <dash/dart/mpi/dart_globmem_priv.h>

#include <dash/dart/base/logging.h>
#include <dash/dart/base/math.h>

#include <stdio.h>
#include <mpi.h>
#include <string.h>
#include <limits.h>
#include <math.h>
#include <alloca.h>


#define CHECK_UNITID_RANGE(_unitid, _team_data)                             \
  do {                                                                      \
    if (dart__unlikely(_unitid.id < 0 || _unitid.id > _team_data->size)) {  \
      DART_LOG_ERROR("%s ! failed: unitid out of range 0 <= %d < %d",       \
                     __FUNCTION__, _unitid.id, _team_data->size);           \
      return DART_ERR_INVAL;                                                \
    }                                                                       \
  } while (0)

#define CHECK_EQUAL_BASETYPE(_src_type, _dst_type) \
  do {                                                                        \
    if (dart__unlikely(!dart__mpi__datatype_samebase(_src_type, _dst_type))){ \
      char *src_name = dart__mpi__datatype_name(_src_type);                   \
      char *dst_name = dart__mpi__datatype_name(dst_type);                    \
      DART_LOG_ERROR("%s ! Cannot convert base-types (%s vs %s)",             \
                    __FUNCTION__, src_name, dst_name);                        \
      free(src_name);                                                         \
      free(dst_name);                                                         \
      return DART_ERR_INVAL;                                                  \
    }                                                                         \
  } while (0)

#define CHECK_NUM_ELEM(_src_type, _dst_type, _num_elem)                       \
  do {                                                                        \
    size_t src_num_elem = dart__mpi__datatype_num_elem(_src_type);            \
    size_t dst_num_elem = dart__mpi__datatype_num_elem(_dst_type);            \
    if ((_num_elem % src_num_elem) != 0 || (_num_elem % dst_num_elem) != 0) { \
      char *src_name = dart__mpi__datatype_name(_src_type);                   \
      char *dst_name = dart__mpi__datatype_name(dst_type);                    \
      DART_LOG_ERROR(                                                         \
        "%s ! Type-mismatch would lead to truncation (%s vs %s with %zu elems)",\
                    __FUNCTION__, src_name, dst_name, _num_elem);             \
      free(src_name);                                                         \
      free(dst_name);                                                         \
      return DART_ERR_INVAL;                                                  \
    }                                                                         \
  } while (0)

#define CHECK_TYPE_CONSTRAINTS(_src_type, _dst_type, _num_elem)               \
  CHECK_EQUAL_BASETYPE(_src_type, _dst_type);                                 \
  CHECK_NUM_ELEM(_src_type, _dst_type, _num_elem);

/**
 * Temporary space allocation:
 *   - on the stack for allocations <=64B
 *   - on the heap otherwise
 * Mainly meant to be used in dart_waitall* and dart_testall*
 */
#define ALLOC_TMP(__size) ((__size)<=64) ? alloca((__size)) : malloc((__size))
/**
 * Temporary space release: calls free() for allocations >64B
 */
#define FREE_TMP(__size, __ptr)        \
  do {                                 \
    if ((__size) > 64)                 \
      free(__ptr);                     \
  } while (0)

/** DART handle type for non-blocking one-sided operations. */
struct dart_handle_struct
{
  MPI_Request reqs[2];   // a large transfer might consist of two operations
  MPI_Win     win;
  dart_unit_t dest;
  uint8_t     num_reqs;
  bool        needs_flush;
};

/**
 * Help to check for return of MPI call.
 * Since DART currently does not define an MPI error handler the abort will not
 * be reached.
 */
#define CHECK_MPI_RET(__call, __name)                      \
  do {                                                     \
    if (dart__unlikely(__call != MPI_SUCCESS)) {           \
      DART_LOG_ERROR("%s ! %s failed!", __func__, __name); \
      dart_abort(DART_EXIT_ABORT);                         \
    }                                                      \
  } while (0)


#if !defined(DART_MPI_DISABLE_SHARED_WINDOWS)
static dart_ret_t get_shared_mem(
  const dart_team_data_t    * team_data,
  const dart_segment_info_t * seginfo,
  void                      * dest,
  uint64_t                    offset,
  dart_team_unit_t            unitid,
  size_t                      nelem,
  dart_datatype_t             dtype)
{
  DART_LOG_DEBUG("dart_get: using shared memory window in segment %d enabled",
                 seginfo->segid);
  dart_team_unit_t luid    = team_data->sharedmem_tab[unitid.id];
  char *           baseptr = seginfo->baseptr[luid.id];

  baseptr += offset;
  DART_LOG_DEBUG(
    "dart_get: memcpy %zu bytes", nelem * dart__mpi__datatype_sizeof(dtype));
  memcpy(dest, baseptr, nelem * dart__mpi__datatype_sizeof(dtype));
  return DART_OK;
}

static dart_ret_t put_shared_mem(
  const dart_team_data_t    * team_data,
  const dart_segment_info_t * seginfo,
  const void                * src,
  uint64_t                    offset,
  dart_team_unit_t            unitid,
  size_t                      nelem,
  dart_datatype_t             dtype)
{
  DART_LOG_DEBUG("dart_get: using shared memory window in segment %d enabled",
                 seginfo->segid);
  dart_team_unit_t luid    = team_data->sharedmem_tab[unitid.id];
  char *           baseptr = seginfo->baseptr[luid.id];

  baseptr += offset;
  DART_LOG_DEBUG(
    "dart_get: memcpy %zu bytes", nelem * dart__mpi__datatype_sizeof(dtype));
  memcpy(baseptr, src, nelem * dart__mpi__datatype_sizeof(dtype));
  return DART_OK;
}
#endif // !defined(DART_MPI_DISABLE_SHARED_WINDOWS)

/**
 * Internal implementations of put/get with and without handles for
 * basic data types and complex data types.
 */

static __attribute__((always_inline)) inline
int
dart__mpi__get(
  void *origin_addr, int origin_count, MPI_Datatype origin_datatype,
  int target_rank, MPI_Aint target_disp, int target_count,
  MPI_Datatype target_datatype, MPI_Win win,
  MPI_Request *reqs, uint8_t * num_reqs)
{
  if (reqs != NULL) {
    return MPI_Rget(origin_addr, origin_count, origin_datatype,
                    target_rank, target_disp, target_count, target_datatype,
                    win, &reqs[(*num_reqs)++]);
  } else {
    return MPI_Get(origin_addr, origin_count, origin_datatype,
                   target_rank, target_disp, target_count,
                   target_datatype, win);
  }
}

static __attribute__((always_inline)) inline
int
dart__mpi__put(
  const void *origin_addr, int origin_count, MPI_Datatype origin_datatype,
  int target_rank, MPI_Aint target_disp, int target_count,
  MPI_Datatype target_datatype, MPI_Win win,
  MPI_Request *reqs, uint8_t * num_reqs)
{
  if (reqs != NULL) {
    return MPI_Rput(origin_addr, origin_count, origin_datatype,
                    target_rank, target_disp, target_count, target_datatype,
                    win, &reqs[(*num_reqs)++]);
  } else {
    return MPI_Put(origin_addr, origin_count, origin_datatype,
                   target_rank, target_disp, target_count,
                   target_datatype, win);
  }
}

static inline
dart_ret_t
dart__mpi__get_basic(
  const dart_team_data_t    * team_data,
  dart_team_unit_t            team_unit_id,
  const dart_segment_info_t * seginfo,
  void                      * dest,
  uint64_t                    offset,
  size_t                      nelem,
  dart_datatype_t             dtype,
  MPI_Request               * reqs,
  uint8_t                   * num_reqs)
{
  if (num_reqs) *num_reqs = 0;

  if (team_data->unitid == team_unit_id.id) {
    // use direct memcpy if we are on the same unit
    memcpy(dest, seginfo->selfbaseptr + offset,
        nelem * dart__mpi__datatype_sizeof(dtype));
    DART_LOG_DEBUG("dart_get: memcpy nelem:%zu "
                  "source (coll.): offset:%lu -> dest: %p",
                  nelem, offset, dest);
    return DART_OK;
  }

#if !defined(DART_MPI_DISABLE_SHARED_WINDOWS)
  DART_LOG_DEBUG("dart_get: shared windows enabled");
  if (seginfo->segid >= 0 && team_data->sharedmem_tab[team_unit_id.id].id >= 0) {
    return get_shared_mem(team_data, seginfo, dest, offset,
                          team_unit_id, nelem, dtype);
  }
#else
  DART_LOG_DEBUG("dart_get: shared windows disabled");
#endif // !defined(DART_MPI_DISABLE_SHARED_WINDOWS)

  /*
  * MPI uses offset type int, chunk up the get if necessary
  */
  const size_t nchunks   = nelem / MAX_CONTIG_ELEMENTS;
  const size_t remainder = nelem % MAX_CONTIG_ELEMENTS;

  // source on another node or shared memory windows disabled
  MPI_Win win      = seginfo->win;
  offset          += dart_segment_disp(seginfo, team_unit_id);
  char * dest_ptr  = (char*) dest;

  if (nchunks > 0) {
    DART_LOG_TRACE("dart_get:  MPI_Get (dest %p, size %zu)",
                  dest_ptr, nchunks * MAX_CONTIG_ELEMENTS);
    CHECK_MPI_RET(
      dart__mpi__get(dest_ptr, nchunks,
                     dart__mpi__datatype_maxtype(dtype),
                     team_unit_id.id,
                     offset,
                     nchunks,
                     dart__mpi__datatype_maxtype(dtype),
                     win, reqs, num_reqs),
      "MPI_Get");
    offset   += nchunks * MAX_CONTIG_ELEMENTS;
    dest_ptr += nchunks * MAX_CONTIG_ELEMENTS;
  }

  if (remainder > 0) {
    DART_LOG_TRACE("dart_get:  MPI_Get (dest %p, size %zu)",
                    dest_ptr, remainder);
    CHECK_MPI_RET(
      dart__mpi__get(dest_ptr,
              remainder,
              dart__mpi__datatype_struct(dtype)->basic.mpi_type,
              team_unit_id.id,
              offset,
              remainder,
              dart__mpi__datatype_struct(dtype)->basic.mpi_type,
              win, reqs, num_reqs),
      "MPI_Get");
  }
  return DART_OK;
}

static inline
dart_ret_t
dart__mpi__get_complex(
  dart_team_unit_t            team_unit_id,
  const dart_segment_info_t * seginfo,
  void                      * dest,
  uint64_t                    offset,
  size_t                      nelem,
  dart_datatype_t             src_type,
  dart_datatype_t             dst_type,
  MPI_Request               * reqs,
  uint8_t                   * num_reqs)
{
  if (num_reqs != NULL) *num_reqs = 0;

  CHECK_TYPE_CONSTRAINTS(src_type, dst_type, nelem);

  MPI_Win win     = seginfo->win;
  char * dest_ptr = (char*) dest;
  offset         += dart_segment_disp(seginfo, team_unit_id);

  MPI_Datatype src_mpi_type, dst_mpi_type;
  int src_num_elem, dst_num_elem;
  dart__mpi__datatype_convert_mpi(
    src_type, nelem, &src_mpi_type, &src_num_elem);
  if (src_type != dst_type) {
    dart__mpi__datatype_convert_mpi(
      dst_type, nelem, &dst_mpi_type, &dst_num_elem);
  } else {
    dst_mpi_type = src_mpi_type;
    dst_num_elem = src_num_elem;
  }

  DART_LOG_TRACE("dart_get:  MPI_Rget (dest %p, size %zu)", dest_ptr, nelem);
  CHECK_MPI_RET(
    dart__mpi__get(dest_ptr,
            dst_num_elem,
            dst_mpi_type,
            team_unit_id.id,
            offset,
            src_num_elem,
            src_mpi_type,
            win,
            reqs, num_reqs),
    "MPI_Rget");
  // clean-up strided data types
  if (dart__mpi__datatype_isstrided(src_type)) {
    dart__mpi__destroy_strided_mpi(&src_mpi_type);
  }
  if (src_type != dst_type && dart__mpi__datatype_isstrided(dst_type)) {
    dart__mpi__destroy_strided_mpi(&dst_mpi_type);
  }
  return DART_OK;
}

static inline
dart_ret_t
dart__mpi__put_basic(
  const dart_team_data_t    * team_data,
  dart_team_unit_t            team_unit_id,
  const dart_segment_info_t * seginfo,
  const void                * src,
  uint64_t                    offset,
  size_t                      nelem,
  dart_datatype_t             dtype,
  MPI_Request               * reqs,
  uint8_t                   * num_reqs,
  bool                      * flush_required_ptr)
{
  if (num_reqs) *num_reqs = 0;

  /* copy data directly if we are on the same unit */
  if (team_unit_id.id == team_data->unitid) {
    if (flush_required_ptr) *flush_required_ptr = false;
    memcpy(seginfo->selfbaseptr + offset, src,
        nelem * dart__mpi__datatype_sizeof(dtype));
    DART_LOG_DEBUG("dart_put: memcpy nelem:%zu (from global allocation)"
                  "offset: %"PRIu64"", nelem, offset);
    return DART_OK;
  }

#if !defined(DART_MPI_DISABLE_SHARED_WINDOWS)
  DART_LOG_DEBUG("dart_put: shared windows enabled");
  if (seginfo->segid >= 0 && team_data->sharedmem_tab[team_unit_id.id].id >= 0) {
    if (flush_required_ptr) *flush_required_ptr = false;
    return put_shared_mem(team_data, seginfo, src, offset,
                          team_unit_id, nelem, dtype);
  }
#else
  DART_LOG_DEBUG("dart_put: shared windows disabled");
#endif /* !defined(DART_MPI_DISABLE_SHARED_WINDOWS) */

  if (flush_required_ptr) *flush_required_ptr = true;

  // source on another node or shared memory windows disabled
  MPI_Win win            = seginfo->win;
  offset                += dart_segment_disp(seginfo, team_unit_id);
  const char * src_ptr   = (const char*) src;

  // chunk up the put
  const size_t nchunks   = nelem / MAX_CONTIG_ELEMENTS;
  const size_t remainder = nelem % MAX_CONTIG_ELEMENTS;

  if (nchunks > 0) {
    DART_LOG_TRACE("dart_put:  MPI_Rput (src %p, size %zu)",
                  src_ptr, nchunks * MAX_CONTIG_ELEMENTS);
    CHECK_MPI_RET(
      dart__mpi__put(src_ptr,
              nchunks,
              dart__mpi__datatype_struct(dtype)->basic.max_type,
              team_unit_id.id,
              offset,
              nchunks,
              dart__mpi__datatype_struct(dtype)->basic.max_type,
              win,
              reqs, num_reqs),
      "MPI_Put");
    offset  += nchunks * MAX_CONTIG_ELEMENTS;
    src_ptr += nchunks * MAX_CONTIG_ELEMENTS;
  }

  if (remainder > 0) {
    DART_LOG_TRACE("dart_put:  MPI_Put (src %p, size %zu)", src_ptr, remainder);

    CHECK_MPI_RET(
      dart__mpi__put(src_ptr,
              remainder,
              dart__mpi__datatype_struct(dtype)->basic.mpi_type,
              team_unit_id.id,
              offset,
              remainder,
              dart__mpi__datatype_struct(dtype)->basic.mpi_type,
              win,
            reqs, num_reqs),
      "MPI_Put");
  }
  return DART_OK;
}

static inline
dart_ret_t
dart__mpi__put_complex(
  dart_team_unit_t            team_unit_id,
  const dart_segment_info_t * seginfo,
  const void                * src,
  uint64_t                    offset,
  size_t                      nelem,
  dart_datatype_t             src_type,
  dart_datatype_t             dst_type,
  MPI_Request               * reqs,
  uint8_t                   * num_reqs,
  bool                      * flush_required_ptr)
{
  if (flush_required_ptr) *flush_required_ptr = true;
  if (num_reqs) *num_reqs = 0;

  // slow path for derived types
  CHECK_TYPE_CONSTRAINTS(src_type, dst_type, nelem);

  MPI_Win win            = seginfo->win;
  const char * src_ptr   = (const char*) src;
  offset                += dart_segment_disp(seginfo, team_unit_id);

  MPI_Datatype src_mpi_type, dst_mpi_type;
  int src_num_elem, dst_num_elem;
  dart__mpi__datatype_convert_mpi(
    src_type, nelem, &src_mpi_type, &src_num_elem);
  if (src_type != dst_type) {
    dart__mpi__datatype_convert_mpi(
      dst_type, nelem, &dst_mpi_type, &dst_num_elem);
  } else {
    dst_mpi_type = src_mpi_type;
    dst_num_elem = src_num_elem;
  }

  DART_LOG_TRACE(
    "dart_put:  MPI_Put (src %p, size %zu, src_type %p, dst_type %p)",
    src_ptr, nelem, src_mpi_type, dst_mpi_type);

  CHECK_MPI_RET(
    dart__mpi__put(src_ptr,
            src_num_elem,
            src_mpi_type,
            team_unit_id.id,
            offset,
            dst_num_elem,
            dst_mpi_type,
            win,
            reqs, num_reqs),
    "MPI_Put");

  // clean-up strided data types
  if (dart__mpi__datatype_isstrided(src_type)) {
    dart__mpi__destroy_strided_mpi(&src_mpi_type);
  }
  if (src_type != dst_type && dart__mpi__datatype_isstrided(dst_type)) {
    dart__mpi__destroy_strided_mpi(&dst_mpi_type);
  }
  return DART_OK;
}

/**
 * Public interface for put/get.
 */

dart_ret_t dart_get(
  void            * dest,
  dart_gptr_t       gptr,
  size_t            nelem,
  dart_datatype_t   src_type,
  dart_datatype_t   dst_type)
{
  uint64_t         offset       = gptr.addr_or_offs.offset;
  int16_t          seg_id       = gptr.segid;
  dart_team_unit_t team_unit_id = DART_TEAM_UNIT_ID(gptr.unitid);
  dart_team_t      teamid       = gptr.teamid;

  dart_team_data_t *team_data = dart_adapt_teamlist_get(teamid);
  if (dart__unlikely(team_data == NULL)) {
    DART_LOG_ERROR("dart_get ! failed: Unknown team %i!", teamid);
    return DART_ERR_INVAL;
  }
  CHECK_UNITID_RANGE(team_unit_id, team_data);

  DART_LOG_DEBUG("dart_get() uid:%d o:%"PRIu64" s:%d t:%d nelem:%zu",
                 team_unit_id.id, offset, seg_id, teamid, nelem);

  dart_segment_info_t *seginfo = dart_segment_get_info(
                                    &(team_data->segdata), seg_id);
  if (dart__unlikely(seginfo == NULL)) {
    DART_LOG_ERROR("dart_get ! "
                   "Unknown segment %i on team %i", seg_id, teamid);
    return DART_ERR_INVAL;
  }

  dart_ret_t ret = DART_OK;

  // leave complex data type handling to MPI
  if (dart__mpi__datatype_isbasic(src_type) &&
      dart__mpi__datatype_isbasic(dst_type)) {
    // fast-path for basic types
    CHECK_EQUAL_BASETYPE(src_type, dst_type);
    ret = dart__mpi__get_basic(team_data, team_unit_id, seginfo, dest,
                               offset, nelem, src_type, NULL, NULL);
  } else {
    // slow path for derived types
    ret = dart__mpi__get_complex(team_unit_id, seginfo, dest,
                                 offset, nelem, src_type, dst_type, NULL, NULL);
  }

  DART_LOG_DEBUG("dart_get > finished");
  return ret;
}

dart_ret_t dart_put(
  dart_gptr_t       gptr,
  const void      * src,
  size_t            nelem,
  dart_datatype_t   src_type,
  dart_datatype_t   dst_type)
{
  uint64_t         offset       = gptr.addr_or_offs.offset;
  int16_t          seg_id       = gptr.segid;
  dart_team_unit_t team_unit_id = DART_TEAM_UNIT_ID(gptr.unitid);
  dart_team_t      teamid       = gptr.teamid;

  CHECK_EQUAL_BASETYPE(src_type, dst_type);

  dart_team_data_t *team_data = dart_adapt_teamlist_get(teamid);
  if (dart__unlikely(team_data == NULL)) {
    DART_LOG_ERROR("dart_put ! failed: Unknown team %i!", teamid);
    return DART_ERR_INVAL;
  }

  CHECK_UNITID_RANGE(team_unit_id, team_data);

  dart_segment_info_t *seginfo = dart_segment_get_info(
                                    &(team_data->segdata), seg_id);
  if (dart__unlikely(seginfo == NULL)) {
    DART_LOG_ERROR("dart_put ! "
                   "Unknown segment %i on team %i", seg_id, teamid);
    return DART_ERR_INVAL;
  }

  dart_ret_t ret = DART_OK;

  if (dart__mpi__datatype_isbasic(src_type) &&
      dart__mpi__datatype_isbasic(dst_type)) {
    // fast path for basic data types
    CHECK_EQUAL_BASETYPE(src_type, dst_type);
    ret = dart__mpi__put_basic(team_data, team_unit_id, seginfo, src,
                               offset, nelem, src_type,
                               NULL, NULL, NULL);
  } else {
    // slow path for complex data types
    ret = dart__mpi__put_complex(team_unit_id, seginfo, src,
                                 offset, nelem, src_type, dst_type,
                                 NULL, NULL, NULL);
  }

  return ret;
}

dart_ret_t dart_accumulate(
  dart_gptr_t      gptr,
  const void     * values,
  size_t           nelem,
  dart_datatype_t  dtype,
  dart_operation_t op)
{
  MPI_Datatype mpi_dtype;
  MPI_Op       mpi_op;
  dart_team_unit_t  team_unit_id = DART_TEAM_UNIT_ID(gptr.unitid);
  uint64_t    offset = gptr.addr_or_offs.offset;
  int16_t     seg_id = gptr.segid;
  dart_team_t teamid = gptr.teamid;

  CHECK_IS_BASICTYPE(dtype);
  mpi_dtype          = dart__mpi__datatype_struct(dtype)->basic.mpi_type;
  mpi_op             = dart__mpi__op(op);


  dart_team_data_t *team_data = dart_adapt_teamlist_get(teamid);
  if (dart__unlikely(team_data == NULL)) {
    DART_LOG_ERROR("dart_accumulate ! failed: Unknown team %i!", teamid);
    return DART_ERR_INVAL;
  }

  CHECK_UNITID_RANGE(team_unit_id, team_data);

  DART_LOG_DEBUG("dart_accumulate() nelem:%zu dtype:%ld op:%d unit:%d",
                 nelem, dtype, op, team_unit_id.id);

  dart_segment_info_t *seginfo = dart_segment_get_info(
                                    &(team_data->segdata), seg_id);
  if (dart__unlikely(seginfo == NULL)) {
    DART_LOG_ERROR("dart_accumulate ! "
                   "Unknown segment %i on team %i", seg_id, teamid);
    return DART_ERR_INVAL;
  }

  MPI_Win win = seginfo->win;
  offset     += dart_segment_disp(seginfo, team_unit_id);

  // chunk up the put
  const size_t nchunks   = nelem / MAX_CONTIG_ELEMENTS;
  const size_t remainder = nelem % MAX_CONTIG_ELEMENTS;
  const char * src_ptr   = (const char*) values;

  if (nchunks > 0) {
    DART_LOG_TRACE("dart_accumulate:  MPI_Accumulate (src %p, size %zu)",
                   src_ptr, nchunks * MAX_CONTIG_ELEMENTS);
    CHECK_MPI_RET(
      MPI_Accumulate(
          src_ptr,
          nchunks,
          dart__mpi__datatype_maxtype(dtype),
          team_unit_id.id,
          offset,
          nchunks,
          dart__mpi__datatype_maxtype(dtype),
          mpi_op,
          win),
      "MPI_Accumulate");
    offset  += nchunks * MAX_CONTIG_ELEMENTS;
    src_ptr += nchunks * MAX_CONTIG_ELEMENTS;
  }

  if (remainder > 0) {
    DART_LOG_TRACE("dart_accumulate:  MPI_Accumulate (src %p, size %zu)",
                   src_ptr, remainder);

  CHECK_MPI_RET(
    MPI_Accumulate(
          src_ptr,
          remainder,
          mpi_dtype,
          team_unit_id.id,
          offset,
          remainder,
          mpi_dtype,
          mpi_op,
          win),
    "MPI_Accumulate");
  }

  DART_LOG_DEBUG("dart_accumulate > finished");
  return DART_OK;
}

dart_ret_t dart_fetch_and_op(
  dart_gptr_t      gptr,
  const void *     value,
  void *           result,
  dart_datatype_t  dtype,
  dart_operation_t op)
{
  MPI_Datatype mpi_dtype;
  MPI_Op       mpi_op;
  dart_team_unit_t  team_unit_id = DART_TEAM_UNIT_ID(gptr.unitid);
  uint64_t    offset = gptr.addr_or_offs.offset;
  int16_t     seg_id = gptr.segid;
  dart_team_t teamid = gptr.teamid;

  CHECK_IS_BASICTYPE(dtype);
  mpi_dtype          = dart__mpi__datatype_struct(dtype)->basic.mpi_type;
  mpi_op             = dart__mpi__op(op);

  dart_team_data_t *team_data = dart_adapt_teamlist_get(teamid);
  if (dart__unlikely(team_data == NULL)) {
    DART_LOG_ERROR("dart_fetch_and_op ! failed: Unknown team %i!", teamid);
    return DART_ERR_INVAL;
  }

  dart_segment_info_t *seginfo = dart_segment_get_info(
                                    &(team_data->segdata), seg_id);
  if (dart__unlikely(seginfo == NULL)) {
    DART_LOG_ERROR("dart_fetch_and_op ! "
                   "Unknown segment %i on team %i", seg_id, teamid);
    return DART_ERR_INVAL;
  }

  CHECK_UNITID_RANGE(team_unit_id, team_data);

  DART_LOG_DEBUG("dart_fetch_and_op() dtype:%ld op:%d unit:%d "
                 "offset:%"PRIu64" segid:%d",
                 dtype, op, team_unit_id.id,
                 gptr.addr_or_offs.offset, seg_id);

  MPI_Win win = seginfo->win;
  offset     += dart_segment_disp(seginfo, team_unit_id);

  CHECK_MPI_RET(
    MPI_Fetch_and_op(
      value,             // Origin address
      result,            // Result address
      mpi_dtype,         // Data type of each buffer entry
      team_unit_id.id,   // Rank of target
      offset,            // Displacement from start of window to beginning
                         // of target buffer
      mpi_op,            // Reduce operation
      win),
    "MPI_Fetch_and_op");

  DART_LOG_DEBUG("dart_fetch_and_op > finished");
  return DART_OK;
}

dart_ret_t dart_compare_and_swap(
  dart_gptr_t      gptr,
  const void     * value,
  const void     * compare,
  void           * result,
  dart_datatype_t  dtype)
{
  dart_team_unit_t  team_unit_id = DART_TEAM_UNIT_ID(gptr.unitid);
  uint64_t    offset = gptr.addr_or_offs.offset;
  int16_t     seg_id = gptr.segid;
  dart_team_t teamid = gptr.teamid;

  if (dtype > DART_TYPE_LONGLONG) {
    DART_LOG_ERROR("dart_compare_and_swap ! failed: "
                   "only valid on integral types");
    return DART_ERR_INVAL;
  }
  MPI_Datatype mpi_dtype = dart__mpi__datatype_struct(dtype)->basic.mpi_type;

  dart_team_data_t *team_data = dart_adapt_teamlist_get(gptr.teamid);
  if (team_data == NULL) {
    DART_LOG_ERROR("dart_compare_and_swap ! failed: Unknown team %i!",
                    gptr.teamid);
    return DART_ERR_INVAL;
  }

  CHECK_UNITID_RANGE(team_unit_id, team_data);

  DART_LOG_TRACE("dart_compare_and_swap() dtype:%ld unit:%d offset:%"PRIu64,
                 dtype, team_unit_id.id, gptr.addr_or_offs.offset);

  dart_segment_info_t *seginfo = dart_segment_get_info(
                                    &(team_data->segdata), seg_id);
  if (dart__unlikely(seginfo == NULL)) {
    DART_LOG_ERROR("dart_compare_and_swap ! "
                   "Unknown segment %i on team %i", seg_id, teamid);
    return DART_ERR_INVAL;
  }

  MPI_Win win  = seginfo->win;
  offset      += dart_segment_disp(seginfo, team_unit_id);

  CHECK_MPI_RET(
    MPI_Compare_and_swap(
        value,
        compare,
        result,
        mpi_dtype,
        team_unit_id.id,
        offset,
        win),
    "MPI_Compare_and_swap");
  DART_LOG_DEBUG("dart_compare_and_swap > finished");
  return DART_OK;
}

/* -- Non-blocking dart one-sided operations -- */

dart_ret_t dart_get_handle(
  void          * dest,
  dart_gptr_t     gptr,
  size_t          nelem,
  dart_datatype_t src_type,
  dart_datatype_t dst_type,
  dart_handle_t * handleptr)
{
  dart_team_unit_t team_unit_id = DART_TEAM_UNIT_ID(gptr.unitid);
  uint64_t         offset = gptr.addr_or_offs.offset;
  int16_t          seg_id = gptr.segid;
  dart_team_t      teamid = gptr.teamid;

  *handleptr = DART_HANDLE_NULL;

  dart_team_data_t *team_data = dart_adapt_teamlist_get(teamid);
  if (dart__unlikely(team_data == NULL)) {
    DART_LOG_ERROR("dart_get_handle ! failed: Unknown team %i!", teamid);
    return DART_ERR_INVAL;
  }

  CHECK_UNITID_RANGE(team_unit_id, team_data);

  dart_segment_info_t *seginfo = dart_segment_get_info(
                                    &(team_data->segdata), seg_id);
  if (dart__unlikely(seginfo == NULL)) {
    DART_LOG_ERROR("dart_get_handle ! "
                   "Unknown segment %i on team %i", seg_id, teamid);
    return DART_ERR_INVAL;
  }

  MPI_Win win  = seginfo->win;

  dart_handle_t handle = calloc(1, sizeof(struct dart_handle_struct));
  handle->dest         = team_unit_id.id;
  handle->win          = win;
  handle->needs_flush  = false;


  DART_LOG_DEBUG("dart_get_handle() uid:%d o:%"PRIu64" s:%d t:%d, nelem:%zu",
                 team_unit_id.id, offset, seg_id, gptr.teamid, nelem);
  DART_LOG_TRACE("dart_get_handle:  allocated handle:%p", (void *)(handle));

  dart_ret_t ret = DART_OK;

  // leave complex data type handling to MPI
  if (dart__mpi__datatype_isbasic(src_type) &&
      dart__mpi__datatype_isbasic(dst_type)) {
    // fast-path for basic types
    CHECK_EQUAL_BASETYPE(src_type, dst_type);
    ret = dart__mpi__get_basic(team_data, team_unit_id, seginfo, dest,
                               offset, nelem, src_type,
                               handle->reqs, &handle->num_reqs);
  } else {
    // slow path for derived types
    ret = dart__mpi__get_complex(team_unit_id, seginfo, dest,
                                 offset, nelem, src_type, dst_type,
                                 handle->reqs, &handle->num_reqs);
  }

  if (handle->num_reqs == 0) {
    free(handle);
    handle = DART_HANDLE_NULL;
  }

  *handleptr = handle;

  DART_LOG_TRACE("dart_get_handle > handle(%p) dest:%d",
                 (void*)(handle), team_unit_id.id);
  return ret;
}

dart_ret_t dart_put_handle(
  dart_gptr_t       gptr,
  const void      * src,
  size_t            nelem,
  dart_datatype_t   src_type,
  dart_datatype_t   dst_type,
  dart_handle_t   * handleptr)
{
  dart_team_unit_t  team_unit_id = DART_TEAM_UNIT_ID(gptr.unitid);
  uint64_t     offset   = gptr.addr_or_offs.offset;
  int16_t      seg_id   = gptr.segid;
  dart_team_t  teamid   = gptr.teamid;

  *handleptr = DART_HANDLE_NULL;

  CHECK_EQUAL_BASETYPE(src_type, dst_type);

  dart_team_data_t *team_data = dart_adapt_teamlist_get(teamid);
  if (dart__unlikely(team_data == NULL)) {
    DART_LOG_ERROR("dart_put ! failed: Unknown team %i!", teamid);
    return DART_ERR_INVAL;
  }

  CHECK_UNITID_RANGE(team_unit_id, team_data);

  dart_segment_info_t *seginfo = dart_segment_get_info(
                                    &(team_data->segdata), seg_id);
  if (dart__unlikely(seginfo == NULL)) {
    DART_LOG_ERROR("dart_put_handle ! "
                   "Unknown segment %i on team %i", seg_id, teamid);
    return DART_ERR_INVAL;
  }

  MPI_Win win  = seginfo->win;

  // chunk up the put
  dart_handle_t handle   = calloc(1, sizeof(struct dart_handle_struct));
  handle->dest           = team_unit_id.id;
  handle->win            = win;
  handle->needs_flush    = true;

  dart_ret_t ret = DART_OK;

  if (dart__mpi__datatype_isbasic(src_type) &&
      dart__mpi__datatype_isbasic(dst_type)) {
    // fast path for basic data types
    CHECK_EQUAL_BASETYPE(src_type, dst_type);
    ret = dart__mpi__put_basic(team_data, team_unit_id, seginfo, src,
                               offset, nelem, src_type,
                               handle->reqs,
                               &handle->num_reqs,
                               &handle->needs_flush);
  } else {
    // slow path for complex data types
    ret = dart__mpi__put_complex(team_unit_id, seginfo, src,
                                 offset, nelem, src_type, dst_type,
                                 handle->reqs,
                                 &handle->num_reqs,
                                 &handle->needs_flush);
  }

  if (handle->num_reqs == 0) {
    free(handle);
    handle = DART_HANDLE_NULL;
  }

  *handleptr = handle;

  DART_LOG_TRACE("dart_put_handle > handle(%p) dest:%d",
                 (void*)(handle), team_unit_id.id);

  return ret;
}

/* -- Blocking dart one-sided operations -- */

/**
 * \todo Check if MPI_Get_accumulate (MPI_NO_OP) yields better performance
 */
dart_ret_t dart_put_blocking(
  dart_gptr_t       gptr,
  const void      * src,
  size_t            nelem,
  dart_datatype_t   src_type,
  dart_datatype_t   dst_type)
{
  dart_team_unit_t  team_unit_id = DART_TEAM_UNIT_ID(gptr.unitid);
  uint64_t          offset       = gptr.addr_or_offs.offset;
  int16_t           seg_id       = gptr.segid;
  dart_team_t       teamid       = gptr.teamid;

  CHECK_EQUAL_BASETYPE(src_type, dst_type);

  dart_team_data_t *team_data = dart_adapt_teamlist_get(gptr.teamid);
  if (dart__unlikely(team_data == NULL)) {
    DART_LOG_ERROR("dart_put_blocking ! failed: Unknown team %i!", gptr.teamid);
    return DART_ERR_INVAL;
  }

  CHECK_UNITID_RANGE(team_unit_id, team_data);

  dart_segment_info_t *seginfo = dart_segment_get_info(
                                    &(team_data->segdata), seg_id);
  if (dart__unlikely(seginfo == NULL)) {
    DART_LOG_ERROR("dart_put_blocking ! "
                   "Unknown segment %i on team %i", seg_id, teamid);
    return DART_ERR_INVAL;
  }

  DART_LOG_DEBUG("dart_put_blocking() uid:%d o:%"PRIu64" s:%d t:%d, nelem:%zu",
                 team_unit_id.id, offset, seg_id, gptr.teamid, nelem);

  MPI_Win win  = seginfo->win;

  dart_ret_t ret = DART_OK;
  bool needs_flush = false;

  if (dart__mpi__datatype_isbasic(src_type) &&
      dart__mpi__datatype_isbasic(dst_type)) {
    // fast path for basic data types
    CHECK_EQUAL_BASETYPE(src_type, dst_type);
    ret = dart__mpi__put_basic(team_data, team_unit_id, seginfo, src,
                               offset, nelem, src_type,
                               NULL, NULL, &needs_flush);
  } else {
    // slow path for complex data types
    ret = dart__mpi__put_complex(team_unit_id, seginfo, src,
                                 offset, nelem, src_type, dst_type,
                                 NULL, NULL, &needs_flush);
  }

  if (ret == DART_OK && needs_flush) {
    DART_LOG_DEBUG("dart_put_blocking: MPI_Win_flush");
    CHECK_MPI_RET(MPI_Win_flush(team_unit_id.id, win), "MPI_Win_flush");
  }

  DART_LOG_DEBUG("dart_put_blocking > finished");
  return ret;
}

/**
 * \todo Check if MPI_Accumulate (REPLACE) yields better performance
 */
dart_ret_t dart_get_blocking(
  void            * dest,
  dart_gptr_t       gptr,
  size_t            nelem,
  dart_datatype_t   src_type,
  dart_datatype_t   dst_type)
{
  dart_team_unit_t  team_unit_id = DART_TEAM_UNIT_ID(gptr.unitid);
  uint64_t          offset       = gptr.addr_or_offs.offset;
  int16_t           seg_id       = gptr.segid;
  dart_team_t       teamid       = gptr.teamid;

  CHECK_EQUAL_BASETYPE(src_type, dst_type);

  dart_team_data_t *team_data = dart_adapt_teamlist_get(teamid);
  if (dart__unlikely(team_data == NULL)) {
    DART_LOG_ERROR("dart_get_blocking ! failed: Unknown team %i!", teamid);
    return DART_ERR_INVAL;
  }

  CHECK_UNITID_RANGE(team_unit_id, team_data);

  DART_LOG_DEBUG("dart_get_blocking() uid:%d "
                 "o:%"PRIu64" s:%d t:%u, nelem:%zu",
                 team_unit_id.id,
                 offset, seg_id, teamid, nelem);

  dart_segment_info_t *seginfo = dart_segment_get_info(
                                    &(team_data->segdata), seg_id);
  if (dart__unlikely(seginfo == NULL)) {
    DART_LOG_ERROR("dart_get_blocking ! "
                   "Unknown segment %i on team %i", seg_id, teamid);
    return DART_ERR_INVAL;
  }

  dart_ret_t ret = DART_OK;

  MPI_Request reqs[2]  = {MPI_REQUEST_NULL, MPI_REQUEST_NULL};
  uint8_t     num_reqs = 0;

  // leave complex data type handling to MPI
  if (dart__mpi__datatype_isbasic(src_type) &&
      dart__mpi__datatype_isbasic(dst_type)) {
    // fast-path for basic types
    CHECK_EQUAL_BASETYPE(src_type, dst_type);
    ret = dart__mpi__get_basic(team_data, team_unit_id, seginfo, dest,
                               offset, nelem, src_type,
                               reqs, &num_reqs);
  } else {
    // slow path for derived types
    ret = dart__mpi__get_complex(team_unit_id, seginfo, dest,
                                 offset, nelem, src_type, dst_type,
                                 reqs, &num_reqs);
  }

  if (ret == DART_OK && num_reqs > 0) {
    CHECK_MPI_RET(
      MPI_Waitall(num_reqs, reqs, MPI_STATUSES_IGNORE), "MPI_Waitall");
  }

  DART_LOG_TRACE(
    "dart_get_blocking:  MPI_Waitall (reqs=%d)", num_reqs);
  CHECK_MPI_RET(
    MPI_Waitall(num_reqs, reqs, MPI_STATUSES_IGNORE), "MPI_Waitall");

  DART_LOG_DEBUG("dart_get_blocking > finished");
  return DART_OK;
}

/* -- Dart RMA Synchronization Operations -- */

dart_ret_t dart_flush(
  dart_gptr_t gptr)
{
  dart_team_unit_t team_unit_id = DART_TEAM_UNIT_ID(gptr.unitid);
  int16_t          seg_id       = gptr.segid;
  dart_team_t      teamid       = gptr.teamid;
  DART_LOG_DEBUG("dart_flush() gptr: "
                 "unitid:%d offset:%"PRIu64" segid:%d teamid:%d",
                 gptr.unitid, gptr.addr_or_offs.offset,
                 gptr.segid,  gptr.teamid);

  dart_team_data_t *team_data = dart_adapt_teamlist_get(teamid);
  if (dart__unlikely(team_data == NULL)) {
    DART_LOG_ERROR("dart_flush ! failed: Unknown team %i!", teamid);
    return DART_ERR_INVAL;
  }

  CHECK_UNITID_RANGE(team_unit_id, team_data);

  dart_segment_info_t *seginfo = dart_segment_get_info(
                                    &(team_data->segdata), seg_id);
  if (dart__unlikely(seginfo == NULL)) {
    DART_LOG_ERROR("dart_flush ! "
                   "Unknown segment %i on team %i", seg_id, teamid);
    return DART_ERR_INVAL;
  }

  MPI_Comm comm = team_data->comm;
  MPI_Win  win  = seginfo->win;

  DART_LOG_TRACE("dart_flush: MPI_Win_flush");
  CHECK_MPI_RET(
    MPI_Win_flush(team_unit_id.id, win), "MPI_Win_flush");
  DART_LOG_TRACE("dart_flush: MPI_Win_sync");
  CHECK_MPI_RET(
    MPI_Win_sync(win), "MPI_Win_sync");

  // trigger progress
  int flag;
  CHECK_MPI_RET(
    MPI_Iprobe(MPI_ANY_SOURCE, MPI_ANY_TAG, comm, &flag, MPI_STATUS_IGNORE),
    "MPI_Iprobe");

  DART_LOG_DEBUG("dart_flush > finished");
  return DART_OK;
}

dart_ret_t dart_flush_all(
  dart_gptr_t gptr)
{
  int16_t     seg_id = gptr.segid;
  dart_team_t teamid = gptr.teamid;

  DART_LOG_DEBUG("dart_flush_all() gptr: "
                 "unitid:%d offset:%"PRIu64" segid:%d teamid:%d",
                 gptr.unitid, gptr.addr_or_offs.offset,
                 gptr.segid,  gptr.teamid);

  dart_team_data_t *team_data = dart_adapt_teamlist_get(teamid);
  if (dart__unlikely(team_data == NULL)) {
    DART_LOG_ERROR("dart_flush ! failed: Unknown team %i!", teamid);
    return DART_ERR_INVAL;
  }

  dart_segment_info_t *seginfo = dart_segment_get_info(
                                    &(team_data->segdata), seg_id);
  if (dart__unlikely(seginfo == NULL)) {
    DART_LOG_ERROR("dart_get_blocking ! "
                   "Unknown segment %i on team %i", seg_id, teamid);
    return DART_ERR_INVAL;
  }

  MPI_Comm comm = team_data->comm;
  MPI_Win  win  = seginfo->win;

  DART_LOG_TRACE("dart_flush_all: MPI_Win_flush_all");
  CHECK_MPI_RET(
    MPI_Win_flush_all(win), "MPI_Win_flush");
  DART_LOG_TRACE("dart_flush_all: MPI_Win_sync");
  CHECK_MPI_RET(
    MPI_Win_sync(win), "MPI_Win_sync");

  // trigger progress
  int flag;
  CHECK_MPI_RET(
    MPI_Iprobe(MPI_ANY_SOURCE, MPI_ANY_TAG, comm, &flag, MPI_STATUS_IGNORE),
    "MPI_Iprobe");

  DART_LOG_DEBUG("dart_flush_all > finished");
  return DART_OK;
}

dart_ret_t dart_flush_local(
  dart_gptr_t gptr)
{
  int16_t     seg_id = gptr.segid;
  dart_team_t teamid = gptr.teamid;
  dart_team_unit_t team_unit_id = DART_TEAM_UNIT_ID(gptr.unitid);

  DART_LOG_DEBUG("dart_flush_local() gptr: "
                 "unitid:%d offset:%"PRIu64" segid:%d teamid:%d",
                 gptr.unitid, gptr.addr_or_offs.offset,
                 gptr.segid,  gptr.teamid);

  dart_team_data_t *team_data = dart_adapt_teamlist_get(teamid);
  if (dart__unlikely(team_data == NULL)) {
    DART_LOG_ERROR("dart_flush_local ! failed: Unknown team %i!", teamid);
    return DART_ERR_INVAL;
  }

  CHECK_UNITID_RANGE(team_unit_id, team_data);

  dart_segment_info_t *seginfo = dart_segment_get_info(
                                    &(team_data->segdata), seg_id);
  if (dart__unlikely(seginfo == NULL)) {
    DART_LOG_ERROR("dart_flush_local ! "
                   "Unknown segment %i on team %i", seg_id, teamid);
    return DART_ERR_INVAL;
  }
  MPI_Comm comm = team_data->comm;
  MPI_Win  win  = seginfo->win;

  DART_LOG_TRACE("dart_flush_local: MPI_Win_flush_local");
  CHECK_MPI_RET(
    MPI_Win_flush_local(team_unit_id.id, win),
    "MPI_Win_flush_local");

  // trigger progress
  int flag;
  CHECK_MPI_RET(
    MPI_Iprobe(MPI_ANY_SOURCE, MPI_ANY_TAG, comm, &flag, MPI_STATUS_IGNORE),
    "MPI_Iprobe");

  DART_LOG_DEBUG("dart_flush_local > finished");
  return DART_OK;
}

dart_ret_t dart_flush_local_all(
  dart_gptr_t gptr)
{
  int16_t     seg_id = gptr.segid;
  dart_team_t teamid = gptr.teamid;
  DART_LOG_DEBUG("dart_flush_local_all() gptr: "
                 "unitid:%d offset:%"PRIu64" segid:%d teamid:%d",
                 gptr.unitid, gptr.addr_or_offs.offset,
                 gptr.segid,  gptr.teamid);

  dart_team_data_t *team_data = dart_adapt_teamlist_get(teamid);
  if (dart__unlikely(team_data == NULL)) {
    DART_LOG_ERROR("dart_flush ! failed: Unknown team %i!", teamid);
    return DART_ERR_INVAL;
  }

  dart_segment_info_t *seginfo = dart_segment_get_info(
                                    &(team_data->segdata), seg_id);
  if (dart__unlikely(seginfo == NULL)) {
    DART_LOG_ERROR("dart_get_blocking ! "
                   "Unknown segment %i on team %i", seg_id, teamid);
    return DART_ERR_INVAL;
  }

  MPI_Comm comm = team_data->comm;
  MPI_Win  win  = seginfo->win;

  CHECK_MPI_RET(
    MPI_Win_flush_local_all(win),
    "MPI_Win_flush_local_all");

  // trigger progress
  int flag;
  CHECK_MPI_RET(
    MPI_Iprobe(MPI_ANY_SOURCE, MPI_ANY_TAG, comm, &flag, MPI_STATUS_IGNORE),
    "MPI_Iprobe");

  DART_LOG_DEBUG("dart_flush_local_all > finished");
  return DART_OK;
}

dart_ret_t dart_wait_local(
  dart_handle_t * handleptr)
{
  DART_LOG_DEBUG("dart_wait_local() handle:%p", (void*)(handleptr));
  if (handleptr != NULL && *handleptr != DART_HANDLE_NULL) {
    dart_handle_t handle = *handleptr;
    DART_LOG_TRACE("dart_wait_local:     handle->dest: %d",
                   handle->dest);
    DART_LOG_TRACE("dart_wait_local:     handle->win:  %p",
                   (void*)(unsigned long)(handle->win));
    if (handle->num_reqs > 0) {
      int ret = MPI_Waitall(handle->num_reqs, handle->reqs, MPI_STATUS_IGNORE);
      if (ret != MPI_SUCCESS) {
        DART_LOG_DEBUG("dart_wait_local ! MPI_Wait failed");
        return DART_ERR_INVAL;
      }
    } else {
      DART_LOG_TRACE("dart_wait_local:     handle->num_reqs == 0");
    }
    free(handle);
    *handleptr = DART_HANDLE_NULL;
  }
  DART_LOG_DEBUG("dart_wait_local > finished");
  return DART_OK;
}

dart_ret_t dart_wait(
  dart_handle_t * handleptr)
{
  DART_LOG_DEBUG("dart_wait() handle:%p", (void*)(handleptr));
  if (handleptr != NULL && *handleptr != DART_HANDLE_NULL) {
    dart_handle_t handle = *handleptr;
    DART_LOG_TRACE("dart_wait_local:     handle->dest: %d",
                   handle->dest);
    DART_LOG_TRACE("dart_wait_local:     handle->win:  %"PRIu64"",
                   (unsigned long)handle->win);
    if (handle->num_reqs > 0) {
      DART_LOG_DEBUG("dart_wait:     -- MPI_Wait");
      CHECK_MPI_RET(
        MPI_Waitall(handle->num_reqs, handle->reqs, MPI_STATUSES_IGNORE),
        "MPI_Waitall");

      if (handle->needs_flush) {
        DART_LOG_DEBUG("dart_wait:   -- MPI_Win_flush");
        CHECK_MPI_RET(MPI_Win_flush(handle->dest, handle->win),
                      "MPI_Win_flush");
      }
    } else {
      DART_LOG_TRACE("dart_wait:     handle->num_reqs == 0");
    }
    /* Free handle resource */
    free(handle);
    *handleptr = DART_HANDLE_NULL;
  }
  DART_LOG_DEBUG("dart_wait > finished");
  return DART_OK;
}

dart_ret_t dart_waitall_local(
  dart_handle_t handles[],
  size_t        num_handles)
{
  dart_ret_t ret = DART_OK;

  DART_LOG_DEBUG("dart_waitall_local()");
  if (num_handles == 0) {
    DART_LOG_DEBUG("dart_waitall_local > number of handles = 0");
    return DART_OK;
  }
  if (dart__unlikely(num_handles > INT_MAX)) {
    DART_LOG_ERROR("dart_waitall_local ! number of handles > INT_MAX");
    return DART_ERR_INVAL;
  }
  if (handles != NULL) {
    size_t r_n = 0;
    MPI_Request *mpi_req = ALLOC_TMP(2 * num_handles * sizeof(MPI_Request));
    for (size_t i = 0; i < num_handles; ++i) {
      if (handles[i] != DART_HANDLE_NULL) {
        for (uint8_t j = 0; j < handles[i]->num_reqs; ++j) {
          if (handles[i]->reqs[j] != MPI_REQUEST_NULL){
            DART_LOG_TRACE("dart_waitall_local: -- handle[%"PRIu64"]: %p)",
                          i, (void*)handles[i]->reqs[j]);
            DART_LOG_TRACE("dart_waitall_local:    handle[%"PRIu64"]->dest: %d",
                          i, handles[i]->dest);
            mpi_req[r_n] = handles[i]->reqs[j];
            r_n++;
          }
        }
      }
    }

    /*
     * Wait for local completion of MPI requests:
     */
    DART_LOG_DEBUG("dart_waitall_local: "
                   "MPI_Waitall, %"PRIu64" requests from %"PRIu64" handles",
                   r_n, num_handles);
    if (r_n > 0) {
      if (MPI_Waitall(r_n, mpi_req, MPI_STATUSES_IGNORE) != MPI_SUCCESS) {
        DART_LOG_ERROR("dart_waitall_local: MPI_Waitall failed");
        FREE_TMP(2 * num_handles * sizeof(MPI_Request), mpi_req);
        return DART_ERR_INVAL;
      }
    } else {
      DART_LOG_DEBUG("dart_waitall_local > number of requests = 0");
      FREE_TMP(2 * num_handles * sizeof(MPI_Request), mpi_req);
      return DART_OK;
    }

    /*
     * free DART handles
     */
    DART_LOG_TRACE("dart_waitall_local: releasing DART handles");
    for (size_t i = 0; i < num_handles; i++) {
      if (handles[i] != DART_HANDLE_NULL) {
        DART_LOG_TRACE("dart_waitall_local: free handle[%zu] %p",
                       i, (void*)(handles[i]));
        // free the handle
        free(handles[i]);
        handles[i] = DART_HANDLE_NULL;
      }
    }
    FREE_TMP(2 * num_handles * sizeof(MPI_Request), mpi_req);
  }
  DART_LOG_DEBUG("dart_waitall_local > %d", ret);
  return ret;
}

static
dart_ret_t wait_remote_completion(
  dart_handle_t *handles,
  size_t         n
)
{
  for (size_t i = 0; i < n; i++) {
    if (handles[i] != DART_HANDLE_NULL && handles[i]->needs_flush) {
      DART_LOG_DEBUG("dart_waitall: -- MPI_Win_flush(handle[%zu]: %p, dest: %d))",
                      i, (void*)handles[i], handles[i]->dest);
      /*
        * MPI_Win_flush to wait for remote completion if required:
        */
      if (MPI_Win_flush(handles[i]->dest, handles[i]->win) != MPI_SUCCESS) {
        return DART_ERR_INVAL;
      }
    }
  }
  return DART_OK;
}

dart_ret_t dart_waitall(
  dart_handle_t handles[],
  size_t        n)
{
  DART_LOG_DEBUG("dart_waitall()");
  if (n == 0) {
    DART_LOG_DEBUG("dart_waitall > number of handles = 0");
    return DART_OK;
  }

  if (dart__unlikely(n > INT_MAX)) {
    DART_LOG_ERROR("dart_waitall ! number of handles > INT_MAX");
    return DART_ERR_INVAL;
  }

  DART_LOG_DEBUG("dart_waitall: number of handles: %zu", n);

  if (handles != NULL) {
    MPI_Request *mpi_req = ALLOC_TMP(2 * n * sizeof(MPI_Request));
    /*
     * copy requests from DART handles to MPI request array:
     */
    DART_LOG_TRACE("dart_waitall: copying DART handles to MPI request array");
    size_t r_n = 0;
    for (size_t i = 0; i < n; i++) {
      if (handles[i] != DART_HANDLE_NULL) {
        for (uint8_t j = 0; j < handles[i]->num_reqs; ++j) {
          if (handles[i]->reqs[j] != MPI_REQUEST_NULL){
            DART_LOG_DEBUG("dart_waitall: -- handle[%zu](%p): "
                          "dest:%d win:%"PRIu64,
                          i, (void*)handles[i]->reqs[0],
                          handles[i]->dest,
                          (unsigned long)handles[i]->win);
            mpi_req[r_n] = handles[i]->reqs[j];
            r_n++;
          }
        }
      }
    }

    /*
     * wait for communication of MPI requests:
     */
    DART_LOG_DEBUG("dart_waitall: MPI_Waitall, %zu requests from %zu handles",
                   r_n, n);
    /* From the MPI 3.1 standard:
     *
     * The i-th entry in array_of_statuses is set to the return
     * status of the i-th operation. Active persistent requests
     * are marked inactive.
     * Requests of any other type are deallocated and the
     * corresponding handles in the array are set to
     * MPI_REQUEST_NULL.
     * The list may contain null or inactive handles.
     * The call sets to empty the status of each such entry.
     */
    if (r_n > 0) {
      if (MPI_Waitall(r_n, mpi_req, MPI_STATUSES_IGNORE) != MPI_SUCCESS) {
        DART_LOG_ERROR("dart_waitall: MPI_Waitall failed");
        FREE_TMP(2 * n * sizeof(MPI_Request), mpi_req);
        return DART_ERR_INVAL;
      }
    } else {
      DART_LOG_DEBUG("dart_waitall > number of requests = 0");
      FREE_TMP(2 * n * sizeof(MPI_Request), mpi_req);
      return DART_OK;
    }

    /*
     * wait for completion of MPI requests at origins and targets:
     */
    DART_LOG_DEBUG("dart_waitall: waiting for remote completion");
    if (DART_OK != wait_remote_completion(handles, n)) {
      DART_LOG_ERROR("dart_waitall: MPI_Win_flush failed");
      FREE_TMP(2 * n * sizeof(MPI_Request), mpi_req);
      return DART_ERR_OTHER;
    }

    /*
     * free memory:
     */
    DART_LOG_DEBUG("dart_waitall: free handles");
    for (size_t i = 0; i < n; i++) {
      if (handles[i] != DART_HANDLE_NULL) {
        /* Free handle resource */
        DART_LOG_TRACE("dart_waitall: -- free handle[%zu]: %p",
                       i, (void*)(handles[i]));
        // free the handle
        free(handles[i]);
        handles[i] = DART_HANDLE_NULL;
      }
    }
    DART_LOG_TRACE("dart_waitall: free MPI_Request temporaries");
    FREE_TMP(2 * n * sizeof(MPI_Request), mpi_req);
  }
  DART_LOG_DEBUG("dart_waitall > finished");
  return DART_OK;
}

/**
 * Wrapper around MPI_Testall to account for broken MPICH implementation.
 * MPICH <= 3.2.1 and its derivatives seem to be affected
 */
inline static
int
dart__mpi__testall(int num_reqs, MPI_Request *reqs, int *flag_ptr)
{
#if defined(MPICH_NUMVERSION) && MPICH_NUMVERSION <= 30201300
  int flag_result = 1;
  for (int i = 0; i < num_reqs; ++i) {
    int flag;
    /*
     * if the test succeeds the request is set to MPI_REQUEST_NULL,
     * which can be safely passed to MPI_Test again.
     * Eventually we will have all requests tested succesfully.
     */
    int ret = MPI_Test(&reqs[i], &flag, MPI_STATUS_IGNORE);
    if (ret != MPI_SUCCESS) {
      return ret;
    }
    // one incomplete request will flip the flag to 0
    flag_result &= flag;
  }
  *flag_ptr = flag_result;
  // we checked all requests succesfully
  return MPI_SUCCESS;
#else
  return MPI_Testall(num_reqs, reqs,
                flag_ptr, MPI_STATUSES_IGNORE);
#endif //defined(MPICH_NUMVERSION) && MPICH_NUMVERSION <= 30201300
}

dart_ret_t dart_test_local(
  dart_handle_t * handleptr,
  int32_t       * is_finished)
{
  int flag;

  DART_LOG_DEBUG("dart_test_local()");
  if (handleptr == NULL ||
      *handleptr == DART_HANDLE_NULL ||
      (*handleptr)->num_reqs == 0) {
    *is_finished = 1;
    return DART_OK;
  }
  *is_finished = 0;

  dart_handle_t handle = *handleptr;
<<<<<<< HEAD
  if (handle->num_reqs == 1) {
    MPI_Test(&handle->reqs[0], &flag, MPI_STATUS_IGNORE);
  } else {
    if (MPI_Testall(handle->num_reqs, handle->reqs,
                  &flag, MPI_STATUSES_IGNORE) != MPI_SUCCESS) {
      DART_LOG_ERROR("dart_test_local: MPI_Test failed!");
      return DART_ERR_OTHER;
    }
  }
=======
  CHECK_MPI_RET(
    dart__mpi__testall(handle->num_reqs, handle->reqs, &flag),
    "MPI_Testall");

>>>>>>> 9e5c611c
  if (flag) {
    // deallocate handle
    free(handle);
    *handleptr = DART_HANDLE_NULL;
    *is_finished = 1;
  }
  DART_LOG_DEBUG("dart_test_local > finished");
  return DART_OK;
}


dart_ret_t dart_test(
  dart_handle_t * handleptr,
  int32_t       * is_finished)
{
  int flag;

  DART_LOG_DEBUG("dart_test()");
  if (handleptr == NULL ||
      *handleptr == DART_HANDLE_NULL ||
      (*handleptr)->num_reqs == 0) {
    *is_finished = 1;
    return DART_OK;
  }
  *is_finished = 0;

  dart_handle_t handle = *handleptr;
  CHECK_MPI_RET(
    dart__mpi__testall(handle->num_reqs, handle->reqs, &flag),
    "MPI_Testall");

  if (flag) {
    if (handle->needs_flush) {
      CHECK_MPI_RET(
        MPI_Win_flush(handle->dest, handle->win),
        "MPI_Win_flush"
      );
    }
    // deallocate handle
    free(handle);
    *handleptr = DART_HANDLE_NULL;
    *is_finished = 1;
  }
  DART_LOG_DEBUG("dart_test > finished");
  return DART_OK;
}

dart_ret_t dart_testall_local(
  dart_handle_t   handles[],
  size_t          n,
  int32_t       * is_finished)
{
  int flag;

  DART_LOG_DEBUG("dart_testall_local()");
  if (handles == NULL || n == 0) {
    DART_LOG_DEBUG("dart_testall_local: empty handles");
    *is_finished = 1;
    return DART_OK;
  }
  *is_finished = 0;

  MPI_Request *mpi_req = ALLOC_TMP(2 * n * sizeof (MPI_Request));
  size_t r_n = 0;
  for (size_t i = 0; i < n; ++i) {
    if (handles[i] != DART_HANDLE_NULL) {
      for (uint8_t j = 0; j < handles[i]->num_reqs; ++j) {
        if (handles[i]->reqs[j] != MPI_REQUEST_NULL){
          mpi_req[r_n] = handles[i]->reqs[j];
          ++r_n;
        }
      }
    }
  }

  if (r_n) {
    if (dart__mpi__testall(r_n, mpi_req, &flag) != MPI_SUCCESS){
      FREE_TMP(2 * n * sizeof(MPI_Request), mpi_req);
      DART_LOG_ERROR("dart_testall_local: MPI_Testall failed!");
      return DART_ERR_OTHER;
    }

    if (flag) {
      for (size_t i = 0; i < n; i++) {
        if (handles[i] != DART_HANDLE_NULL) {
          // free the handle
          free(handles[i]);
          handles[i] = DART_HANDLE_NULL;
        }
      }
      *is_finished = 1;
    }
  } else {
    *is_finished = 1;
  }
  FREE_TMP(2 * n * sizeof(MPI_Request), mpi_req);
  DART_LOG_DEBUG("dart_testall_local > finished");
  return DART_OK;
}


dart_ret_t dart_testall(
  dart_handle_t   handles[],
  size_t          n,
  int32_t       * is_finished)
{
  DART_LOG_DEBUG("dart_testall_local()");
  if (handles == NULL || n == 0) {
    DART_LOG_DEBUG("dart_testall_local: empty handles");
    return DART_OK;
  }

  MPI_Request *mpi_req = ALLOC_TMP(2 * n * sizeof (MPI_Request));
  size_t r_n = 0;
  for (size_t i = 0; i < n; ++i) {
    if (handles[i] != DART_HANDLE_NULL) {
      for (uint8_t j = 0; j < handles[i]->num_reqs; ++j) {
        if (handles[i]->reqs[j] != MPI_REQUEST_NULL){
          mpi_req[r_n] = handles[i]->reqs[j];
          ++r_n;
        }
      }
    }
  }

  if (r_n) {
    DART_LOG_TRACE("  MPI_Testall on %zu requests", r_n);
    if (dart__mpi__testall(r_n, mpi_req, is_finished) != MPI_SUCCESS){
      DART_LOG_ERROR("dart_testall: MPI_Testall failed");
      FREE_TMP(2 * n * sizeof(MPI_Request), mpi_req);
      return DART_ERR_OTHER;
    }

    if (*is_finished) {
      /*
      * wait for completion of MPI requests at origins and targets:
      */
      DART_LOG_DEBUG("dart_testall: waiting for remote completion");
      if (DART_OK != wait_remote_completion(handles, n)) {
        DART_LOG_ERROR("dart_testall: MPI_Win_flush failed");
        FREE_TMP(2 * n * sizeof(MPI_Request), mpi_req);
        return DART_ERR_OTHER;
      }

      for (size_t i = 0; i < n; i++) {
        if (handles[i] != DART_HANDLE_NULL) {
          // free the handle
          free(handles[i]);
          handles[i] = DART_HANDLE_NULL;
        }
      }
    }
  } else {
    *is_finished = 1;
  }
  FREE_TMP(2 * n * sizeof(MPI_Request), mpi_req);
  DART_LOG_DEBUG("dart_testall_local > finished");
  return DART_OK;
}

dart_ret_t dart_handle_free(
  dart_handle_t * handleptr)
{
  if (handleptr != NULL && *handleptr != DART_HANDLE_NULL) {
    free(*handleptr);
    *handleptr = DART_HANDLE_NULL;
  }
  return DART_OK;
}

/* -- Dart collective operations -- */

static int _dart_barrier_count = 0;

dart_ret_t dart_barrier(
  dart_team_t teamid)
{
  DART_LOG_DEBUG("dart_barrier() barrier count: %d", _dart_barrier_count);

  if (dart__unlikely(teamid == DART_UNDEFINED_TEAM_ID)) {
    DART_LOG_ERROR("dart_barrier ! failed: team may not be DART_UNDEFINED_TEAM_ID");
    return DART_ERR_INVAL;
  }

  _dart_barrier_count++;

  dart_team_data_t *team_data = dart_adapt_teamlist_get(teamid);
  if (dart__unlikely(team_data == NULL)) {
    DART_LOG_ERROR("dart_barrier ! failed: Unknown team: %d", teamid);
    return DART_ERR_INVAL;
  }

  /* Fetch proper communicator from teams. */
  CHECK_MPI_RET(
    MPI_Barrier(team_data->comm), "MPI_Barrier");

  DART_LOG_DEBUG("dart_barrier > MPI_Barrier finished");
  return DART_OK;
}

dart_ret_t dart_bcast(
  void              * buf,
  size_t              nelem,
  dart_datatype_t     dtype,
  dart_team_unit_t    root,
  dart_team_t         teamid)
{
  DART_LOG_TRACE("dart_bcast() root:%d team:%d nelem:%"PRIu64"",
                 root.id, teamid, nelem);

  dart_team_data_t *team_data = dart_adapt_teamlist_get(teamid);
  if (dart__unlikely(team_data == NULL)) {
    DART_LOG_ERROR("dart_bcast ! failed: unknown team %d", teamid);
    return DART_ERR_INVAL;
  }

  CHECK_UNITID_RANGE(root, team_data);

  MPI_Comm comm = team_data->comm;

  // chunk up the bcast if necessary
  const size_t nchunks   = nelem / MAX_CONTIG_ELEMENTS;
  const size_t remainder = nelem % MAX_CONTIG_ELEMENTS;
        char * src_ptr   = (char*) buf;

  if (nchunks > 0) {
    CHECK_MPI_RET(
      MPI_Bcast(src_ptr, nchunks,
                dart__mpi__datatype_maxtype(dtype),
                root.id, comm),
      "MPI_Bcast");
    src_ptr += nchunks * MAX_CONTIG_ELEMENTS;
  }

  if (remainder > 0) {
    MPI_Datatype mpi_dtype = dart__mpi__datatype_struct(dtype)->basic.mpi_type;
    CHECK_MPI_RET(
      MPI_Bcast(src_ptr, remainder, mpi_dtype, root.id, comm),
      "MPI_Bcast");
  }

  DART_LOG_TRACE("dart_bcast > root:%d team:%d nelem:%zu finished",
                 root.id, teamid, nelem);
  return DART_OK;
}

dart_ret_t dart_scatter(
  const void        * sendbuf,
  void              * recvbuf,
  size_t              nelem,
  dart_datatype_t     dtype,
  dart_team_unit_t    root,
  dart_team_t         teamid)
{
  CHECK_IS_BASICTYPE(dtype);

  dart_team_data_t *team_data = dart_adapt_teamlist_get(teamid);
  if (dart__unlikely(team_data == NULL)) {
    DART_LOG_ERROR("dart_scatter ! failed: unknown team %d", teamid);
    return DART_ERR_INVAL;
  }

  CHECK_UNITID_RANGE(root, team_data);

  // chunk up the scatter if necessary
  const size_t nchunks   = nelem / MAX_CONTIG_ELEMENTS;
  const size_t remainder = nelem % MAX_CONTIG_ELEMENTS;
  const char * send_ptr  = (const char*) sendbuf;
        char * recv_ptr  = (char*) recvbuf;

  MPI_Comm comm = team_data->comm;

  if (nchunks > 0) {
    MPI_Datatype mpi_dtype = dart__mpi__datatype_maxtype(dtype);
    CHECK_MPI_RET(
      MPI_Scatter(
          send_ptr,
          nchunks,
          mpi_dtype,
          recv_ptr,
          nchunks,
          mpi_dtype,
          root.id,
          comm),
      "MPI_Scatter");
    send_ptr += nchunks * MAX_CONTIG_ELEMENTS;
    recv_ptr += nchunks * MAX_CONTIG_ELEMENTS;
  }

  if (remainder > 0) {
    MPI_Datatype mpi_dtype = dart__mpi__datatype_struct(dtype)->basic.mpi_type;
    CHECK_MPI_RET(
      MPI_Scatter(
          send_ptr,
          remainder,
          mpi_dtype,
          recv_ptr,
          remainder,
          mpi_dtype,
          root.id,
          comm),
      "MPI_Scatter");
  }

  return DART_OK;
}

dart_ret_t dart_gather(
  const void         * sendbuf,
  void               * recvbuf,
  size_t               nelem,
  dart_datatype_t      dtype,
  dart_team_unit_t     root,
  dart_team_t          teamid)
{
  DART_LOG_TRACE("dart_gather() team:%d nelem:%"PRIu64"",
                 teamid, nelem);

  CHECK_IS_BASICTYPE(dtype);

  dart_team_data_t *team_data = dart_adapt_teamlist_get(teamid);
  if (dart__unlikely(team_data == NULL)) {
    DART_LOG_ERROR("dart_gather ! failed: unknown teamid %d", teamid);
    return DART_ERR_INVAL;
  }

  CHECK_UNITID_RANGE(root, team_data);

  // chunk up the scatter if necessary
  const size_t nchunks   = nelem / MAX_CONTIG_ELEMENTS;
  const size_t remainder = nelem % MAX_CONTIG_ELEMENTS;
  const char * send_ptr  = (const char*) sendbuf;
        char * recv_ptr  = (char*) recvbuf;

  MPI_Comm comm = team_data->comm;

  if (nchunks > 0) {
    MPI_Datatype mpi_dtype = dart__mpi__datatype_maxtype(dtype);
    CHECK_MPI_RET(
      MPI_Gather(
          send_ptr,
          nchunks,
          mpi_dtype,
          recv_ptr,
          nchunks,
          mpi_dtype,
          root.id,
          comm),
      "MPI_Gather");
    send_ptr += nchunks * MAX_CONTIG_ELEMENTS;
    recv_ptr += nchunks * MAX_CONTIG_ELEMENTS;
  }

  if (remainder > 0) {
    MPI_Datatype mpi_dtype = dart__mpi__datatype_struct(dtype)->basic.mpi_type;
    CHECK_MPI_RET(
      MPI_Gather(
          send_ptr,
          remainder,
          mpi_dtype,
          recv_ptr,
          remainder,
          mpi_dtype,
          root.id,
          comm),
      "MPI_Gather");
  }

  return DART_OK;
}

dart_ret_t dart_allgather(
  const void      * sendbuf,
  void            * recvbuf,
  size_t            nelem,
  dart_datatype_t   dtype,
  dart_team_t       teamid)
{
  DART_LOG_TRACE("dart_allgather() team:%d nelem:%"PRIu64"",
                 teamid, nelem);

  CHECK_IS_BASICTYPE(dtype);

  dart_team_data_t *team_data = dart_adapt_teamlist_get(teamid);
  if (dart__unlikely(team_data == NULL)) {
    DART_LOG_ERROR("dart_allgather ! unknown teamid %d", teamid);
    return DART_ERR_INVAL;
  }

  if (sendbuf == recvbuf || NULL == sendbuf) {
    sendbuf = MPI_IN_PLACE;
  }

  // chunk up the scatter if necessary
  const size_t nchunks   = nelem / MAX_CONTIG_ELEMENTS;
  const size_t remainder = nelem % MAX_CONTIG_ELEMENTS;
  const char * send_ptr  = (const char*) sendbuf;
        char * recv_ptr  = (char*) recvbuf;

  MPI_Comm comm = team_data->comm;

  if (nchunks > 0) {
    MPI_Datatype mpi_dtype = dart__mpi__datatype_maxtype(dtype);
    CHECK_MPI_RET(
      MPI_Allgather(
          send_ptr,
          nchunks,
          mpi_dtype,
          recv_ptr,
          nchunks,
          mpi_dtype,
          comm),
      "MPI_Allgather");
    send_ptr += nchunks * MAX_CONTIG_ELEMENTS;
    recv_ptr += nchunks * MAX_CONTIG_ELEMENTS;
  }

  if (remainder > 0) {
    MPI_Datatype mpi_dtype = dart__mpi__datatype_struct(dtype)->basic.mpi_type;
    CHECK_MPI_RET(
      MPI_Allgather(
          send_ptr,
          remainder,
          mpi_dtype,
          recv_ptr,
          remainder,
          mpi_dtype,
          comm),
      "MPI_Allgather");
  }

  DART_LOG_TRACE("dart_allgather > team:%d nelem:%"PRIu64"",
                 teamid, nelem);
  return DART_OK;
}

dart_ret_t dart_allgatherv(
  const void      * sendbuf,
  size_t            nsendelem,
  dart_datatype_t   dtype,
  void            * recvbuf,
  const size_t    * nrecvcounts,
  const size_t    * recvdispls,
  dart_team_t       teamid)
{
  DART_LOG_TRACE("dart_allgatherv() team:%d nsendelem:%"PRIu64"",
                 teamid, nsendelem);

  CHECK_IS_BASICTYPE(dtype);

  /*
   * MPI uses offset type int, do not copy more than INT_MAX elements:
   */
  if (dart__unlikely(nsendelem > MAX_CONTIG_ELEMENTS)) {
    DART_LOG_ERROR("dart_allgather ! failed: nsendelem (%zu) > INT_MAX",
                   nsendelem);
    return DART_ERR_INVAL;
  }

  dart_team_data_t *team_data = dart_adapt_teamlist_get(teamid);
  if (dart__unlikely(team_data == NULL)) {
    DART_LOG_ERROR("dart_allgatherv ! unknown teamid %d", teamid);
    return DART_ERR_INVAL;
  }
  if (sendbuf == recvbuf || NULL == sendbuf) {
    sendbuf = MPI_IN_PLACE;
  }
  MPI_Comm comm      = team_data->comm;
  int      comm_size = team_data->size;

  // convert nrecvcounts and recvdispls
  MPI_Comm_size(comm, &comm_size);
  int *inrecvcounts = malloc(sizeof(int) * comm_size);
  int *irecvdispls  = malloc(sizeof(int) * comm_size);
  for (int i = 0; i < comm_size; i++) {
    if (nrecvcounts[i] > MAX_CONTIG_ELEMENTS ||
        recvdispls[i] > MAX_CONTIG_ELEMENTS)
    {
      DART_LOG_ERROR(
        "dart_allgatherv ! failed: nrecvcounts[%i] (%zu) > INT_MAX || "
        "recvdispls[%i] (%zu) > INT_MAX", i, nrecvcounts[i], i, recvdispls[i]);
      free(inrecvcounts);
      free(irecvdispls);
      return DART_ERR_INVAL;
    }
    inrecvcounts[i] = nrecvcounts[i];
    irecvdispls[i]  = recvdispls[i];
  }

  MPI_Datatype mpi_dtype = dart__mpi__datatype_struct(dtype)->basic.mpi_type;
  if (MPI_Allgatherv(
           sendbuf,
           nsendelem,
           mpi_dtype,
           recvbuf,
           inrecvcounts,
           irecvdispls,
           mpi_dtype,
           comm) != MPI_SUCCESS) {
    DART_LOG_ERROR("dart_allgatherv ! team:%d nsendelem:%"PRIu64" failed",
                   teamid, nsendelem);
    free(inrecvcounts);
    free(irecvdispls);
    return DART_ERR_INVAL;
  }
  free(inrecvcounts);
  free(irecvdispls);
  DART_LOG_TRACE("dart_allgatherv > team:%d nsendelem:%"PRIu64"",
                 teamid, nsendelem);
  return DART_OK;
}

dart_ret_t dart_allreduce(
  const void       * sendbuf,
  void             * recvbuf,
  size_t             nelem,
  dart_datatype_t    dtype,
  dart_operation_t   op,
  dart_team_t        team)
{

  CHECK_IS_BASICTYPE(dtype);

  MPI_Op       mpi_op    = dart__mpi__op(op);
  MPI_Datatype mpi_dtype = dart__mpi__datatype_struct(dtype)->basic.mpi_type;

  /*
   * MPI uses offset type int, do not copy more than INT_MAX elements:
   */
  if (dart__unlikely(nelem > MAX_CONTIG_ELEMENTS)) {
    DART_LOG_ERROR("dart_allreduce ! failed: nelem (%zu) > INT_MAX", nelem);
    return DART_ERR_INVAL;
  }

  dart_team_data_t *team_data = dart_adapt_teamlist_get(team);
  if (dart__unlikely(team_data == NULL)) {
    DART_LOG_ERROR("dart_allreduce ! unknown teamid %d", team);
    return DART_ERR_INVAL;
  }
  MPI_Comm comm = team_data->comm;
  CHECK_MPI_RET(
    MPI_Allreduce(
           sendbuf,   // send buffer
           recvbuf,   // receive buffer
           nelem,     // buffer size
           mpi_dtype, // datatype
           mpi_op,    // reduce operation
           comm),
    "MPI_Allreduce");
  return DART_OK;
}

dart_ret_t dart_reduce(
  const void        * sendbuf,
  void              * recvbuf,
  size_t              nelem,
  dart_datatype_t     dtype,
  dart_operation_t    op,
  dart_team_unit_t    root,
  dart_team_t         team)
{
  MPI_Comm     comm;
  CHECK_IS_BASICTYPE(dtype);
  MPI_Op       mpi_op    = dart__mpi__op(op);
  MPI_Datatype mpi_dtype = dart__mpi__datatype_struct(dtype)->basic.mpi_type;
  /*
   * MPI uses offset type int, do not copy more than INT_MAX elements:
   */
  if (dart__unlikely(nelem > MAX_CONTIG_ELEMENTS)) {
    DART_LOG_ERROR("dart_allreduce ! failed: nelem (%zu) > INT_MAX", nelem);
    return DART_ERR_INVAL;
  }

  dart_team_data_t *team_data = dart_adapt_teamlist_get(team);
  if (dart__unlikely(team_data == NULL)) {
    DART_LOG_ERROR("dart_reduce ! unknown teamid %d", team);
    return DART_ERR_INVAL;
  }

  CHECK_UNITID_RANGE(root, team_data);

  comm = team_data->comm;
  CHECK_MPI_RET(
    MPI_Reduce(
           sendbuf,
           recvbuf,
           nelem,
           mpi_dtype,
           mpi_op,
           root.id,
           comm),
    "MPI_Reduce");
  return DART_OK;
}

/******************************************************
 *
 * Two-sided communication.
 *
 ******************************************************/

dart_ret_t dart_send(
  const void         * sendbuf,
  size_t               nelem,
  dart_datatype_t      dtype,
  int                  tag,
  dart_global_unit_t   unit)
{
  MPI_Comm comm;
  CHECK_IS_BASICTYPE(dtype);
  MPI_Datatype mpi_dtype = dart__mpi__datatype_struct(dtype)->basic.mpi_type;
  dart_team_t team = DART_TEAM_ALL;

  /*
   * MPI uses offset type int, do not copy more than INT_MAX elements:
   */
  if (dart__unlikely(nelem > MAX_CONTIG_ELEMENTS)) {
    DART_LOG_ERROR("dart_send ! failed: nelem (%zu) > INT_MAX", nelem);
    return DART_ERR_INVAL;
  }

  dart_team_data_t *team_data = dart_adapt_teamlist_get(team);
  if (dart__unlikely(team_data == NULL)) {
    DART_LOG_ERROR("dart_send ! unknown teamid %d", team);
    return DART_ERR_INVAL;
  }

  CHECK_UNITID_RANGE(unit, team_data);

  comm = team_data->comm;
  // dart_unit = MPI rank in comm_world
  CHECK_MPI_RET(
    MPI_Send(
        sendbuf,
        nelem,
        mpi_dtype,
        unit.id,
        tag,
        comm),
    "MPI_Send");
  return DART_OK;
}

dart_ret_t dart_recv(
  void                * recvbuf,
  size_t                nelem,
  dart_datatype_t       dtype,
  int                   tag,
  dart_global_unit_t    unit)
{
  MPI_Comm comm;
  CHECK_IS_BASICTYPE(dtype);
  MPI_Datatype mpi_dtype = dart__mpi__datatype_struct(dtype)->basic.mpi_type;
  dart_team_t team = DART_TEAM_ALL;

  /*
   * MPI uses offset type int, do not copy more than INT_MAX elements:
   */
  if (dart__unlikely(nelem > MAX_CONTIG_ELEMENTS)) {
    DART_LOG_ERROR("dart_recv ! failed: nelem (%zu) > INT_MAX", nelem);
    return DART_ERR_INVAL;
  }

  dart_team_data_t *team_data = dart_adapt_teamlist_get(team);
  if (dart__unlikely(team_data == NULL)) {
    DART_LOG_ERROR("dart_recv ! unknown teamid %d", team);
    return DART_ERR_INVAL;
  }

  CHECK_UNITID_RANGE(unit, team_data);

  comm = team_data->comm;
  // dart_unit = MPI rank in comm_world
  CHECK_MPI_RET(
    MPI_Recv(
        recvbuf,
        nelem,
        mpi_dtype,
        unit.id,
        tag,
        comm,
        MPI_STATUS_IGNORE),
    "MPI_Recv");
  return DART_OK;
}

dart_ret_t dart_sendrecv(
  const void         * sendbuf,
  size_t               send_nelem,
  dart_datatype_t      send_dtype,
  int                  send_tag,
  dart_global_unit_t   dest,
  void               * recvbuf,
  size_t               recv_nelem,
  dart_datatype_t      recv_dtype,
  int                  recv_tag,
  dart_global_unit_t   src)
{
  MPI_Comm comm;
  CHECK_IS_BASICTYPE(send_dtype);
  CHECK_IS_BASICTYPE(recv_dtype);
  MPI_Datatype mpi_send_dtype =
                        dart__mpi__datatype_struct(send_dtype)->basic.mpi_type;
  MPI_Datatype mpi_recv_dtype =
                        dart__mpi__datatype_struct(recv_dtype)->basic.mpi_type;
  dart_team_t team = DART_TEAM_ALL;

  /*
   * MPI uses offset type int, do not copy more than INT_MAX elements:
   */
  if (dart__unlikely(
        send_nelem > MAX_CONTIG_ELEMENTS || recv_nelem > MAX_CONTIG_ELEMENTS)) {
    DART_LOG_ERROR("dart_sendrecv ! failed: nelem (%zu, %zu) > INT_MAX",
                   recv_nelem, send_nelem);
    return DART_ERR_INVAL;
  }

  dart_team_data_t *team_data = dart_adapt_teamlist_get(team);
  if (dart__unlikely(team_data == NULL)) {
    DART_LOG_ERROR("dart_sendrecv ! unknown teamid %d", team);
    return DART_ERR_INVAL;
  }

  CHECK_UNITID_RANGE(dest, team_data);
  CHECK_UNITID_RANGE(src, team_data);

  comm = team_data->comm;
  CHECK_MPI_RET(
    MPI_Sendrecv(
        sendbuf,
        send_nelem,
        mpi_send_dtype,
        dest.id,
        send_tag,
        recvbuf,
        recv_nelem,
        mpi_recv_dtype,
        src.id,
        recv_tag,
        comm,
        MPI_STATUS_IGNORE),
    "MPI_Sendrecv");
  return DART_OK;
}

dart_ret_t dart_send_handle(
  const void         * sendbuf,
  size_t               nelem,
  dart_datatype_t      dtype,
  int                  tag,
  dart_global_unit_t   unit,
  dart_handle_t      * handle)
{
  MPI_Comm comm;
  MPI_Datatype mpi_dtype = dart__mpi__datatype_struct(dtype)->basic.mpi_type;
  dart_team_t team = DART_TEAM_ALL;

  if (dart__unlikely(handle == NULL)){
    return DART_ERR_INVAL;
  }

  *handle = DART_HANDLE_NULL;

  /*
   * MPI uses offset type int, do not copy more than INT_MAX elements:
   */
  if (dart__unlikely(nelem > MAX_CONTIG_ELEMENTS)) {
    DART_LOG_ERROR("dart_send ! failed: nelem (%zu) > INT_MAX", nelem);
    return DART_ERR_INVAL;
  }

  dart_team_data_t *team_data = dart_adapt_teamlist_get(team);
  if (dart__unlikely(team_data == NULL)) {
    DART_LOG_ERROR("dart_send ! unknown teamid %d", team);
    return DART_ERR_INVAL;
  }

  CHECK_UNITID_RANGE(unit, team_data);

  MPI_Request request;

  comm = team_data->comm;
  // dart_unit = MPI rank in comm_world
  CHECK_MPI_RET(
    MPI_Isend(
        sendbuf,
        nelem,
        mpi_dtype,
        unit.id,
        tag,
        comm,
        &request),
    "MPI_Isend");

  *handle = malloc(sizeof(struct dart_handle_struct));
  (*handle)->needs_flush = false;
  (*handle)->dest = unit.id;
  (*handle)->num_reqs = 1;
  (*handle)->reqs[0] = request;
  (*handle)->reqs[1] = MPI_REQUEST_NULL;

  return DART_OK;
}

dart_ret_t dart_recv_handle(
  void                * recvbuf,
  size_t                nelem,
  dart_datatype_t       dtype,
  int                   tag,
  dart_global_unit_t    unit,
  dart_handle_t       * handle)
{
  MPI_Comm comm;
  MPI_Datatype mpi_dtype = dart__mpi__datatype_struct(dtype)->basic.mpi_type;
  dart_team_t team = DART_TEAM_ALL;

  if (dart__unlikely(handle == NULL)){
    return DART_ERR_INVAL;
  }

  *handle = DART_HANDLE_NULL;

  /*
   * MPI uses offset type int, do not copy more than INT_MAX elements:
   */
  if (dart__unlikely(nelem > MAX_CONTIG_ELEMENTS)) {
    DART_LOG_ERROR("dart_recv ! failed: nelem (%zu) > INT_MAX", nelem);
    return DART_ERR_INVAL;
  }

  dart_team_data_t *team_data = dart_adapt_teamlist_get(team);
  if (dart__unlikely(team_data == NULL)) {
    DART_LOG_ERROR("dart_recv ! unknown teamid %d", team);
    return DART_ERR_INVAL;
  }

  CHECK_UNITID_RANGE(unit, team_data);

  MPI_Request request;

  comm = team_data->comm;
  // dart_unit = MPI rank in comm_world
  CHECK_MPI_RET(
    MPI_Irecv(
        recvbuf,
        nelem,
        mpi_dtype,
        unit.id,
        tag,
        comm,
        &request),
    "MPI_Irecv");

  *handle = malloc(sizeof(struct dart_handle_struct));
  (*handle)->needs_flush = false;
  (*handle)->dest = unit.id;
  (*handle)->num_reqs = 1;
  (*handle)->reqs[0] = request;
  (*handle)->reqs[1] = MPI_REQUEST_NULL;

  return DART_OK;
}
<|MERGE_RESOLUTION|>--- conflicted
+++ resolved
@@ -1546,22 +1546,10 @@
   *is_finished = 0;
 
   dart_handle_t handle = *handleptr;
-<<<<<<< HEAD
-  if (handle->num_reqs == 1) {
-    MPI_Test(&handle->reqs[0], &flag, MPI_STATUS_IGNORE);
-  } else {
-    if (MPI_Testall(handle->num_reqs, handle->reqs,
-                  &flag, MPI_STATUSES_IGNORE) != MPI_SUCCESS) {
-      DART_LOG_ERROR("dart_test_local: MPI_Test failed!");
-      return DART_ERR_OTHER;
-    }
-  }
-=======
   CHECK_MPI_RET(
     dart__mpi__testall(handle->num_reqs, handle->reqs, &flag),
     "MPI_Testall");
 
->>>>>>> 9e5c611c
   if (flag) {
     // deallocate handle
     free(handle);
