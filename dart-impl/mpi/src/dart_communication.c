--- conflicted
+++ resolved
@@ -943,18 +943,8 @@
 
   *handleptr = handle;
 
-<<<<<<< HEAD
-  if (handle) {
-    DART_LOG_TRACE(
-        "dart_get_handle > handle(%p) dest:%d",
-        (void *)(handle),
-        handle->dest);
-  }
-
-=======
   DART_LOG_TRACE("dart_get_handle > handle(%p) dest:%d",
                  (void*)(handle), team_unit_id.id);
->>>>>>> e549524f
   return ret;
 }
 
