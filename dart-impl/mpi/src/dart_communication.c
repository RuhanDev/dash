--- conflicted
+++ resolved
@@ -928,15 +928,8 @@
 
   *handleptr = handle;
 
-<<<<<<< HEAD
-  if (NULL != handle) {
-    DART_LOG_TRACE("dart_put_handle > handle(%p) dest:%d",
-                 (void*)(handle), handle->dest);
-  }
-=======
   DART_LOG_TRACE("dart_put_handle > handle(%p) dest:%d",
                  (void*)(handle), team_unit_id.id);
->>>>>>> 4af92a15
 
   return ret;
 }
