--- conflicted
+++ resolved
@@ -153,11 +153,7 @@
            domain, new_parent_domain, new_domain_rel_id);
 }
 
-<<<<<<< HEAD
-dart_ret_t dart_domain_split(
-=======
 dart_ret_t dart_domain_split_scope(
->>>>>>> 166ebb98
   const dart_domain_locality_t  * domain_in,
   dart_locality_scope_t           scope,
   int                             num_parts,
