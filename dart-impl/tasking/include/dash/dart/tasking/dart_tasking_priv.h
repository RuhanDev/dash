#ifndef DART__INTERNAL__TASKING_H__
#define DART__INTERNAL__TASKING_H__

#include <stdbool.h>
#include <pthread.h>
#include <stddef.h>
#include <dash/dart/if/dart_active_messages.h>
#include <dash/dart/if/dart_communication.h>
#include <dash/dart/if/dart_tasking.h>
#include <dash/dart/base/mutex.h>
#include <dash/dart/base/stack.h>
#include <dash/dart/base/macro.h>
#include <dash/dart/tasking/dart_tasking_context.h>
#include <dash/dart/tasking/dart_tasking_phase.h>
#include <dash/dart/tasking/dart_tasking_envstr.h>
#include <dash/dart/tasking/dart_tasking_tasklock.h>

#define DART_TASK_STRUCT_SIZE 256

// forward declaration, defined in dart_tasking_datadeps.c
typedef struct dart_dephash_elem dart_dephash_elem_t;
typedef struct dart_dephash_head dart_dephash_head_t;
struct task_list;

#ifdef USE_UCONTEXT
#define HAVE_RESCHEDULING_YIELD 1
#endif // USE_UCONTEXT

#define DO_NOT_TRACK

#if defined(DART_DEBUG) && !defined(DO_NOT_TRACK)
#define TRACK_CHILDREN
#endif // DART_DEBUG

// define to malloc/free all objects and not reuse them
//#define DART_TASKING_NOMEMPOOL

typedef enum {
  DART_TASK_ROOT     = -1, // special state assigned to the root task
  DART_TASK_FINISHED =  0, // comparison with 0
  DART_TASK_NASCENT,
  // active task states begin here
  // NOTE: check IS_ACTIVE_TASK macro if you make changes here!!
  DART_TASK_CREATED,
  DART_TASK_DEFERRED,      // the task is deferred because its phase is not release yet
  DART_TASK_QUEUED,
  DART_TASK_DUMMY,         // the task is a dummy for a remote task
  DART_TASK_RUNNING,
  DART_TASK_SUSPENDED,     // the task is suspended but runnable
  DART_TASK_BLOCKED,       // the task is blocked waiting for a handle
  DART_TASK_DETACHED,      // the task has been detached, will not run again
  // active task states end here
  DART_TASK_DESTROYED,
  DART_TASK_CANCELLED
} dart_task_state_t;

#define IS_ACTIVE_TASK(task) \
  ((task)->state >= DART_TASK_NASCENT   && \
   (task)->state <= DART_TASK_DETACHED)


typedef
struct dart_wait_handle_s dart_wait_handle_t;

enum dart_taskflags_t {
<<<<<<< HEAD
  DART_TASK_HAS_REF          = 1 << 0,
  DART_TASK_DATA_ALLOCATED   = 1 << 1,
  DART_TASK_IS_INLINED       = 1 << 2,
  DART_TASK_IS_COMMTASK      = 1 << 3,
  DART_TASK_COPYIN_ALLOCATED = 1 << 4
=======
  DART_TASK_HAS_REF        = 1 << 0,
  DART_TASK_DATA_ALLOCATED = 1 << 1,
  DART_TASK_IMMEDIATE      = 1 << 2,
  DART_TASK_INLINE         = 1 << 3,
  DART_TASK_IS_COMMTASK    = 1 << 4
>>>>>>> 75a1042a
};

#define DART_TASK_SET_FLAG(_task, _flag)    (_task)->flags |=  (_flag)
#define DART_TASK_UNSET_FLAG(_task, _flag)  (_task)->flags &= ~(_flag)
#define DART_TASK_HAS_FLAG(_task, _flag)    ((_task)->flags &   (_flag))

typedef struct task_list {
  struct task_list      *next;
  dart_task_t           *task;
} task_list_t;

struct task_deque{
  dart_task_t * head;
  dart_task_t * tail;
};

typedef struct dart_thread dart_thread_t;

struct dart_task_data {
  union {
    // the size of the struct
    char _buf[DART_TASK_STRUCT_SIZE];
    // the actual payload
    struct {
      union {
        // atomic list used for free elements
        DART_STACK_MEMBER_DEF;
        // double linked list used in lists/queues
        struct {
          struct dart_task_data     *next;        // next entry in a task list/queue
          struct dart_task_data     *prev;        // previous entry in a task list/queue
        };
      };
      int                        prio;
      uint16_t                   flags;
      int8_t                     state;           // one of dart_task_state_t, single byte sufficient
      dart_tasklock_t            lock;
      struct task_list          *successor;       // the list of tasks that depend on this task
      dart_dephash_elem_t       *remote_successor;// the list of dependencies from remote tasks directly dependending on this task
      struct dart_task_data     *parent;          // the task that created this task
      // TODO: pack using pahole, move all execution-specific fields into context
      context_t                 *taskctx;         // context to start/resume task
      void                      *numaptr;         // ptr used to determine the NUMA node
      union {
        // only relevant before execution, both will be zero when the task starts execution
        struct {
          int32_t                    unresolved_deps; // the number of unresolved task dependencies
          int32_t                    unresolved_remote_deps; // the number of unresolved remote task dependencies
        };
        // only relevant during execution
        dart_dephash_head_t      *local_deps;      // hashmap containing dependencies of child tasks
      };
      union {
        // used for dummy tasks
        struct {
          void*                  remote_task;     // the remote task (do not deref!)
          dart_global_unit_t     origin;          // the remote unit
        };
        // used for regular tasks
        struct {
          dart_task_action_t     fn;              // the action to be invoked
          void                  *data;            // the data to be passed to the action
        };
      };
      dart_dephash_elem_t       *deps_owned;      // list of dependencies owned by this task
      dart_wait_handle_t        *wait_handle;
      const char                *descr;           // the description of the task
      dart_taskphase_t           phase;
      int                        num_children;
      int16_t                    owner;           // the thread owning the task object memory

    #ifdef DART_DEBUG
      task_list_t              * children;  // list of child tasks
    #endif //DART_DEBUG

      unsigned char              inline_data[]; // inline data passed to the action
    };
  };
<<<<<<< HEAD
=======
  int                        prio;
  uint16_t                   flags;
  int8_t                     state;           // one of dart_task_state_t, single byte sufficient
  dart_tasklock_t            lock;
  struct task_list          *successor;       // the list of tasks that depend on this task
  dart_dephash_elem_t       *remote_successor;// the list of dependencies from remote tasks directly dependending on this task
  struct dart_task_data     *parent;          // the task that created this task
  // TODO: pack using pahole, move all execution-specific fields into context
  context_t                 *taskctx;         // context to start/resume task
  void                      *numaptr;         // ptr used to determine the NUMA node
  union {
    // only relevant before execution, both will be zero when the task starts execution
    struct {
      int32_t                    unresolved_deps; // the number of unresolved task dependencies
      int32_t                    unresolved_remote_deps; // the number of unresolved remote task dependencies
    };
    // only relevant during execution
    dart_dephash_head_t      *local_deps;      // hashmap containing dependencies of child tasks
  };
  union {
    // used for dummy tasks
    struct {
      void*                  remote_task;     // the remote task (do not deref!)
      dart_global_unit_t     origin;          // the remote unit
    };
    // used for regular tasks
    struct {
      dart_task_action_t     fn;              // the action to be invoked
      void                  *data;            // the data to be passed to the action
    };
  };
  dart_dephash_elem_t       *deps_owned;      // list of dependencies owned by this task
  dart_wait_handle_t        *wait_handle;
  const char                *descr;           // the description of the task
  uint64_t                   instance;        // the instance counter of this task object
  dart_taskphase_t           phase;
  int                        num_children;
  int16_t                    owner;           // the thread owning the task object memory
#ifdef TRACK_CHILDREN
  task_list_t              * children;  // list of child tasks
#endif //TRACK_CHILDREN
  unsigned char              inline_data[DART_TASKING_INLINE_DATA_SIZE]; // inline data passed to the action
>>>>>>> 75a1042a
};

/* Make sure the max size we export to DASH is large enough */
DART_STATIC_ASSERT(                                                         \
  DART_TASKING_INLINE_DATA_SIZE <= (DART_TASK_STRUCT_SIZE                   \
                                        - offsetof(dart_task_t, inline_data)));

#define DART_STACK_PUSH(_head, _elem) \
  DART_STACK_PUSH_MEMB(_head, _elem, next)

#define DART_STACK_POP(_head, _elem) \
  DART_STACK_POP_MEMB(_head, _elem, next)

#define DART_STACK_PUSH_MEMB(_head, _elem, _memb) \
  do {                                \
    _elem->_memb = _head;           \
    _head = _elem;                    \
  } while (0)

#define DART_STACK_POP_MEMB(_head, _elem, _memb) \
  do {                               \
    _elem = _head;                   \
    if (_elem != NULL) {             \
      _head = _elem->_memb;        \
      _elem->_memb = NULL;         \
    }                                \
  } while (0)

/**
 * The maximum number of utility threads allowed. Adjust if adding potential new
 * utlity thread!
 */
#define DART_TASKING_MAX_UTILITY_THREADS 1

/*
 * Special priority signalling to immediately execute the task when ready.
 * The task's action will be called directly in the context of the current task.
 * The task should not be cancelled. Currently this is used internally for
 * copyin tasks.
 * TODO: expose this to the user?
 */
#define DART_PRIO_INLINE (-__DART_PRIO_COUNT)

typedef struct dart_taskqueue {
  size_t              num_elem;
  struct task_deque   queues[__DART_PRIO_COUNT];
  dart_mutex_t        mutex;
} dart_taskqueue_t;

/* Number of tasks queued inside a thread */
#define THREAD_QUEUE_SIZE 16

struct dart_thread {
  dart_task_t           * current_task;
  dart_task_t           * queue[THREAD_QUEUE_SIZE]; // array of tasks short-cut
  dart_task_t           * next_task;                // pointer to the next task executed in a yield
  uint64_t                taskcntr;
  pthread_t               pthread;
  context_t               retctx;            // the thread-specific context to return to eventually
  dart_stack_t            ctxlist;           // a free-list of contexts, written by all threads
  context_list_t        * ctx_to_enter;      // the context to enter next
  int                     thread_id;
  int                     delay;             // delay in case this task yields
  int16_t                 core_id;
  int8_t                  numa_id;
  bool                    is_utility_thread; // whether the thread is a worker or utility thread
  double                  last_progress_ts;  // the timestamp of the last remote progress call
  int                     last_steal_thread_id;  // the timestamp of the last remote progress call
};

dart_ret_t
dart__tasking__init() DART_INTERNAL;

int
dart__tasking__thread_num() DART_INTERNAL;

int
dart__tasking__num_threads() DART_INTERNAL;

int
dart__tasking__num_tasks()   DART_INTERNAL;

int32_t
dart__tasking__epoch_bound() DART_INTERNAL;

dart_ret_t
dart__tasking__create_task(
        void             (*fn) (void *),
        void              *data,
        size_t             data_size,
        dart_task_dep_t   *deps,
        size_t             ndeps,
        dart_task_prio_t   prio,
        int                flags,
  const char              *descr,
        dart_taskref_t    *taskref) DART_INTERNAL;

dart_ret_t
dart__tasking__taskref_free(dart_taskref_t *tr) DART_INTERNAL;

dart_ret_t
dart__tasking__task_wait(dart_taskref_t *tr) DART_INTERNAL;

dart_ret_t
dart__tasking__task_test(dart_taskref_t *tr, int *flag) DART_INTERNAL;

dart_ret_t
dart__tasking__task_complete(bool local_only) DART_INTERNAL;

dart_taskref_t
dart__tasking__current_task() DART_INTERNAL;

dart_task_t*
dart__tasking__root_task() DART_INTERNAL;

void
dart__tasking__mark_detached(dart_taskref_t task) DART_INTERNAL;

void
dart__tasking__release_detached(dart_taskref_t task) DART_INTERNAL;

void
dart__tasking__handle_task(dart_task_t *task) DART_INTERNAL;

dart_ret_t
dart__tasking__fini() DART_INTERNAL;

dart_ret_t
dart__tasking__yield(int delay) DART_INTERNAL;

/**
 * Functions not exposed to the outside
 */

void
dart__tasking__enqueue_runnable(
  dart_task_t   *task) DART_INTERNAL;

void
dart__tasking__destroy_task(dart_task_t *task) DART_INTERNAL;

dart_thread_t *
dart__tasking__current_thread() DART_INTERNAL;

dart_task_t *
dart__tasking__allocate_dummytask() DART_INTERNAL;

void
dart__tasking__perform_matching(
  dart_taskphase_t   phase) DART_INTERNAL;

DART_INLINE
bool
dart__tasking__is_root_task(dart_task_t *task)
{
  return task->state == DART_TASK_ROOT;
}


dart_taskqueue_t *
dart__tasking__get_taskqueue() DART_INTERNAL;

void dart__tasking__utility_thread(
  void (*fn) (void *),
  void  *data
) DART_INTERNAL;


#define CLOCK_TIME_USEC(ts) \
  (((uint64_t)(ts).tv_sec)*1000*1000 + (ts).tv_nsec/1000)

static inline
uint64_t current_time_us() {
  struct timespec ts;
  clock_gettime(CLOCK_MONOTONIC, &ts);
  return CLOCK_TIME_USEC(ts);
}

#endif /* DART__INTERNAL__TASKING_H__ */<|MERGE_RESOLUTION|>--- conflicted
+++ resolved
@@ -63,19 +63,12 @@
 struct dart_wait_handle_s dart_wait_handle_t;
 
 enum dart_taskflags_t {
-<<<<<<< HEAD
   DART_TASK_HAS_REF          = 1 << 0,
   DART_TASK_DATA_ALLOCATED   = 1 << 1,
-  DART_TASK_IS_INLINED       = 1 << 2,
-  DART_TASK_IS_COMMTASK      = 1 << 3,
-  DART_TASK_COPYIN_ALLOCATED = 1 << 4
-=======
-  DART_TASK_HAS_REF        = 1 << 0,
-  DART_TASK_DATA_ALLOCATED = 1 << 1,
-  DART_TASK_IMMEDIATE      = 1 << 2,
-  DART_TASK_INLINE         = 1 << 3,
-  DART_TASK_IS_COMMTASK    = 1 << 4
->>>>>>> 75a1042a
+  DART_TASK_IMMEDIATE        = 1 << 2,
+  DART_TASK_INLINE           = 1 << 3,
+  DART_TASK_IS_COMMTASK      = 1 << 4,
+  DART_TASK_COPYIN_ALLOCATED = 1 << 5
 };
 
 #define DART_TASK_SET_FLAG(_task, _flag)    (_task)->flags |=  (_flag)
@@ -109,6 +102,7 @@
           struct dart_task_data     *prev;        // previous entry in a task list/queue
         };
       };
+#if 0
       int                        prio;
       uint16_t                   flags;
       int8_t                     state;           // one of dart_task_state_t, single byte sufficient
@@ -154,8 +148,7 @@
       unsigned char              inline_data[]; // inline data passed to the action
     };
   };
-<<<<<<< HEAD
-=======
+#endif // 0
   int                        prio;
   uint16_t                   flags;
   int8_t                     state;           // one of dart_task_state_t, single byte sufficient
@@ -198,7 +191,6 @@
   task_list_t              * children;  // list of child tasks
 #endif //TRACK_CHILDREN
   unsigned char              inline_data[DART_TASKING_INLINE_DATA_SIZE]; // inline data passed to the action
->>>>>>> 75a1042a
 };
 
 /* Make sure the max size we export to DASH is large enough */
