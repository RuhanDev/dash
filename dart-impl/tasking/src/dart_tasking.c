
#include <dash/dart/if/dart_tasking.h>
#include <dash/dart/base/logging.h>
#include <dash/dart/tasking/dart_tasking_priv.h>
#include <dash/dart/tasking/dart_tasking_cancellation.h>
#include <dash/dart/tasking/dart_tasking_wait.h>
#include <ayu_events.h>


#define AYU_RT_DASH   123 

/**
 * \brief Initialize the tasking environment, i.e., create the a thread-pool waiting for tasks.
 */
dart_ret_t
dart_tasking_init()
{
  ayu_event_preinit(AYU_RT_DASH);
  dart_ret_t dartObject = dart__tasking__init();
  ayu_event_init(dart__tasking__num_threads());
  return dartObject;
}

/**
 * \brief Finalize and release all resource acquired during initialization.
 */
dart_ret_t
dart_tasking_fini()
{
  return dart__tasking__fini();
}

int
dart_task_thread_num()
{
  return dart__tasking__thread_num();
}

int
dart_task_num_threads()
{
  return dart__tasking__num_threads();
}

/**
 * Add a task to the local task graph with dependencies.
 * Tasks may define new tasks if necessary.
 *
 * The \c data argument will be passed to the action \c fn.
 * If \c data_size is non-zero, the content of \c data
 * will be copied, the copy will be passed to \c fn
 * and free'd upon completion of \c fn.
 */
dart_ret_t
dart_task_create(
        void           (*fn) (void *),
        void            *data,
        size_t           data_size,
  const dart_task_dep_t *deps,
        size_t           ndeps,
        dart_task_prio_t prio,
  const char            *descr)
{
  char _func_name[] = "dart_task_create";
  uint64_t _func_id = (uint64_t) _func_name;
  uint64_t _scope_id = omp_get_thread_num(); 
  uint64_t _task_id = (uint64_t) dart_task_create;

  dart_ret_t dartObject = dart__tasking__create_task(
                  fn, data,
                  data_size,
                  deps, ndeps,
<<<<<<< HEAD
                  prio);
  ayu_event_addtask(_task_id, _func_id, prio, _scope_id);
  for(int i=0; i<ndeps; i++)
  {
    ayu_event_adddependency(_task_id, _task_id, data[i], AYU_UNKNOWN_MEMADDR);
  }
  return dartObject;
=======
                  prio, descr);
>>>>>>> cf1ca97a
}

/**
 * Add a task to the local task graph with dependencies.
 * This function is similar to \ref dart_task_create but
 * also returns a reference to the created task, which can
 * be used to wait for completion of that task in
 * \c dart_task_wait.
 */
dart_ret_t
dart_task_create_handle(
        void           (*fn) (void *),
        void            *data,
        size_t           data_size,
  const dart_task_dep_t *deps,
        size_t           ndeps,
        dart_task_prio_t prio,
        dart_taskref_t  *taskref)
{
  return dart__tasking__create_task_handle(
                 fn, data,
                 data_size,
                 deps, ndeps,
                 prio,
                 taskref);
}



dart_taskref_t
dart_task_current_task()
{
  return dart__tasking__current_task();
}

/**
 * Free a task reference obtained from \c dart_task_create_handle without
 * waiting for the task's completion. The reference is invalidated and cannot
 * be used afterwards.
 */
dart_ret_t
dart_task_freeref(dart_taskref_t *taskref)
{
  return dart__tasking__taskref_free(taskref);
}

/**
 * Wait for the completion of a task created through
 * \c dart_task_create_handle.
 * A task can only be waited on once, passing the same
 * task reference to \c dart_task_wait twice is erroneous.
 */
dart_ret_t
dart_task_wait(dart_taskref_t *taskref)
{
  return dart__tasking__task_wait(taskref);
}

/**
 * Test for the completion of a task created through
 * \c dart_task_create_handle.
 * If the task has finished execution, the parameter \c flag will be set to 1
 * and the handle should not be waited or tested on later, i.e., do not call
 * \ref dart_task_wait on the same handle if the test was successful.
 */
dart_ret_t
dart_task_test(dart_taskref_t *taskref, int *flag)
{
  return dart__tasking__task_test(taskref, flag);
}

/**
 * Wait for all defined tasks to complete.
 */
dart_ret_t
dart_task_complete()
{
  return dart__tasking__task_complete();
}


/**
 * Cancel the current task and start the cancellation on a global scale, i.e.,
 * signal cancellation to all local and remote threads in units in DART_TEAM_ALL.
 * There may not be two cancellation requests in flight at the
 * same time.
 */
void
dart_task_cancel_bcast() {
  dart__tasking__cancel_bcast();
}

/**
 * Cancel the current task and start the cancellation locally, i.e., signalling
 * cancellation to all local threads.
 * This method has to be called from all units in DART_TEAM_ALL.
 * There may not be two cancellation requests in flight at the
 * same time.
 */
void
dart_task_cancel_barrier()
{
  dart__tasking__cancel_barrier();
}


void
dart_task_abort()
{
  dart__tasking__abort();
}

bool
dart_task_should_abort()
{
  return dart__tasking__should_abort();
}

/**
 * Yield the execution thread to execute another task.
 */
dart_ret_t
dart_task_yield(int delay)
{
  return dart__tasking__yield(delay);
}

/**
 * Yield the execution thread until all \c num_handle operations in \c handle
 * have completed.
 */
dart_ret_t
dart_task_wait_handle(dart_handle_t *handle, size_t num_handle)
{
  return dart__task__wait_handle(handle, num_handle);
}

void
dart_task_phase_advance()
{
  dart__tasking__phase_advance();
}

dart_taskphase_t
dart_task_phase_current()
{
  return dart__tasking__phase_current();
}

dart_ret_t
dart_task_phase_resync(dart_team_t team)
{
  return dart__tasking__phase_resync(team);
}<|MERGE_RESOLUTION|>--- conflicted
+++ resolved
@@ -70,17 +70,7 @@
                   fn, data,
                   data_size,
                   deps, ndeps,
-<<<<<<< HEAD
-                  prio);
-  ayu_event_addtask(_task_id, _func_id, prio, _scope_id);
-  for(int i=0; i<ndeps; i++)
-  {
-    ayu_event_adddependency(_task_id, _task_id, data[i], AYU_UNKNOWN_MEMADDR);
-  }
-  return dartObject;
-=======
                   prio, descr);
->>>>>>> cf1ca97a
 }
 
 /**
