--- conflicted
+++ resolved
@@ -156,11 +156,7 @@
 
   ++creation_phase;
   wait_for_active_phases(num_tasks_prev_phase);
-<<<<<<< HEAD
-  DART_FETCH_AND_INC32(&num_active_phases);
-=======
-
->>>>>>> 52ccf2fa
+
   DART_LOG_TRACE("Entering phase %d", creation_phase);
 }
 
