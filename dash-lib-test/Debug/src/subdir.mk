################################################################################
# Automatically-generated file. Do not edit!
################################################################################

# Add inputs and outputs from these tool invocations to the build variables 
CPP_SRCS += \
../src/NSMPtrTest.cpp \
../src/Util.cpp \
../src/dash-lib-test.cpp 

OBJS += \
./src/NSMPtrTest.o \
./src/Util.o \
./src/dash-lib-test.o 

CPP_DEPS += \
./src/NSMPtrTest.d \
./src/Util.d \
./src/dash-lib-test.d 


# Each subdirectory must supply rules for building sources it contributes
src/%.o: ../src/%.cpp env_check
	@echo 'Building file: $<'
	@echo 'Invoking: GCC C++ Compiler'
<<<<<<< HEAD
	g++ -I$(DASH_INCLUDES) -O0 -g3 -Wall -c -fmessage-length=0 -std=c++11 -MMD -MP -MF"$(@:%.o=%.d)" -MT"$(@:%.o=%.d)" -o "$@" "$<"
=======
	g++ -D__GXX_EXPERIMENTAL_CXX0X__ -O0 -g3 -Wall -c -fmessage-length=0 -std=c++11 -MMD -MP -MF"$(@:%.o=%.d)" -MT"$(@:%.o=%.d)" -o "$@" "$<"
>>>>>>> 604ba64d
	@echo 'Finished building: $<'
	@echo ' '

<|MERGE_RESOLUTION|>--- conflicted
+++ resolved
@@ -23,11 +23,7 @@
 src/%.o: ../src/%.cpp env_check
 	@echo 'Building file: $<'
 	@echo 'Invoking: GCC C++ Compiler'
-<<<<<<< HEAD
-	g++ -I$(DASH_INCLUDES) -O0 -g3 -Wall -c -fmessage-length=0 -std=c++11 -MMD -MP -MF"$(@:%.o=%.d)" -MT"$(@:%.o=%.d)" -o "$@" "$<"
-=======
-	g++ -D__GXX_EXPERIMENTAL_CXX0X__ -O0 -g3 -Wall -c -fmessage-length=0 -std=c++11 -MMD -MP -MF"$(@:%.o=%.d)" -MT"$(@:%.o=%.d)" -o "$@" "$<"
->>>>>>> 604ba64d
+	g++ -I$(DASH_INCLUDES) -D__GXX_EXPERIMENTAL_CXX0X__ -O0 -g3 -Wall -c -fmessage-length=0 -std=c++11 -MMD -MP -MF"$(@:%.o=%.d)" -MT"$(@:%.o=%.d)" -o "$@" "$<"
 	@echo 'Finished building: $<'
 	@echo ' '
 
