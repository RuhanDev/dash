project(project_dash_libdash CXX)

# Load global build settings
set(DASH_DART_IF_INCLUDE_DIR ${DASH_DART_IF_INCLUDE_DIR}
    PARENT_SCOPE)
set(DART_IMPLEMENTATIONS_LIST ${DART_IMPLEMENTATIONS_LIST}
    PARENT_SCOPE)
set(BUILD_EXAMPLES ${BUILD_EXAMPLES}
    PARENT_SCOPE)
set(BUILD_TESTS ${BUILD_TESTS}
    PARENT_SCOPE)
set(BUILD_COVERAGE_TESTS ${BUILD_COVERAGE_TESTS}
    PARENT_SCOPE)
set(ENABLE_LOGGING ${ENABLE_LOGGING}
    PARENT_SCOPE)
set(ENABLE_TEST_LOGGING ${ENABLE_TEST_LOGGING}
    PARENT_SCOPE)
set(ENABLE_TRACE_LOGGING ${ENABLE_TRACE_LOGGING}
    PARENT_SCOPE)
set(ENABLE_THREADSUPPORT ${ENABLE_THREADSUPPORT}
    PARENT_SCOPE)
set(ENABLE_UNIFIED_MEMORY_MODEL ${ENABLE_UNIFIED_MEMORY_MODEL}
    PARENT_SCOPE)
set(ENABLE_DEFAULT_INDEX_TYPE_LONG ${ENABLE_DEFAULT_INDEX_TYPE_LONG}
    PARENT_SCOPE)
set(ENABLE_SHARED_WINDOWS ${ENABLE_SHARED_WINDOWS}
    PARENT_SCOPE)
set(ENABLE_SCALAPACK ${ENABLE_SCALAPACK}
    PARENT_SCOPE)
set(ENABLE_BLAS ${ENABLE_BLAS}
    PARENT_SCOPE)
set(ENABLE_LIBNUMA ${ENABLE_LIBNUMA}
    PARENT_SCOPE)
set(ENABLE_HWLOC ${ENABLE_HWLOC}
    PARENT_SCOPE)
set(ENABLE_HDF5 ${ENABLE_HDF5}
    PARENT_SCOPE)
set(ENABLE_LIKWID ${ENABLE_LIKWID}
    PARENT_SCOPE)
set(ENABLE_PAPI ${ENABLE_PAPI}
    PARENT_SCOPE)
set(ENABLE_COMPTIME_RED ${ENABLE_COMPTIME_RED}
    PARENT_SCOPE)


# Source- and header files to be compiled (OBJ):
file(GLOB_RECURSE DASH_LIBRARY_SOURCES
     "src/*.c" "src/*.h" "src/*.cc" "src/*.cpp" )
file(GLOB_RECURSE DASH_LIBRARY_HEADERS
     "include/*.h")

file(GLOB_RECURSE DASH_TEST_SOURCES
  "test/TestBase.h" "test/TestPrinter.h" "test/main.cc")

foreach(TESTCASE ${TESTCASES_LIST})
file(GLOB_RECURSE DASH_TEST_SOURCES
  ${DASH_TEST_SOURCES} "test/${TESTCASE}.h" "test/${TESTCASE}.cc")
endforeach()

# Directories containing the implementation of the library (-I):
set(DASH_LIBRARY_INCLUDE_DIRS
  ${CMAKE_CURRENT_SOURCE_DIR}/include
  ${CMAKE_CURRENT_SOURCE_DIR}/src
)
include_directories(
  ${DASH_LIBRARY_INCLUDE_DIRS}
  ${DASH_DART_IF_INCLUDE_DIR}
)

set (ADDITIONAL_COMPILE_FLAGS ${ADDITIONAL_COMPILE_FLAGS} -DDASH)

if (ENABLE_DEFAULT_INDEX_TYPE_LONG)
  set (ADDITIONAL_COMPILE_FLAGS
       ${ADDITIONAL_COMPILE_FLAGS} -DDASH_ENABLE_DEFAULT_INDEX_TYPE_LONG)
endif()
if (ENABLE_THREADSUPPORT)
  set (ADDITIONAL_COMPILE_FLAGS
       ${ADDITIONAL_COMPILE_FLAGS} -DDASH_ENABLE_THREADSUPPORT)
endif()
if (ENABLE_UNIFIED_MEMORY_MODEL)
  set (ADDITIONAL_COMPILE_FLAGS
       ${ADDITIONAL_COMPILE_FLAGS} -DDASH_ENABLE_UNIFIED_MEMORY_MODEL)
endif()
if (ENABLE_LOGGING)
  set (ADDITIONAL_COMPILE_FLAGS
       ${ADDITIONAL_COMPILE_FLAGS} -DDASH_ENABLE_LOGGING)
endif()
if (ENABLE_TEST_LOGGING)
  set (ADDITIONAL_COMPILE_FLAGS
       ${ADDITIONAL_COMPILE_FLAGS} -DDASH_ENABLE_TEST_LOGGING)
endif()
if (ENABLE_TRACE_LOGGING)
  set (ADDITIONAL_COMPILE_FLAGS
       ${ADDITIONAL_COMPILE_FLAGS} -DDASH_ENABLE_TRACE_LOGGING)
endif()
if (PAPI_FOUND AND ENABLE_PAPI)
  set (CONF_AVAIL_PAPI "true")
  set (ADDITIONAL_COMPILE_FLAGS
       ${ADDITIONAL_COMPILE_FLAGS} -DDASH_ENABLE_PAPI)
  set (ADDITIONAL_INCLUDES ${ADDITIONAL_INCLUDES}
       ${PAPI_INCLUDE_DIRS})
  set (ADDITIONAL_LIBRARIES ${ADDITIONAL_LIBRARIES}
       ${PAPI_LIBRARIES})
else()
  set (ADDITIONAL_LIBRARIES ${ADDITIONAL_LIBRARIES}
       rt)
endif()
if (HWLOC_FOUND AND ENABLE_HWLOC)
  set (CONF_AVAIL_HWLOC "true")
  set (ADDITIONAL_COMPILE_FLAGS
       ${ADDITIONAL_COMPILE_FLAGS} -DDASH_ENABLE_HWLOC)
  set (ADDITIONAL_INCLUDES ${ADDITIONAL_INCLUDES}
       ${HWLOC_INCLUDE_DIRS})
  set (ADDITIONAL_LIBRARIES ${ADDITIONAL_LIBRARIES}
       ${HWLOC_LIBRARIES})
endif()
if (LIKWID_FOUND AND ENABLE_LIKWID)
  set (CONF_AVAIL_LIKWID "true")
  set (ADDITIONAL_COMPILE_FLAGS
       ${ADDITIONAL_COMPILE_FLAGS} -DDASH_ENABLE_LIKWID)
  set (ADDITIONAL_INCLUDES ${ADDITIONAL_INCLUDES}
       ${LIKWID_INCLUDE_DIRS})
  set (ADDITIONAL_LIBRARIES ${ADDITIONAL_LIBRARIES}
       ${LIKWID_LIBRARIES})
endif()
if (NUMA_FOUND AND ENABLE_LIBNUMA)
  set (CONF_AVAIL_NUMA "true")
  set (ADDITIONAL_COMPILE_FLAGS
       ${ADDITIONAL_COMPILE_FLAGS} -DDASH_ENABLE_NUMA)
  set (ADDITIONAL_INCLUDES ${ADDITIONAL_INCLUDES}
       ${NUMA_INCLUDE_DIRS})
  set (ADDITIONAL_LIBRARIES ${ADDITIONAL_LIBRARIES}
       ${NUMA_LIBRARIES})
endif()

if (ENABLE_PLASMA AND PLASMA_FOUND)
  set (CONF_AVAIL_PLASMA "true")
  set (ADDITIONAL_COMPILE_FLAGS
       ${ADDITIONAL_COMPILE_FLAGS} -DDASH_ENABLE_PLASMA)
  set (ADDITIONAL_INCLUDES ${ADDITIONAL_INCLUDES}
       ${PLASMA_INCLUDE_DIRS})
  set (ADDITIONAL_LIBRARIES ${ADDITIONAL_LIBRARIES}
       ${PLASMA_LIBRARIES})
endif()

if (ENABLE_HDF5 AND HDF5_FOUND)
  set (CONF_AVAIL_HDF5 "true")
  set (ADDITIONAL_COMPILE_FLAGS
       ${ADDITIONAL_COMPILE_FLAGS} -DDASH_ENABLE_HDF5)
  set (ADDITIONAL_INCLUDES ${ADDITIONAL_INCLUDES}
       ${HDF5_INCLUDE_DIRS})
  set (ADDITIONAL_LIBRARIES ${ADDITIONAL_LIBRARIES}
       ${HDF5_LIBRARIES})
	set (ADDITIONAL_LINK_FLAGS ${ADDITIONAL_LINK_FLAGS}
       ${HDF5_LINKER_FLAGS})
endif()

if (ENABLE_MKL AND MKL_FOUND)
  message (STATUS "    Intel MKL enabled")
  set (CONF_AVAIL_MKL "true")
  set (ADDITIONAL_COMPILE_FLAGS
       ${ADDITIONAL_COMPILE_FLAGS} -DDASH_ENABLE_MKL)
  set (ADDITIONAL_INCLUDES ${ADDITIONAL_INCLUDES}
       ${MKL_INCLUDE_DIRS})
  set (ADDITIONAL_LIBRARIES ${ADDITIONAL_LIBRARIES}
       ${MKL_LIBRARIES})
  if (MKL_LINK_FLAGS)
    set (ADDITIONAL_LINK_FLAGS ${ADDITIONAL_LINK_FLAGS}
         ${MKL_LINK_FLAGS})
  endif()
else()
  if (ENABLE_BLAS AND BLAS_FOUND)
    message (STATUS "    BLAS enabled")
    set (CONF_AVAIL_BLAS "true")
    set (ADDITIONAL_COMPILE_FLAGS
         ${ADDITIONAL_COMPILE_FLAGS} -DDASH_ENABLE_BLAS)
    set (ADDITIONAL_INCLUDES ${ADDITIONAL_INCLUDES}
         ${BLAS_INCLUDE_DIRS})
    set (ADDITIONAL_LIBRARIES ${ADDITIONAL_LIBRARIES}
         ${BLAS_LIBRARIES})
    set (ADDITIONAL_LIBRARIES ${ADDITIONAL_LIBRARIES}
         ${BLAS95_LIBRARIES})
    set (ADDITIONAL_LINK_FLAGS ${ADDITIONAL_LINK_FLAGS}
         ${BLAS_LINKER_FLAGS})
  endif()

  if (ENABLE_LAPACK AND LAPACK_FOUND)
    message (STATUS "    LAPACK enabled")
    set (CONF_AVAIL_LAPACK "true")
    set (ADDITIONAL_COMPILE_FLAGS
         ${ADDITIONAL_COMPILE_FLAGS} -DDASH_ENABLE_LAPACK)
    set (ADDITIONAL_INCLUDES ${ADDITIONAL_INCLUDES}
         ${LAPACK_INCLUDE_DIRS})
    set (ADDITIONAL_LIBRARIES ${ADDITIONAL_LIBRARIES}
         ${LAPACK_LIBRARIES})
  endif()
endif()

if (ENABLE_SCALAPACK)
  if (MKL_SCALAPACK_FOUND)
    set (CONF_AVAIL_SCALAPACK "true")
    set (ADDITIONAL_COMPILE_FLAGS
         ${ADDITIONAL_COMPILE_FLAGS} -DDASH_ENABLE_SCALAPACK)
    set (ADDITIONAL_LIBRARIES ${ADDITIONAL_LIBRARIES}
         ${MKL_SCALAPACK_LIBRARIES})
  elseif(SCALAPACK_FOUND)
    set (CONF_AVAIL_SCALAPACK "true")
    set (ADDITIONAL_COMPILE_FLAGS
         ${ADDITIONAL_COMPILE_FLAGS} -DDASH_ENABLE_SCALAPACK)
    set (ADDITIONAL_LIBRARIES ${ADDITIONAL_LIBRARIES}
         ${SCALAPACK_LIBRARIES})
  endif()
endif()

if (HAVE_STD_TRIVIALLY_COPYABLE)
  set (ADDITIONAL_COMPILE_FLAGS
       ${ADDITIONAL_COMPILE_FLAGS} -DDASH_HAVE_STD_TRIVIALLY_COPYABLE)
endif()
if (HAVE_TRIVIAL_COPY_INTRINSIC)
  set (ADDITIONAL_COMPILE_FLAGS
       ${ADDITIONAL_COMPILE_FLAGS} -DDASH_HAVE_TRIVIAL_COPY_INTRINSIC)
endif()

# enable algorithms which are supported by current build config
if (CONF_AVAIL_MKL OR CONF_AVAIL_BLAS OR (CMAKE_BUILD_TYPE MATCHES DEBUG))
  message (STATUS "    SUMMA algorithm enabled")
  set(CONF_AVAIL_ALGO_SUMMA "true")
endif()

if (CMAKE_BUILD_TYPE MATCHES DEBUG)
  set (ADDITIONAL_COMPILE_FLAGS
    ${ADDITIONAL_COMPILE_FLAGS} -DDASH_DEBUG)
endif()

if (DASH_ENV_HOST_SYSTEM_ID)
  set (HOST_ID ${DASH_ENV_HOST_SYSTEM_ID})
  set (ADDITIONAL_COMPILE_FLAGS
       ${ADDITIONAL_COMPILE_FLAGS} -DDASH_ENV_HOST_SYSTEM_ID='${HOST_ID}')
endif()

set (ADDITIONAL_LIBRARIES ${ADDITIONAL_LIBRARIES}
     pthread)

message (STATUS "DASH additional compile flags:")
set(ADDITIONAL_COMPILE_FLAGS_STR "")
foreach (ADDITIONAL_FLAG ${ADDITIONAL_COMPILE_FLAGS})
  message (STATUS "    " ${ADDITIONAL_FLAG})
  set(ADDITIONAL_COMPILE_FLAGS_STR
      "${ADDITIONAL_COMPILE_FLAGS_STR} ${ADDITIONAL_FLAG}")
endforeach()
message (STATUS "DASH additional libraries:")
foreach (ADDITIONAL_LIB ${ADDITIONAL_LIBRARIES})
  message (STATUS "    " ${ADDITIONAL_LIB})
endforeach()

set(DASH_ADDITIONAL_LIBRARIES ${ADDITIONAL_LIBRARIES} PARENT_SCOPE)
set(DASH_ADDITIONAL_INCLUDES  ${ADDITIONAL_INCLUDES} PARENT_SCOPE)
set(DASH_ADDITIONAL_COMPILE_FLAGS  ${ADDITIONAL_COMPILE_FLAGS} PARENT_SCOPE)

## Build targets

# DASH library for every enabled DART variant:
#
foreach (dart_variant ${DART_IMPLEMENTATIONS_LIST})
  set (DART_LIBRARY "dart-${dart_variant}")
  set (DASH_LIBRARY "dash-${dart_variant}")
  set (VARIANT_ADDITIONAL_COMPILE_FLAGS ${ADDITIONAL_COMPILE_FLAGS_STR})
  set (VARIANT_ADDITIONAL_COMPILE_FLAGS
       "${VARIANT_ADDITIONAL_COMPILE_FLAGS} ${CXX_OMP_FLAG}")
  set (VARIANT_ADDITIONAL_COMPILE_FLAGS
       "${VARIANT_ADDITIONAL_COMPILE_FLAGS} -Wno-sign-compare")
  if (${dart_variant} STREQUAL "mpi")
    if (IPM_FOUND)
      set (VARIANT_ADDITIONAL_COMPILE_FLAGS
           "${VARIANT_ADDITIONAL_COMPILE_FLAGS} -DDASH_ENABLE_IPM")
    endif()
    if (NOT ENABLE_SHARED_WINDOWS)
      set (VARIANT_ADDITIONAL_COMPILE_FLAGS
           "${VARIANT_ADDITIONAL_COMPILE_FLAGS} -DDART_MPI_DISABLE_SHARED_WINDOWS")
    endif()
    set (VARIANT_ADDITIONAL_COMPILE_FLAGS
         "${VARIANT_ADDITIONAL_COMPILE_FLAGS} -DMPI_IMPL_ID='${MPI_IMPL_ID}'")
  endif()
  message(STATUS "Building DASH library    " ${DASH_LIBRARY})

  # generate dash StaticConfig.h
  configure_file("include/dash/util/StaticConfig.h.in"
                 "${CMAKE_SOURCE_DIR}/dash/include/dash/util/StaticConfig.h")

  # Library compilation sources
  add_library(
    ${DASH_LIBRARY}         # library name
    ${DASH_LIBRARY_SOURCES} # sources
    ${DASH_LIBRARY_HEADERS} # headers
  )
  target_link_libraries(
    ${DASH_LIBRARY}           # library name
    ${DASH_LINK_DART_LIBRARY} # dependency: DART lib
    ${ADDITIONAL_LINK_FLAGS}
    ${ADDITIONAL_LIBRARIES}
  )
  if (${dart_variant} STREQUAL "mpi")
    include_directories(
      ${MPI_INCLUDE_PATH})
    target_link_libraries(
      ${DASH_LIBRARY}
      ${MPI_C_LIBRARIES}
      ${MPI_CXX_LIBRARIES})
  endif()
  set_target_properties(
    ${DASH_LIBRARY} PROPERTIES
    COMPILE_FLAGS "${VARIANT_ADDITIONAL_COMPILE_FLAGS}"
  )
  set_target_properties(
    ${DASH_LIBRARY} PROPERTIES
    CXX_STANDARD ${DASH_CXX_STD_PREFERED}
    CXX_STANDARD_REQUIRED ${DASH_CXX_STD_REQUIRED}
  )

  if(ENABLE_COMPTIME_RED)
    cotire(${DASH_LIBRARY})
  endif()

  include_directories(
    ${ADDITIONAL_INCLUDES}
  )

  DeployLibrary(${DASH_LIBRARY})

  # cmake packaging
  if(${CMAKE_VERSION} VERSION_GREATER 3.0.0 )
	  include(CMakePackageConfigHelpers)

	  target_include_directories("${DASH_LIBRARY}"
	                              PUBLIC $<INSTALL_INTERFACE:include>
	                              PUBLIC ${ADDITIONAL_INCLUDES})
  endif()

  string(TOUPPER ${dart_variant} DART_VARIANT)

  # Install library
  install(TARGETS ${DASH_LIBRARY}
          DESTINATION lib
          EXPORT "${DASH_LIBRARY}-targets")

  # exports
  install(
    EXPORT "${DASH_LIBRARY}-targets"
    DESTINATION cmake)

	if(${CMAKE_VERSION} VERSION_GREATER 3.0.0 )
  	configure_package_config_file(
      "dash-config.cmake.in"
      "${DASH_LIBRARY}-config.cmake"
      INSTALL_DESTINATION "${CMAKE_INSTALL_PREFIX}/cmake")

  	# install custom config
  	install(FILES "${CMAKE_CURRENT_BINARY_DIR}/${DASH_LIBRARY}-config.cmake"
          DESTINATION "${CMAKE_INSTALL_PREFIX}/cmake")
	endif()

  # Examples
  if (BUILD_EXAMPLES)
    SubDirList(
      DASH_TEST_DIRECTORIES
      ${CMAKE_CURRENT_SOURCE_DIR}/examples)
    foreach(examplename ${DASH_TEST_DIRECTORIES})
      set(exampletarget ${examplename}.${dart_variant})
      if (EXISTS
         ${CMAKE_CURRENT_SOURCE_DIR}/examples/${examplename}/main.cpp)

        # Build example for single DART implementation
        add_executable(
          ${exampletarget}
          examples/${examplename}/main.cpp
        )
        include_directories(
          ${CMAKE_SOURCE_DIR}/dash/include
          ${ADDITIONAL_INCLUDES}
        )
        target_link_libraries(
          ${exampletarget}
          ${DASH_LIBRARY}
          ${DART_LIBRARY}
          ${ADDITIONAL_LINK_FLAGS}
          ${ADDITIONAL_LIBRARIES}
        )
        if (${dart_variant} STREQUAL "mpi")
          include_directories(
            ${MPI_INCLUDE_PATH})
          target_link_libraries(
            ${exampletarget}
            ${MPI_C_LIBRARIES}
            ${MPI_CXX_LIBRARIES})
          if (IPM_FOUND)
            include_directories(
              ${IPM_INCLUDE_DIRS})
            target_link_libraries(
              ${exampletarget}
              ${IPM_LIBRARIES})
          endif()
          if (PLASMA_FOUND)
            target_link_libraries(
              ${exampletarget}
              ${PLASMA_LIBRARIES})
          endif()
        endif()
        set_target_properties(
          ${exampletarget} PROPERTIES
          COMPILE_FLAGS
          "${VARIANT_ADDITIONAL_COMPILE_FLAGS} -Wno-unused"
        )
        set_target_properties(
          ${exampletarget} PROPERTIES
          CXX_STANDARD ${DASH_CXX_STD_PREFERED}
          CXX_STANDARD_REQUIRED ${DASH_CXX_STD_REQUIRED}
        )

        # Installation
        DeployBinary(${exampletarget})
        install(
          TARGETS ${exampletarget}
          DESTINATION bin/dash/examples/${dart_variant})
      endif()
    endforeach(examplename ${DASH_TEST_DIRECTORIES})
  endif()
endforeach(dart_variant ${DART_IMPLEMENTATIONS_LIST})

## Tests
#
if (BUILD_TESTS)
  include(${CMAKE_SOURCE_DIR}/CMakeExt/GoogleTest.cmake)
<<<<<<< HEAD
  if (BUILD_COVERAGE_TESTS)
    include(${CMAKE_SOURCE_DIR}/CMakeExt/CodeCoverage.cmake)
  endif()
=======
>>>>>>> 4af92a15

  if (GTEST_FOUND)
    if (BUILD_COVERAGE_TESTS)
      include(${CMAKE_SOURCE_DIR}/CMakeExt/CodeCoverage.cmake)
    endif()

    foreach(dart_variant ${DART_IMPLEMENTATIONS_LIST})
      set(DASH_LIBRARY "dash-${dart_variant}")
      set(DART_LIBRARY "dart-${dart_variant}")
      set(DASH_TEST "dash-test-${dart_variant}")
      include_directories(
        ${GTEST_INCLUDES}
        ${CMAKE_SOURCE_DIR}/dash/include
        ${ADDITIONAL_INCLUDES}
      )
      add_executable(
        ${DASH_TEST}
        ${DASH_TEST_SOURCES}
      )
      target_link_libraries(
        ${DASH_TEST}
        GTest
        ${DASH_LIBRARY}
        ${DART_LIBRARY}
        ${ADDITIONAL_LIBRARIES}
      )
      if (${dart_variant} STREQUAL "mpi")
        if (IPM_FOUND)
          include_directories(
            ${IPM_INCLUDE_DIRS})
          target_link_libraries(
            ${exampletarget}
            ${IPM_LIBRARIES})
        endif()
      endif()
      set_target_properties(
        ${DASH_TEST} PROPERTIES
        COMPILE_FLAGS
        "${VARIANT_ADDITIONAL_COMPILE_FLAGS} -Wno-unused -Wno-sign-compare"
      )
      set_target_properties(
        ${DASH_TEST} PROPERTIES
        CXX_STANDARD ${DASH_CXX_STD_PREFERED}
        CXX_STANDARD_REQUIRED ${DASH_CXX_STD_REQUIRED}
      )

      if(ENABLE_COMPTIME_RED)
        cotire(${DASH_TEST})
      endif()

      # Installation
      DeployBinary(${DASH_TEST})
      install(
        TARGETS ${DASH_TEST}
        DESTINATION bin/dash/test/${dart_variant})

      # Code Coverage
      if (BUILD_COVERAGE_TESTS)
        if (${dart_variant} STREQUAL "mpi")
          setup_target_for_coverage(
            coverage "mpirun -n 4 ${CMAKE_BINARY_DIR}/bin/${DASH_TEST}" coverage)
        else()
          setup_target_for_coverage(
            coverage "${DASH_TEST}" coverage)
        endif()
      endif()

    endforeach(dart_variant ${DART_IMPLEMENTATIONS_LIST})
  endif(GTEST_FOUND)
endif()

## Installation

# Headers
install(DIRECTORY ${CMAKE_CURRENT_SOURCE_DIR}/include/dash
        DESTINATION include FILES_MATCHING PATTERN "*.h")

install(FILES ${CMAKE_CURRENT_SOURCE_DIR}/include/libdash.h
        DESTINATION include)<|MERGE_RESOLUTION|>--- conflicted
+++ resolved
@@ -430,12 +430,9 @@
 #
 if (BUILD_TESTS)
   include(${CMAKE_SOURCE_DIR}/CMakeExt/GoogleTest.cmake)
-<<<<<<< HEAD
   if (BUILD_COVERAGE_TESTS)
     include(${CMAKE_SOURCE_DIR}/CMakeExt/CodeCoverage.cmake)
   endif()
-=======
->>>>>>> 4af92a15
 
   if (GTEST_FOUND)
     if (BUILD_COVERAGE_TESTS)
