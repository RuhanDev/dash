#ifndef HVIEW_H_INCLUDED
#define HVIEW_H_INCLUDED

#include <iostream>
#include "Team.h"

using std::cout; 
using std::endl;


namespace dash {

<<<<<<< HEAD
template<class Cont, int level, size_t DIM>
class HView
=======
template<class CONT, int LEVEL> 
class HIter : public CONT::iterator
>>>>>>> bcd5afd7
{
private:
  Pattern1D&  m_pattern;
  Team&       m_subteam;

public:
  HIter<CONT,LEVEL>& advance() {
    auto idx = CONT::iterator::m_idx;
    
    for(;idx<m_pattern.nelem(); idx++ ) {
      auto unit = m_pattern.index_to_unit(idx);
      //cout<<"Index: "<<idx<<" Unit: "<<unit<<endl;
      
      if( m_subteam.isMember(unit) )
	break;
    }

    //cout<<" ----------------" <<endl;
    CONT::iterator::m_idx = idx;
    return *this;
  }

<<<<<<< HEAD
private:
  Team&     m_team;
  Cont&     m_cont;
  //Pattern1D&  m_pat;
  Pattern<DIM>&  m_pat;
  
=======

>>>>>>> bcd5afd7
public:
  HIter(typename CONT::iterator it, 
	Pattern1D& pattern,
	Team& subteam) : CONT::iterator(it), 
			 m_pattern(pattern),
			 m_subteam(subteam) {
  }

  void print() {
    cout<<CONT::iterator::m_idx<<endl;
  }

  HIter<CONT,LEVEL>& operator++() 
  {
    CONT::iterator::m_idx++;
    return advance();
  }
    
};


template<class CONT, int LEVEL>
class HView
{
public:
  typedef typename CONT::iterator    iterator;
  typedef typename CONT::value_type  value_type;
  
private:
  CONT&        m_container;
  Team&        m_subteam;
  Pattern1D&   m_pat;

  HIter<CONT,LEVEL> m_begin;
  HIter<CONT,LEVEL> m_end;

  HIter<CONT,LEVEL> find_begin() {
    HIter<CONT,LEVEL> it = {m_container.begin(),m_pat,m_subteam};
    it.advance();
    return it;
  }

  HIter<CONT,LEVEL> find_end() {
    return {m_container.end(),m_pat,m_subteam};
  }
  
public:
  HView(CONT& cont) : m_container(cont), 
		      m_subteam(cont.team().sub(LEVEL)),
		      m_pat(cont.pattern()),
		      m_begin(find_begin()),
		      m_end(find_end()) 
  {};
  
  void print() {
    std::cout<<"This team has size "<<m_subteam.size()<<std::endl;
  }
  
  HIter<CONT,LEVEL> begin() { 
    return m_begin;
  }
  
  HIter<CONT,LEVEL> end() { 
    return m_end;
  }
};


template<class CONT>
class HView<CONT, -1>
{
public:
  typedef typename CONT::iterator     iterator;
  typedef typename CONT::value_type   value_type;

private:
  Team&     m_subteam;
  CONT&     m_container;
  Pattern1D&  m_pat;

public:
  HView(CONT& cont) : m_container(cont), 
		      m_subteam(cont.team()),
		      m_pat(cont.pattern()) {};
  
  value_type* begin() { 
    return m_container.lbegin();
  }
  
  value_type* end() { 
    return m_container.lend();
  }
};




} // namespace dash

#endif /* HVIEW_H_INCLUDED */<|MERGE_RESOLUTION|>--- conflicted
+++ resolved
@@ -10,13 +10,8 @@
 
 namespace dash {
 
-<<<<<<< HEAD
-template<class Cont, int level, size_t DIM>
-class HView
-=======
 template<class CONT, int LEVEL> 
 class HIter : public CONT::iterator
->>>>>>> bcd5afd7
 {
 private:
   Pattern1D&  m_pattern;
@@ -39,16 +34,7 @@
     return *this;
   }
 
-<<<<<<< HEAD
-private:
-  Team&     m_team;
-  Cont&     m_cont;
-  //Pattern1D&  m_pat;
-  Pattern<DIM>&  m_pat;
-  
-=======
 
->>>>>>> bcd5afd7
 public:
   HIter(typename CONT::iterator it, 
 	Pattern1D& pattern,
