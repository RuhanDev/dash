#ifndef ARRAY_H_INCLUDED
#define ARRAY_H_INCLUDED

#include <dash/Types.h>
#include <dash/Team.h>
#include <dash/Exception.h>
#include <dash/Cartesian.h>
#include <dash/Dimensional.h>
#include <dash/memory/MemorySpace.h>
#include <dash/memory/GlobStaticMem.h>
#include <dash/GlobRef.h>
#include <dash/GlobAsyncRef.h>
#include <dash/Shared.h>
#include <dash/HView.h>
#include <dash/Meta.h>

#include <dash/pattern/BlockPattern1D.h>

#include <dash/iterator/GlobIter.h>

#include <iterator>
#include <initializer_list>
#include <type_traits>


/**
 * \defgroup  DashArrayConcept  Array Concept
 *
 * \ingroup DashContainerConcept
 * \{
 * \par Description
 *
 * A distributed array of fixed size.
 *
 * Like all DASH containers, \c dash::Array is initialized by specifying
  * an arrangement of units in a team (\ref dash::TeamSpec) and a
 * distribution pattern (\ref dash::Pattern).
 *
 * DASH arrays support delayed allocation (\ref dash::Array::allocate),
 * so global memory of an array instance can be allocated any time after
 * declaring a \c dash::Array variable.
 *
 * \par Types
 *
 * Type name                       | Description
 * ------------------------------- | --------------------------------------------------------------------------------------------------------------------
 * <tt>value_type</tt>             | Type of the container elements.
 * <tt>difference_type</tt>        | Integer type denoting a distance in cartesian index space.
 * <tt>index_type</tt>             | Integer type denoting an offset/coordinate in cartesian index space.
 * <tt>size_type</tt>              | Integer type denoting an extent in cartesian index space.
 * <tt>iterator</tt>               | Iterator on container elements in global index space.
 * <tt>const_iterator</tt>         | Iterator on const container elements in global index space.
 * <tt>reverse_iterator</tt>       | Reverse iterator on container elements in global index space.
 * <tt>const_reverse_iterator</tt> | Reverse iterator on const container elements in global index space.
 * <tt>reference</tt>              | Reference on container elements in global index space.
 * <tt>const_reference</tt>        | Reference on const container elements in global index space.
 * <tt>local_pointer</tt>          | Native pointer on local container elements.
 * <tt>const_local_pointer</tt>    | Native pointer on const local container elements.
 * <tt>view_type</tt>              | View specifier on container elements, model of \c DashViewConcept.
 * <tt>local_type</tt>             | Reference to local element range, allows range-based iteration.
 * <tt>pattern_type</tt>           | Concrete model of the Pattern concept that specifies the container's data distribution and cartesian access pattern.
 *
 * \par Methods
 *
 * Return Type              | Method                | Parameters                                              | Description
 * ------------------------ | --------------------- | ------------------------------------------------------- | -------------------------------------------------------------------------------------------------------------------------
 * <tt>local_type</tt>      | <tt>local</tt>        | &nbsp;                                                  | Container proxy object representing a view specifier on the container's local elements.
 * <tt>pattern_type</tt>    | <tt>pattern</tt>      | &nbsp;                                                  | Object implementing the Pattern concept specifying the container's data distribution and iteration pattern.
 * <tt>iterator</tt>        | <tt>begin</tt>        | &nbsp;                                                  | Iterator referencing the first container element.
 * <tt>iterator</tt>        | <tt>end</tt>          | &nbsp;                                                  | Iterator referencing the element past the last container element.
 * <tt>Element *</tt>       | <tt>lbegin</tt>       | &nbsp;                                                  | Native pointer referencing the first local container element, same as <tt>local().begin()</tt>.
 * <tt>Element *</tt>       | <tt>lend</tt>         | &nbsp;                                                  | Native pointer referencing the element past the last local container element, same as <tt>local().end()</tt>.
 * <tt>size_type</tt>       | <tt>size</tt>         | &nbsp;                                                  | Number of elements in the container.
 * <tt>size_type</tt>       | <tt>local_size</tt>   | &nbsp;                                                  | Number of local elements in the container, same as <tt>local().size()</tt>.
 * <tt>bool</tt>            | <tt>is_local</tt>     | <tt>index_type gi</tt>                                  | Whether the element at the given linear offset in global index space <tt>gi</tt> is local.
 * <tt>bool</tt>            | <tt>allocate</tt>     | <tt>size_type n, DistributionSpec\<DD\> ds, Team t</tt> | Allocation of <tt>n</tt> container elements distributed in Team <tt>t</tt> as specified by distribution spec <tt>ds</tt>
 * <tt>void</tt>            | <tt>deallocate</tt>   | &nbsp;                                                  | Deallocation of the container and its elements.
 *
 * \}
 *
 */

namespace dash {

// forward declaration
template<
  typename ElementType,
  typename IndexType,
  class    PatternType,
  class    LocalMemSpaceT >
class Array;

/**
 * Proxy type representing local access to elements in a \c dash::Array.
 *
 * \todo  Expression \c dash::index(dash:begin(dash:local(array))) should
 *        be valid; requires \c dash::LocalArrayRef<T,...>::pointer to
 *        provide method \c .pos().
 *
 * \concept{DashArrayConcept}
 */
template<
  typename T,
  typename IndexType,
  class    PatternType,
  typename LocalMemSpaceT>
class LocalArrayRef
{
private:
  static const dim_t NumDimensions = 1;

  typedef LocalArrayRef<T, IndexType, PatternType, LocalMemSpaceT>
    self_t;
  typedef Array<T, IndexType, PatternType, LocalMemSpaceT>
    Array_t;
  typedef ViewSpec<NumDimensions, IndexType>
    ViewSpec_t;
  typedef std::array<typename PatternType::size_type, NumDimensions>
    Extents_t;

public:
  template <typename T_, typename I_, typename P_,typename M_>
    friend class LocalArrayRef;

public:
  typedef T                                                  value_type;

  typedef typename std::make_unsigned<IndexType>::type        size_type;
  typedef IndexType                                          index_type;

  typedef IndexType                                     difference_type;

  typedef       T &                                           reference;
  typedef const T &                                     const_reference;

  typedef       T *                                             pointer;
  typedef const T *                                       const_pointer;

  typedef       T *                                            iterator;
  typedef const T *                                      const_iterator;

public:
  /// Type alias for LocalArrayRef<T,I,P>::view_type
  typedef LocalArrayRef<T, IndexType, PatternType, LocalMemSpaceT>  View;
  typedef self_t                                              local_type;
  typedef PatternType                                       pattern_type;

public:
  typedef std::integral_constant<dim_t, 1>
    rank;

  static constexpr dim_t ndim() {
    return 1;
  }

public:
  /**
   * Constructor, creates a local access proxy for the given array.
   */
  LocalArrayRef(
    const Array_t * array)
  : _array(array)
  { }

  LocalArrayRef(
    /// Pointer to array instance referenced by this view.
    const Array_t * array,
    /// The view's offset and extent within the referenced array.
    const ViewSpec_t & viewspec)
  : _array(array),
    _viewspec(viewspec)
  { }

  LocalArrayRef(const self_t &) = default;
  LocalArrayRef(self_t &&)      = default;

  self_t & operator=(const self_t &) = default;
  self_t & operator=(self_t &&)      = default;

  /**
   * Pointer to initial local element in the array.
   */
  constexpr const_iterator begin() const noexcept {
    return _array->m_lbegin;
  }

  /**
   * Pointer to initial local element in the array.
   */
  inline iterator begin() noexcept {
    return _array->m_lbegin;
  }

  /**
   * Pointer past final local element in the array.
   */
  constexpr const_iterator end() const noexcept {
    return _array->m_lend;
  }

  /**
   * Pointer past final local element in the array.
   */
  inline iterator end() noexcept {
    return _array->m_lend;
  }

  /**
   * Number of array elements in local memory.
   */
  constexpr size_type size() const noexcept {
    return end() - begin();
  }

  /**
   * Subscript operator, access to local array element at given position.
   */
  constexpr const_reference operator[](const size_type n) const {
    return (_array->m_lbegin)[n];
  }

  /**
   * Subscript operator, access to local array element at given position.
   */
  inline reference operator[](const size_type n) {
    return (_array->m_lbegin)[n];
  }

  /**
   * Checks whether the given local index is local to the calling unit.
   *
   * \return  True
   */
  constexpr bool is_local(
    /// A global array index
    index_type local_index) const {
    return true;
  }

  /**
   * View at block at given global block offset.
   */
  constexpr self_t block(index_type block_lindex) const
  {
    return self_t(_array, pattern().local_block(block_lindex));
  }

  /**
   * The pattern used to distribute array elements to units.
   */
  constexpr const PatternType & pattern() const noexcept {
    return _array->pattern();
  }

private:
  /// Pointer to array instance referenced by this view.
  const Array_t * _array;
  /// The view's offset and extent within the referenced array.
  ViewSpec_t      _viewspec;
};

#ifndef DOXYGEN

template<
  typename T,
  typename IndexType,
  class    PatternType,
  typename LocalMemSpaceT>
class AsyncArrayRef
{
private:
  typedef AsyncArrayRef<T, IndexType, PatternType, LocalMemSpaceT>
    self_t;

public:
  template <typename T_, typename I_, typename P_, typename M_>
    friend class AsyncArrayRef;

public:
  typedef T                                                  value_type;
  typedef typename std::make_unsigned<IndexType>::type        size_type;
  typedef IndexType                                     difference_type;

  typedef       T &                                           reference;
  typedef const T &                                     const_reference;

  typedef       T *                                            iterator;
  typedef const T *                                      const_iterator;

  typedef       T *                                             pointer;
  typedef const T *                                       const_pointer;

  typedef          GlobAsyncRef<T>                      async_reference;
  typedef typename GlobAsyncRef<T>::const_type    const_async_reference;

public:
  typedef std::integral_constant<dim_t, 1>
    rank;

  static constexpr dim_t ndim() {
    return 1;
  }

private:
  Array<T, IndexType, PatternType, LocalMemSpaceT> * _array;

public:
  /**
   * Constructor, creates a local access proxy for the given array.
   */
  AsyncArrayRef(
    Array<T, IndexType, PatternType, LocalMemSpaceT> * const array)
  : _array(array) {
  }

  AsyncArrayRef(const self_t &) = default;
  AsyncArrayRef(self_t &&)      = default;

  self_t & operator=(const self_t &) = default;
  self_t & operator=(self_t &&)      = default;


  /**
   * Pointer to initial local element in the array.
   *
   * TODO: Should return GlobAsyncPtr<...>(_array->begin())
   */
  constexpr const_iterator begin() const noexcept {
    return _array->m_begin;
  }

  /**
   * Pointer to initial local element in the array.
   *
   * TODO: Should return GlobAsyncPtr<...>(_array->begin())
   */
  inline iterator begin() noexcept {
    return _array->m_begin;
  }

  /**
   * Pointer past final local element in the array.
   *
   * TODO: Should return GlobAsyncPtr<...>(_array->end())
   */
  constexpr const_iterator end() const noexcept {
    return _array->m_end;
  }

  /**
   * Pointer past final local element in the array.
   *
   * TODO: Should return GlobAsyncPtr<...>(_array->end())
   */
  inline iterator end() noexcept {
    return _array->m_end;
  }

  /**
   * Number of array elements in local memory.
   */
  constexpr size_type size() const noexcept {
    return _array->size();
  }

  /**
   * Subscript operator, access to local array element at given position.
   */
  constexpr const_async_reference operator[](const size_type n) const  {
    return const_async_reference(
             (*(_array->begin() + n)).dart_gptr());
  }

  /**
   * Subscript operator, access to local array element at given position.
   */
  async_reference operator[](const size_type n) {
    return async_reference(
             (*(_array->begin() + n)).dart_gptr());
  }

  /**
   * Complete all outstanding asynchronous operations on the referenced array
   * on all units.
   */
  inline void flush() const {
    // could also call _array->flush();
    _array->m_globmem->flush();
  }

  /**
   * Complete all outstanding asynchronous operations on the referenced array
   * to the specified unit.
   */
  inline void flush(dash::team_unit_t target) const {
    // could also call _array->flush();
    _array->m_globmem->flush(target);
  }

  /**
   * Locally complete all outstanding asynchronous operations on the referenced array
   * on all units.
   */
  inline void flush_local() const {
    // could also call _array->flush_local();
    _array->m_globmem->flush_local();
  }

  /**
   * Locally complete all outstanding asynchronous operations on the referenced array
   * to the specified unit.
   */
  inline void flush_local(dash::team_unit_t target) const {
    // could also call _array->flush_local();
    _array->m_globmem->flush_local(target);
  }

};

#endif // DOXYGEN

/**
 * Proxy type representing a view specifier on elements in a
 * \c dash::Array.
 *
 * \concept{DashArrayConcept}
 */
template<
  typename T,
  class    PatternT,
  typename MSpaceC>
class ArrayRefView
{
 public:
  typedef typename PatternT::index_type             index_type;

 private:
  Array<T, index_type, PatternT, MSpaceC>                  * _arr;
  ViewSpec<1, index_type>                           _viewspec;
};

/**
 * Proxy type representing an access modifier on elements in a
 * \c dash::Array.
 *
 * \concept{DashArrayConcept}
 */
template<
  typename ElementType,
  typename IndexType,
  class    PatternType,
  typename LocalMemSpaceT>
class ArrayRef
{
private:
  static const dim_t NumDimensions = 1;

  typedef ArrayRef<ElementType, IndexType, PatternType, LocalMemSpaceT>
    self_t;
  typedef Array<ElementType, IndexType, PatternType, LocalMemSpaceT>
    Array_t;
  typedef ViewSpec<NumDimensions, IndexType>
    ViewSpec_t;
  typedef std::array<typename PatternType::size_type, NumDimensions>
    Extents_t;

/// Public types as required by iterator concept
public:
  typedef ElementType                                             value_type;
  typedef IndexType                                               index_type;
  typedef typename std::make_unsigned<IndexType>::type             size_type;
  typedef typename std::make_unsigned<IndexType>::type       difference_type;

  typedef GlobIter<value_type, PatternType, typename Array_t::glob_mem_type>
      iterator;

  typedef GlobIter<
      const value_type,
      PatternType,
      typename Array_t::glob_mem_type>
      const_iterator;

  typedef std::reverse_iterator<iterator>       reverse_iterator;
  typedef std::reverse_iterator<const_iterator> const_reverse_iterator;

  typedef GlobRef<value_type>       reference;
  typedef GlobRef<const value_type> const_reference;

  typedef iterator       pointer;
  typedef const_iterator const_pointer;

  /// Public types as required by dash container concept
public:
  /// The type of the pattern used to distribute array elements to units
  typedef PatternType
    pattern_type;
  typedef self_t
    view_type;
  typedef LocalArrayRef<value_type, IndexType, PatternType, LocalMemSpaceT>
    local_type;
  typedef AsyncArrayRef<value_type, IndexType, PatternType, LocalMemSpaceT>
    async_type;

public:
  typedef std::integral_constant<dim_t, 1>
    rank;

  static constexpr dim_t ndim() {
    return 1;
  }

public:
  ArrayRef(
    /// Pointer to array instance referenced by this view.
    const Array_t    * array,
    /// The view's offset and extent within the referenced array.
    const ViewSpec_t & viewspec)
  : _arr(array),
    _viewspec(viewspec),
    _begin(array->begin() + _viewspec.offsets()[0]),
    _end(array->begin()   + _viewspec.offsets()[0] + _viewspec.extents()[0]),
    _size(_viewspec.size())
  { }

public:
  constexpr Team              & team() const {
    return _arr->team();
  }

  constexpr size_type           size()             const noexcept {
    return _size;
  }

  constexpr size_type           local_size()       const noexcept;
  constexpr size_type           local_capacity()   const noexcept;

  constexpr size_type           extent(dim_t dim)  const noexcept {
    return _viewspec.extents()[dim];
  }
  constexpr Extents_t           extents()          const noexcept {
    return _viewspec.extents();
  }
  constexpr bool                empty()            const noexcept {
    return _size == 0;
  }

  inline    void                barrier()          const;

  constexpr const_pointer       data()             const noexcept {
    return _begin;
  }
  inline    iterator            begin()                  noexcept {
    return _begin;
  }
  constexpr const_iterator      begin()            const noexcept {
    return _begin;
  }
  inline    iterator            end()                    noexcept {
    return _end;
  }
  constexpr const_iterator      end()              const noexcept {
    return _end;
  }
  /// View representing elements in the active unit's local memory.
  inline    local_type          sub_local()              noexcept;
  /// Pointer to first element in local range.
  constexpr ElementType       * lbegin()           const noexcept;
  /// Pointer past final element in local range.
  constexpr ElementType       * lend()             const noexcept;

  reference operator[](
    /// The position of the element to return
    size_type global_index)
  {
    DASH_LOG_TRACE("ArrayRef.[]=", global_index);
    return _arr->_begin[global_index];
  }

  constexpr const_reference operator[](
    /// The position of the element to return
    size_type global_index) const
  {
    return _arr->_begin[global_index];
  }

  reference at(
    /// The position of the element to return
    size_type global_pos)
  {
    if (global_pos >= size()) {
      DASH_THROW(
          dash::exception::OutOfRange,
          "Position " << global_pos
          << " is out of range " << size()
          << " in ArrayRef.at()" );
    }
    return _arr->_begin[global_pos];
  }

  const_reference at(
    /// The position of the element to return
    size_type global_pos) const
  {
    if (global_pos >= size()) {
      DASH_THROW(
          dash::exception::OutOfRange,
          "Position " << global_pos
          << " is out of range " << size()
          << " in ArrayRef.at()" );
    }
    return _arr->_begin[global_pos];
  }

  /**
   * The pattern used to distribute array elements to units.
   */
  constexpr const PatternType & pattern() const {
    return _arr->pattern();
  }

private:
  /// Pointer to array instance referenced by this view.
  const Array_t * const _arr;
  /// The view's offset and extent within the referenced array.
  ViewSpec_t            _viewspec;
  /// Iterator to initial element in the array
  iterator              _begin;
  /// Iterator to final element in the array
  iterator              _end;
  /// Total number of elements in the array
  size_type             _size;
}; // class ArrayRef

/**
 * A distributed array.
 *
 * \concept{DashArrayConcept}
 *
 * \todo  Add template parameter:
 *        <tt>class GlobMemType = dash::GlobStaticMem<ElementType></tt>
 *
 * \note: Template parameter IndexType could be deduced from pattern
 *        type <tt>PatternT::index_type</tt>
 */
template <
    typename ElementType,
    typename IndexType = dash::default_index_t,
    /// Pattern type used to distribute array elements among units.
    /// Default is \c dash::BlockPattern<1, ROW_MAJOR> as it supports all
    /// distribution types (BLOCKED, TILE, BLOCKCYCLIC, CYCLIC).
    class PatternType       = BlockPattern<1, ROW_MAJOR, IndexType>,
    typename LocalMemSpaceT = HostSpace>
class Array {
  static_assert(
    dash::is_container_compatible<ElementType>::value,
    "Type not supported for DASH containers");

private:
  typedef Array<ElementType, IndexType, PatternType, LocalMemSpaceT> self_t;

  /// Public types as required by iterator concept
public:
  typedef ElementType                                                 value_type;
  typedef IndexType                                                   index_type;
  typedef typename std::make_unsigned<IndexType>::type                 size_type;
  typedef typename std::make_unsigned<IndexType>::type           difference_type;

  typedef dash::GlobStaticMem<value_type, LocalMemSpaceT>          glob_mem_type;

  typedef GlobIter<      value_type, PatternType, glob_mem_type>        iterator;
  typedef GlobIter<const value_type, PatternType, glob_mem_type>  const_iterator;

  typedef std::reverse_iterator<      iterator>                 reverse_iterator;
  typedef std::reverse_iterator<const_iterator>           const_reverse_iterator;

<<<<<<< HEAD
  typedef GlobRef<      value_type>                                    reference;
  typedef GlobRef<const value_type>                              const_reference;
=======
  typedef          GlobRef<value_type>                             reference;
  typedef typename GlobRef<value_type>::const_type           const_reference;
>>>>>>> 79b68869

  typedef GlobIter<      value_type, PatternType, glob_mem_type>         pointer;
  typedef GlobIter<const value_type, PatternType, glob_mem_type>   const_pointer;


  typedef DistributionSpec<1>                                  distribution_spec;

public:
  template<
    typename T_,
    typename I_,
    class P_,
    typename LM_>
  friend class LocalArrayRef;
  template<
    typename T_,
    typename I_,
    class P_,
    typename M_>
  friend class AsyncArrayRef;

/// Public types as required by dash container concept
public:
  /// The type of the pattern used to distribute array elements to units
  typedef PatternType
    pattern_type;

  typedef LocalArrayRef<value_type, IndexType, PatternType, LocalMemSpaceT>
    local_type;
  typedef ArrayRef<ElementType, IndexType, PatternType, LocalMemSpaceT>
    view_type;
  typedef AsyncArrayRef<value_type, IndexType, PatternType, LocalMemSpaceT>
    async_type;

public:
  typedef std::integral_constant<dim_t, 1>
    rank;

  static constexpr dim_t ndim() {
    return 1;
  }

private:
  typedef SizeSpec<1, size_type>
    SizeSpec_t;
  typedef std::unique_ptr<glob_mem_type>
    PtrGlobMemType_t;

public:
  /// Local proxy object, allows use in range-based for loops.
  local_type           local;
  /// Proxy object, provides non-blocking operations on array.
  async_type           async;

private:
  /// Team containing all units interacting with the array
  dash::Team         * m_team      = nullptr;
  /// Element distribution pattern
  PatternType          m_pattern;
  /// Global memory allocation and -access
  PtrGlobMemType_t     m_globmem;
  /// Iterator to initial element in the array
  iterator             m_begin;
  /// Iterator to final element in the array
  iterator             m_end;
  /// Total number of elements in the array
  size_type            m_size;
  /// Number of local elements in the array
  size_type            m_lsize;
  /// Number allocated local elements in the array
  size_type            m_lcapacity;
  /// Native pointer to first local element in the array
  ElementType        * m_lbegin    = nullptr;
  /// Native pointer past last local element in the array
  ElementType        * m_lend      = nullptr;
  /// DART id of the unit that created the array
  team_unit_t          m_myid;
  /// Whether or not the array was actually allocated
  bool                 m_registered = false;

public:
  /**
   * Default constructor, for delayed allocation.
   *
   * Sets the associated team to DART_TEAM_NULL for global array instances
   * that are declared before \c dash::Init().
   */
  explicit
  Array(
    Team & team = dash::Team::Null())
  : local(this),
    async(this),
    m_team(&team),
    m_pattern(
      SizeSpec_t(0),
      distribution_spec(dash::BLOCKED),
      team),
    m_globmem(nullptr),
    m_size(0),
    m_lsize(0),
    m_lcapacity(0),
    m_lbegin(nullptr),
    m_lend(nullptr)
  {
    DASH_LOG_TRACE("Array() >", "finished default constructor");
  }

  /**
   * Constructor, specifies the array's global capacity and distribution.
   */
  Array(
    size_type                  nelem,
    const distribution_spec  & distribution,
    Team                     & team = dash::Team::All())
  : local(this),
    async(this),
    m_team(&team),
    m_pattern(
      SizeSpec_t(nelem),
      distribution,
      team),
    m_size(0),
    m_lsize(0),
    m_lcapacity(0)
  {
    DASH_LOG_TRACE("Array(nglobal,dist,team)()", "size:", nelem);
    allocate(m_pattern);
    DASH_LOG_TRACE("Array(nglobal,dist,team) >");
  }

  /**
   * Delegating constructor, specifies the array's global capacity.
   */
  explicit
  Array(
    size_type   nelem,
    Team      & team = dash::Team::All())
  : Array(nelem, dash::BLOCKED, team)
  {
    DASH_LOG_TRACE("Array(nglobal,team) >",
                   "finished delegating constructor");
  }

  /**
   * Constructor, specifies the array's global capacity, values of local
   * elements and distribution.
   */
  Array(
    size_type                           nelem,
    std::initializer_list<value_type>   local_elements,
    const distribution_spec           & distribution,
    Team                              & team = dash::Team::All())
  : local(this),
    async(this),
    m_team(&team),
    m_myid(team.myid()),
    m_pattern(
      SizeSpec_t(nelem),
      distribution,
      team),
    m_size(0),
    m_lsize(0),
    m_lcapacity(0)
  {
    DASH_LOG_TRACE("Array(nglobal,lvals,dist,team)()",
                   "size:",   nelem,
                   "nlocal:", local_elements.size());
    allocate(m_pattern, local_elements);
    DASH_LOG_TRACE("Array(nglobal,lvals,dist,team) >");
  }

  /**
   * Delegating constructor, specifies the array's global capacity and values
   * of local elements.
   */
  Array(
    size_type                           nelem,
    std::initializer_list<value_type>   local_elements,
    Team                              & team = dash::Team::All())
  : Array(nelem, local_elements, dash::BLOCKED, team)
  {
    DASH_LOG_TRACE("Array(nglobal,lvals,team) >",
                   "finished delegating constructor");
  }

  /**
   * Constructor, specifies distribution pattern explicitly.
   */
  explicit
  Array(
    const PatternType & pattern)
  : local(this),
    async(this),
    m_team(&pattern.team()),
    m_myid(m_team->myid()),
    m_pattern(pattern),
    m_size(0),
    m_lsize(0),
    m_lcapacity(0)
  {
    DASH_LOG_TRACE("Array()", "pattern instance constructor");
    allocate(m_pattern);
  }

  /**
   * Copy constructor is deleted to prevent unintentional copies of - usually
   * huge - distributed arrays.
   *
   * To create a copy of a \c dash::Array instance, instantiate the copy
   * instance explicitly and use \c dash::copy to clone elements.
   *
   * Example:
   *
   * \code
   * dash::Array<int> a1(1024 * dash::size());
   * dash::fill(a1.begin(), a1.end(), 123);
   *
   * // create copy of array a1:
   * dash::Array<int> a2(a1.size());
   * dash::copy(a1.begin(), a1.end(), a2.begin());
   * \endcode
   */
  Array(const self_t & other) = delete;

  /**
   * Move construction is supported for the container with the following
   * limitations:
   *
   * The pattern has to be movable or copyable
   * The underlying memory does not have to be movable (it might).
   */
  Array(self_t && other)
  : local(this),
    async(this),
    m_team(other.m_team),
    m_myid(other.m_myid),
    m_pattern(std::move(other.m_pattern)),
    m_globmem(std::move(other.m_globmem)),
    m_begin(other.m_begin),
    m_end(other.m_end),
    m_size(other.m_size),
    m_lsize(other.m_lsize),
    m_lcapacity(other.m_lcapacity),
    m_lbegin(other.m_lbegin),
    m_lend(other.m_lend) {

    other.m_globmem = nullptr;
    other.m_lbegin  = nullptr;
    other.m_lend    = nullptr;
    // Register deallocator of this array instance at the team
    // instance that has been used to initialized it:
    m_team->register_deallocator(
      this, std::bind(&Array::deallocate, this));
    m_registered = true;
  }

  /**
   * Assignment operator is deleted to prevent unintentional copies of
   * - usually huge - distributed arrays.
   *
   * To create a copy of a \c dash::Array instance, instantiate the copy
   * instance explicitly and use \c dash::copy to clone elements.
   *
   * Example:
   *
   * \code
   * dash::Array<int> a1(1024 * dash::size());
   * dash::fill(a1.begin(), a1.end(), 123);
   *
   * // create copy of array a1:
   * dash::Array<int> a2(a1.size());
   * dash::copy(a1.begin(), a1.end(), a2.begin());
   * \endcode
   */
  self_t & operator=(const self_t & rhs) = delete;

  /**
   * Move assignment is supported for the container with the following
   * limitations:
   *
   * The pattern has to be movable or copyable
   * The underlying memory does not have to be movable (it might).
   */
  self_t & operator=(self_t && other) {

    if (this == &other) return *this;

    deallocate();

    this->m_begin     = other.m_begin;
    this->m_end       = other.m_end;
    this->m_globmem   = std::move(other.m_globmem);
    this->m_lbegin    = other.m_lbegin;
    this->m_lcapacity = other.m_lcapacity;
    this->m_lend      = other.m_lend;
    this->m_lsize     = other.m_lsize;
    this->m_myid      = other.m_myid;
    this->m_pattern   = std::move(other.m_pattern);
    this->m_size      = other.m_size;
    this->m_team      = other.m_team;

    other.m_globmem = nullptr;
    other.m_lbegin  = nullptr;
    other.m_lend    = nullptr;

    // Re-register deallocator of this array instance at the team
    // instance that has been used to initialized it:
    if (this->m_globmem != nullptr) {
      m_team->register_deallocator(
        this, std::bind(&Array::deallocate, this));
      m_registered = true;
    }

    return *this;
  }

  /**
   * Destructor, deallocates array elements.
   */
  ~Array()
  {
    DASH_LOG_TRACE_VAR("Array.~Array()", this);
    deallocate();
    DASH_LOG_TRACE_VAR("Array.~Array >", this);
  }

  /**
   * View at block at given global block offset.
   */
  constexpr const view_type block(index_type block_gindex) const
  {
    return View(this, ViewSpec<1>(pattern().block(block_gindex)));
  }

  /**
   * The instance of \c GlobStaticMem used by this iterator to resolve addresses
   * in global memory.
   */
  constexpr const glob_mem_type & globmem() const noexcept
  {
    return *m_globmem;
  }

  /**
   * Global const pointer to the beginning of the array.
   */
  constexpr const_pointer data() const noexcept
  {
    return m_begin;
  }

  /**
   * Global pointer to the beginning of the array.
   */
  iterator begin() noexcept
  {
    return m_begin;
  }

  /**
   * Global pointer to the beginning of the array.
   */
  constexpr const_iterator begin() const noexcept
  {
    return (const_cast<iterator &>(m_begin));
  }

  /**
   * Global pointer to the end of the array.
   */
  iterator end() noexcept {
    return m_end;
  }

  /**
   * Global pointer to the end of the array.
   */
  constexpr const_iterator end() const noexcept {
    return (const_cast<iterator &>(m_end));
  }

  /**
   * Native pointer to the first local element in the array.
   */
  constexpr const ElementType * lbegin() const noexcept {
    return m_lbegin;
  }

  /**
   * Native pointer to the first local element in the array.
   */
  ElementType * lbegin() noexcept {
    return m_lbegin;
  }

  /**
   * Native pointer to the end of the array.
   */
  constexpr const ElementType * lend() const noexcept {
    return m_lend;
  }

  /**
   * Native pointer to the end of the array.
   */
  ElementType * lend() noexcept {
    return m_lend;
  }

  /**
   * Subscript assignment operator, not range-checked.
   *
   * \return  A global reference to the element in the array at the given
   *          index.
   */
  reference operator[](
    /// The position of the element to return
    size_type global_index)
  {
    return m_begin[global_index];
  }

  /**
   * Subscript operator, not range-checked.
   *
   * \return  A global reference to the element in the array at the given
   *          index.
   */
  constexpr const_reference operator[](
    /// The position of the element to return
    size_type global_index) const
  {
    return m_begin[global_index];
  }

  /**
   * Random access assignment operator, range-checked.
   *
   * \see operator[]
   *
   * \return  A global reference to the element in the array at the given
   *          index.
   */
  reference at(
    /// The position of the element to return
    size_type global_pos)
  {
    if (global_pos >= size())  {
      DASH_THROW(
          dash::exception::OutOfRange,
          "Position " << global_pos
          << " is out of range " << size()
          << " in Array.at()" );
    }
    return m_begin[global_pos];
  }

  /**
   * Random access operator, range-checked.
   *
   * \see operator[]
   *
   * \return  A global reference to the element in the array at the given
   *          index.
   */
  const_reference at(
    /// The position of the element to return
    size_type global_pos) const
  {
    if (global_pos >= size())  {
      DASH_THROW(
          dash::exception::OutOfRange,
          "Position " << global_pos
          << " is out of range " << size()
          << " in Array.at()" );
    }
    return m_begin[global_pos];
  }

  /**
   * The size of the array.
   *
   * \return  The number of elements in the array.
   */
  constexpr size_type size() const noexcept
  {
    return m_size;
  }

  /**
   * The number of elements that can be held in currently allocated storage
   * of the array.
   *
   * \return  The number of elements in the array.
   */
  constexpr size_type capacity() const noexcept
  {
    return m_size;
  }

  /**
   * The team containing all units accessing this array.
   *
   * \return  The instance of Team that this array has been instantiated
   *          with
   */
  constexpr Team & team() const noexcept
  {
    return *m_team;
  }

  /**
   * The number of elements in the local part of the array.
   *
   * \return  The number of elements in the array that are local to the
   *          calling unit.
   */
  constexpr size_type lsize() const noexcept
  {
    return m_lsize;
  }

  /**
   * The capacity of the local part of the array.
   *
   * \return  The number of allocated elements in the array that are local
   *          to the calling unit.
   */
  constexpr size_type lcapacity() const noexcept
  {
    return m_lcapacity;
  }

  /**
   * Checks whether the array is empty.
   *
   * \return  True if \c size() is 0, otherwise false
   */
  constexpr bool empty() const noexcept
  {
    return size() == 0;
  }

  constexpr view_type local_in(dash::util::Locality::Scope scope) const
  {
    return view_type(); // TODO
  }

  /**
   * Checks whether the given global index is local to the calling unit.
   *
   * \return  True if the array element referenced by the index is held
   *          in the calling unit's local memory
   */
  constexpr bool is_local(
    /// A global array index
    index_type global_index) const
  {
    return m_pattern.is_local(global_index, m_myid);
  }

  /**
   * Establish a barrier for all units operating on the array, publishing all
   * changes to all units.
   */
  void barrier() const
  {
    DASH_LOG_TRACE_VAR("Array.barrier()", m_team);
    if (nullptr != m_globmem) {
      m_globmem->flush();
    }
    if (nullptr != m_team && *m_team != dash::Team::Null()) {
      m_team->barrier();
    }
    DASH_LOG_TRACE("Array.barrier >", "passed barrier");
  }

  /**
   * Complete all outstanding non-blocking operations to all units
   * on the array's underlying global memory.
   */
  inline void flush() const {
    m_globmem->flush();
  }

  /**
   * Complete all outstanding non-blocking operations to the specified unit
   * on the array's underlying global memory.
   */
  inline void flush(dash::team_unit_t target) const {
    m_globmem->flush(target);
  }

  /**
   * Locally complete all outstanding non-blocking operations to all units on
   * the array's underlying global memory.
   */
  inline void flush_local() const {
    m_globmem->flush_local();
  }


  /**
   * Locally complete all outstanding non-blocking operations to the
   * specified unit on the array's underlying global memory.
   */
  inline void flush_local(dash::team_unit_t target) const {
    m_globmem->flush_local(target);
  }

  /**
   * The pattern used to distribute array elements to units.
   */
  constexpr const PatternType & pattern() const noexcept
  {
    return m_pattern;
  }

  /**
   * Delayed allocation of global memory using a
   * one-dimensional distribution spec.
   */
  bool allocate(
    size_type                   nelem,
    dash::DistributionSpec<1>   distribution,
    dash::Team                & team = dash::Team::All())
  {
    DASH_LOG_TRACE_VAR("Array.allocate(nlocal,ds,team)", nelem);
    DASH_LOG_TRACE_VAR("Array.allocate", m_team->dart_id());
    DASH_LOG_TRACE_VAR("Array.allocate", team.dart_id());
    // Check requested capacity:
    if (nelem == 0) {
      DASH_LOG_WARN("Array.allocate", "allocating dash::Array with size 0");
    }
    if (m_team == nullptr || *m_team == dash::Team::Null()) {
      DASH_LOG_TRACE("Array.allocate",
                     "initializing with specified team -",
                     "team size:", team.size());
      m_team    = &team;
      m_pattern = PatternType(nelem, distribution, team);
      DASH_LOG_TRACE_VAR("Array.allocate", team.dart_id());
      DASH_LOG_TRACE_VAR("Array.allocate", m_pattern.team().dart_id());
    } else {
      DASH_LOG_TRACE("Array.allocate",
                     "initializing pattern with initial team");
      m_pattern = PatternType(nelem, distribution, *m_team);
    }
    bool ret = allocate(m_pattern);
    DASH_LOG_TRACE("Array.allocate(nlocal,ds,team) >");
    return ret;
  }


  /**
   * Delayed allocation of global memory using the default blocked
   * distribution spec.
   */
  bool allocate(
    size_type   nelem,
    Team      & team = dash::Team::All())
  {
    return allocate(nelem, dash::BLOCKED, team);
  }

  /**
   * Delayed allocation of global memory using a
   * one-dimensional distribution spec and
   * initializing values.
   */
  bool allocate(
    size_type                           nelem,
    std::initializer_list<value_type>   local_elements,
    dash::DistributionSpec<1>           distribution,
    dash::Team                        & team = dash::Team::All())
  {
    DASH_LOG_TRACE_VAR("Array.allocate(lvals,ds,team)",
                       local_elements.size());
    DASH_LOG_TRACE_VAR("Array.allocate", m_team->dart_id());
    DASH_LOG_TRACE_VAR("Array.allocate", team.dart_id());
    // Check requested capacity:
    if (nelem == 0) {
      DASH_THROW(
        dash::exception::InvalidArgument,
        "Tried to allocate dash::Array with size 0");
    }
    if (m_team == nullptr || *m_team == dash::Team::Null()) {
      DASH_LOG_TRACE("Array.allocate",
                     "initializing pattern with Team::All()");
      m_team    = &team;
      m_pattern = PatternType(nelem, distribution, team);
      DASH_LOG_TRACE_VAR("Array.allocate", team.dart_id());
      DASH_LOG_TRACE_VAR("Array.allocate", m_pattern.team().dart_id());
    } else {
      DASH_LOG_TRACE("Array.allocate",
                     "initializing pattern with initial team");
      m_pattern = PatternType(nelem, distribution, *m_team);
    }
    bool ret = allocate(m_pattern, local_elements);
    DASH_LOG_TRACE("Array.allocate(lvals,ds,team) >");
    return ret;
  }

  void deallocate()
  {
    DASH_LOG_TRACE_VAR("Array.deallocate()", this);
    DASH_LOG_TRACE_VAR("Array.deallocate()", m_size);
    // Assure all units are synchronized before deallocation, otherwise
    // other units might still be working on the array:
    if (dash::is_initialized()) {
      barrier();
    }
    // Remove this function from team deallocator list to avoid
    // double-free:
    if (m_registered) {
      m_team->unregister_deallocator(
        this, std::bind(&Array::deallocate, this));
    }
    // Actual destruction of the array instance:
    DASH_LOG_TRACE_VAR("Array.deallocate()", m_globmem.get());
    if (m_globmem != nullptr) {
      m_globmem.reset();
    }
    m_size = 0;
    DASH_LOG_TRACE_VAR("Array.deallocate >", this);
  }

  /**
   * Delayed allocation of global memory using the specified pattern.
   */
  bool allocate(const PatternType & pattern)
  {
    DASH_LOG_TRACE("Array._allocate()", "pattern",
                   pattern.memory_layout().extents());
    if (&m_pattern != &pattern) {
      DASH_LOG_TRACE("Array.allocate()", "using specified pattern");
      m_pattern = pattern;
    }
    // Check requested capacity:
    m_size      = m_pattern.capacity();
    m_team      = &(m_pattern.team());
    if (m_size == 0) {
      DASH_LOG_WARN("Array.allocate", "allocating dash::Array with size 0");
    }
    // Initialize members:
    m_lsize     = m_pattern.local_size();
    m_lcapacity = m_pattern.local_capacity();
    m_myid      = m_team->myid();
    // Allocate local memory of identical size on every unit:
    DASH_LOG_TRACE_VAR("Array._allocate", m_lcapacity);
    DASH_LOG_TRACE_VAR("Array._allocate", m_lsize);
    m_globmem   = PtrGlobMemType_t(new glob_mem_type(m_lcapacity, *m_team));
    // Global iterators:
    m_begin     = iterator(m_globmem.get(), m_pattern);
    m_end       = iterator(m_begin) + m_size;
    // Local iterators:
    m_lbegin    = m_globmem->lbegin();
    // More efficient than using m_globmem->lend as this a second mapping
    // of the local memory segment:
    m_lend      = m_lbegin + m_lsize;
    DASH_LOG_TRACE_VAR("Array._allocate", m_myid);
    DASH_LOG_TRACE_VAR("Array._allocate", m_size);
    DASH_LOG_TRACE_VAR("Array._allocate", m_lsize);
    // Register deallocator of this array instance at the team
    // instance that has been used to initialized it:
    m_team->register_deallocator(
      this, std::bind(&Array::deallocate, this));
    m_registered = true;
    // Assure all units are synchronized after allocation, otherwise
    // other units might start working on the array before allocation
    // completed at all units:
    if (dash::is_initialized()) {
      DASH_LOG_TRACE("Array._allocate",
                     "waiting for allocation of all units");
      m_team->barrier();
    }
    DASH_LOG_TRACE("Array._allocate >", "finished");
    return true;
  }

private:
  bool allocate(
    const PatternType                 & pattern,
    std::initializer_list<value_type>   local_elements)
  {
    DASH_LOG_TRACE("Array._allocate()", "pattern",
                   pattern.memory_layout().extents());
    // Check requested capacity:
    m_size      = pattern.capacity();
    m_team      = &pattern.team();
    if (m_size == 0) {
      DASH_THROW(
        dash::exception::InvalidArgument,
        "Tried to allocate dash::Array with size 0");
    }
    // Initialize members:
    m_lsize     = pattern.local_size();
    m_lcapacity = pattern.local_capacity();
    m_myid      = pattern.team().myid();
    // Allocate local memory of identical size on every unit:
    DASH_LOG_TRACE_VAR("Array._allocate", m_lcapacity);
    DASH_LOG_TRACE_VAR("Array._allocate", m_lsize);
    m_globmem   = PtrGlobMemType_t(new glob_mem_type(local_elements, *m_team));
    // Global iterators:
    m_begin     = iterator(m_globmem.get(), pattern);
    m_end       = iterator(m_begin) + m_size;
    // Local iterators:
    m_lbegin    = m_globmem->lbegin();
    // More efficient than using m_globmem->lend as this a second mapping
    // of the local memory segment:
    m_lend      = m_lbegin + pattern.local_size();
    DASH_LOG_TRACE_VAR("Array._allocate", m_myid);
    DASH_LOG_TRACE_VAR("Array._allocate", m_size);
    DASH_LOG_TRACE_VAR("Array._allocate", m_lsize);
    // Register deallocator of this array instance at the team
    // instance that has been used to initialized it:
    m_team->register_deallocator(
      this, std::bind(&Array::deallocate, this));
    m_registered = true;
    // Assure all units are synchronized after allocation, otherwise
    // other units might start working on the array before allocation
    // completed at all units:
    if (dash::is_initialized()) {
      DASH_LOG_TRACE("Array._allocate",
                     "waiting for allocation of all units");
      m_team->barrier();
    }
    DASH_LOG_TRACE("Array._allocate >", "finished");
    return true;
  }

};

} // namespace dash

#endif /* ARRAY_H_INCLUDED */<|MERGE_RESOLUTION|>--- conflicted
+++ resolved
@@ -673,13 +673,8 @@
   typedef std::reverse_iterator<      iterator>                 reverse_iterator;
   typedef std::reverse_iterator<const_iterator>           const_reverse_iterator;
 
-<<<<<<< HEAD
-  typedef GlobRef<      value_type>                                    reference;
-  typedef GlobRef<const value_type>                              const_reference;
-=======
   typedef          GlobRef<value_type>                             reference;
   typedef typename GlobRef<value_type>::const_type           const_reference;
->>>>>>> 79b68869
 
   typedef GlobIter<      value_type, PatternType, glob_mem_type>         pointer;
   typedef GlobIter<const value_type, PatternType, glob_mem_type>   const_pointer;
