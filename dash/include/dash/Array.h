--- conflicted
+++ resolved
@@ -715,7 +715,6 @@
   /// Proxy object, provides non-blocking operations on array.
   async_type           async;
 
-<<<<<<< HEAD
 private:
   /// Team containing all units interacting with the array
   dash::Team         * m_team      = nullptr;
@@ -753,8 +752,6 @@
 */
 
 public:
-=======
->>>>>>> 6315b263
   /**
    * Default constructor, for delayed allocation.
    *
