--- conflicted
+++ resolved
@@ -570,7 +570,6 @@
         pos[i] = index / offset[i] + viewspec.offset(i);
         index  = index % offset[i];
       }
-<<<<<<< HEAD
     }
     else if (CoordArrangement == COL_MAJOR)
     {
@@ -584,22 +583,6 @@
         index  = index % offset[i];
       }
     }
-=======
-    }
-    else if (CoordArrangement == COL_MAJOR)
-    {
-      offset[0] = 1;
-      for(auto i = 1; i < NumDimensions; ++i)
-        offset[i] = offset[i-1] * viewspec.extent(i-1);
-
-      for(auto i = NumDimensions-1; i >= 0; --i)
-      {
-        pos[i] = index / offset[i] + viewspec.offset(i);
-        index  = index % offset[i];
-      }
-    }
->>>>>>> dbbd2bd7
-
     return pos;
   }
 
