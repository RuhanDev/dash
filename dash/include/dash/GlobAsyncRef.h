#ifndef DASH__GLOB_ASYNC_REF_H__
#define DASH__GLOB_ASYNC_REF_H__

#include <dash/GlobPtr.h>
#include <dash/Allocator.h>
#include <dash/memory/GlobStaticMem.h>

#include <iostream>

namespace dash {


template<typename ReferenceT, typename TargetT>
struct add_const_from_type
{
  using type = TargetT;
};

template<typename ReferenceT, typename TargetT>
struct add_const_from_type<const ReferenceT, TargetT>
{
  using type = typename std::add_const<TargetT>::type;
};


/**
 * Global value reference for asynchronous / non-blocking operations.
 *
 * Example:
 * \code
 *   GlobAsyncRef<int> gar0 = array.async[0];
 *   GlobAsyncRef<int> gar1 = array.async[1];
 *   gar0 = 123;
 *   gar1 = 456;
 *   // Changes are not guaranteed to be visible locally
 *   int val = array.async[0].get(); // might yield the old value
 *   // Values can be read asynchronously, which will not block.
 *   // Instead, the value will be available after `flush()`.
 *   array.async[0].get(&val);
 *   // Changes can be published (committed) directly using a GlobAsyncRef
 *   // object:
 *   gar0.flush();
 *   // New value of array[0] is published to all units, array[1] is not
 *   // committed yet
 *   // Changes on a container can be published in bulk:
 *   array.flush();
 *   // From here, all changes are published
 * \endcode
 */
template<typename T>
class GlobAsyncRef
{
  template<typename U>
  friend std::ostream & operator<<(
    std::ostream & os,
    const GlobAsyncRef<U> & gar);

  template <
    typename ElementT >
  friend class GlobAsyncRef;

public:
  using value_type          = T;
  using const_value_type    = typename std::add_const<T>::type;
  using nonconst_value_type = typename std::remove_const<T>::type;
  using self_t              = GlobAsyncRef<T>;
  using const_type          = GlobAsyncRef<const_value_type>;
  using nonconst_type       = GlobAsyncRef<nonconst_value_type>;

private:
  /// Pointer to referenced element in global memory
  dart_gptr_t  _gptr;
  /// Temporary value required for non-blocking put
  mutable nonconst_value_type _value;
  /// DART handle for asynchronous transfers
  mutable dart_handle_t _handle = DART_HANDLE_NULL;

private:

  /**
   * Constructor used to reference members in GlobAsyncRefs referencing
   * structs
   */
  template<typename ParentT>
  GlobAsyncRef(
    /// parent GlobAsyncRef referencing whole struct
    const GlobAsyncRef<ParentT> & parent,
    /// offset of member in struct
    size_t                        offset)
  : _gptr(parent._gptr)
  {
     DASH_ASSERT_RETURNS(
      dart_gptr_incaddr(&_gptr, offset),
      DART_OK);
  }

public:
  /**
   * Conctructor, creates an GlobRefAsync object referencing an element in
   * global memory.
   */
  template<class ElementT, class MemSpaceT>
  explicit GlobAsyncRef(
    /// Pointer to referenced object in global memory
    GlobPtr<ElementT, MemSpaceT> & gptr)
  : _gptr(gptr.dart_gptr())
  { }

  /**
   * Conctructor, creates an GlobRefAsync object referencing an element in
   * global memory.
   */
  explicit GlobAsyncRef(
    /// Pointer to referenced object in global memory
    dart_gptr_t   dart_gptr)
  : _gptr(dart_gptr)
  { }

  /**
   * Conctructor, creates an GlobRefAsync object referencing an element in
   * global memory.
   */
<<<<<<< HEAD
  template<class ElementT, class MemSpaceT>
  explicit GlobAsyncRef(
    /// Pointer to referenced object in global memory
    const GlobConstPtr<ElementT, MemSpaceT> & gptr)
  : GlobAsyncRef(gptr.dart_gptr())
=======
  explicit GlobAsyncRef(
    /// Pointer to referenced object in global memory
    const GlobRef<nonconst_value_type> & gref)
  : GlobAsyncRef(gref.dart_gptr())
>>>>>>> 79b68869
  { }

  /**
   * Conctructor, creates an GlobRefAsync object referencing an element in
   * global memory.
   */
  explicit GlobAsyncRef(
    /// Pointer to referenced object in global memory
    const GlobRef<const_value_type> & gref)
  : GlobAsyncRef(gref.dart_gptr())
  {
    static_assert(std::is_same<value_type, const_value_type>::value,
                  "Cannot create GlobAsyncRef<T> from GlobRef<const T>!");
  }

  /**
   * Implicit conversion to const.
   */
  operator GlobAsyncRef<const_value_type>() {
    return GlobAsyncRef<const_value_type>(_gptr);
  }

  /**
   * Excpliti conversion to non-const.
   */
  explicit
  operator GlobAsyncRef<nonconst_value_type>() {
    return GlobAsyncRef<nonconst_value_type>(_gptr);
  }

  /**
   * Like native references, global reference types cannot be copied.
   *
   * Default definition of copy constructor would conflict with semantics
   * of \c operator=(const self_t &).
   */
  GlobAsyncRef(const self_t & other) = delete;

  ~GlobAsyncRef() {
    if (_handle != DART_HANDLE_NULL) {
      dart_wait_local(&_handle);
    }
  }

  /**
   * Unlike native reference types, global reference types are moveable.
   */
  GlobAsyncRef(self_t && other)      = default;

  /**
   * Whether the referenced element is located in local memory.
   */
  inline bool is_local() const noexcept
  {
    return dash::internal::is_local(this->_gptr);
  }

  /**
   * Get a global ref to a member of a certain type at the
   * specified offset
   */
  template<typename MEMTYPE>
  GlobAsyncRef<typename dash::add_const_from_type<T, MEMTYPE>::type>
  member(size_t offs) const {
    return GlobAsyncRef<typename dash::add_const_from_type<T, MEMTYPE>::type>(*this, offs);
  }

  /**
   * Get the member via pointer to member
   */
  template<class MEMTYPE, class P=T>
  GlobAsyncRef<typename dash::add_const_from_type<T, MEMTYPE>::type>
  member(
    const MEMTYPE P::*mem) const {
    size_t offs = (size_t) &( reinterpret_cast<P*>(0)->*mem);
    return member<typename dash::add_const_from_type<T, MEMTYPE>::type>(offs);
  }

  /**
   * Swap values with synchronous reads and asynchronous writes.
   */
  friend void swap(self_t & a, self_t & b) {
    static_assert(std::is_same<value_type, nonconst_value_type>::value,
                  "Cannot swap GlobAsyncRef<const T>!");
    nonconst_value_type temp = a->get();
    a = b->get();
    b = temp;
  }

  /**
   * Return the value referenced by this \c GlobAsyncRef.
   * This operation will block until the value has been transfered.
   */
  nonconst_value_type get() const {
    nonconst_value_type value;
    DASH_LOG_TRACE_VAR("GlobAsyncRef.T()", _gptr);
    dash::internal::get_blocking(_gptr, &value, 1);
    return value;
  }

  /**
   * Asynchronously write the value referenced by this \c GlobAsyncRef
   * into \c tptr.
   * This operation is guaranteed to be complete after a call to \ref flush,
   * at which point the referenced value can be used.
   */
  void get(nonconst_value_type *tptr) const {
    dash::internal::get(_gptr, tptr, 1);
  }

  /**
   * Asynchronously write the value referenced by this \c GlobAsyncRef
   * into \c tref.
   * This operation is guaranteed to be complete after a call to \ref flush,
   * at which point the referenced value can be used.
   */
  void get(nonconst_value_type& tref) const {
    get(&tref);
  }

  /**
   * Asynchronously set the value referenced by this \c GlobAsyncRef
   * to the value pointed to by \c tptr.
   * This operation is guaranteed to be complete after a call to \ref flush
   * and the pointer \c tptr should not be reused before completion.
   */
  void set(const_value_type* tptr) const {
    static_assert(std::is_same<value_type, nonconst_value_type>::value,
                  "Cannot modify value through GlobAsyncRef<const T>!");
    DASH_LOG_TRACE_VAR("GlobAsyncRef.set()", *tptr);
    DASH_LOG_TRACE_VAR("GlobAsyncRef.set()", _gptr);
    dash::internal::put(_gptr, tptr, 1);
  }

  /**
   * Asynchronously set the value referenced by this \c GlobAsyncRef
   * to the value pointed to by \c new_value.
   * This operation is guaranteed to be complete after a call to \ref flush,
   * but the value referenced by \c new_value can be re-used immediately.
   */
  void set(const_value_type& new_value) const {
    static_assert(std::is_same<value_type, nonconst_value_type>::value,
                  "Cannot modify value through GlobAsyncRef<const T>!");
    DASH_LOG_TRACE_VAR("GlobAsyncRef.set()", new_value);
    DASH_LOG_TRACE_VAR("GlobAsyncRef.set()", _gptr);
    _value = new_value;
    // check that we do not overwrite the handle if it has been used before
    if (this->_handle != DART_HANDLE_NULL) {
      DASH_ASSERT_RETURNS(
        dart_wait_local(&this->_handle),
        DART_OK
      );
    }
    dash::internal::put_handle(_gptr, &_value, 1, &_handle);
  }

  /**
   * Value assignment operator, calls non-blocking put.
   * This operation is guaranteed to be complete after a call to \ref flush,
   * but the value referenced by \c new_value can be re-used immediately.
   */
  const self_t &
  operator=(const_value_type & new_value) const
  {
    set(new_value);
    return *this;
  }

  /**
   * Returns the underlying DART global pointer.
   */
  dart_gptr_t dart_gptr() const {
    return this->_gptr;
  }

  /**
   * Disallow implicit comparison with other global references.
   */
  template <class ValueT>
  bool operator==(const GlobAsyncRef<ValueT> & other) = delete;

  template <class ValueT>
  bool operator!=(const GlobAsyncRef<ValueT> & other) = delete;

  /**
   * Flush all pending asynchronous operations on this asynchronous reference.
   */
  void flush() const
  {
    DASH_ASSERT_RETURNS(
      dart_flush(_gptr),
      DART_OK
    );
  }

}; // class GlobAsyncRef

template<typename T>
std::ostream & operator<<(
  std::ostream & os,
  const GlobAsyncRef<T> & gar) {
  os << "dash::GlobAsyncRef(" << gar._gptr << ")";
  return os;
}

}  // namespace dash

#endif // DASH__GLOB_ASYNC_REF_H__<|MERGE_RESOLUTION|>--- conflicted
+++ resolved
@@ -120,18 +120,10 @@
    * Conctructor, creates an GlobRefAsync object referencing an element in
    * global memory.
    */
-<<<<<<< HEAD
-  template<class ElementT, class MemSpaceT>
-  explicit GlobAsyncRef(
-    /// Pointer to referenced object in global memory
-    const GlobConstPtr<ElementT, MemSpaceT> & gptr)
-  : GlobAsyncRef(gptr.dart_gptr())
-=======
   explicit GlobAsyncRef(
     /// Pointer to referenced object in global memory
     const GlobRef<nonconst_value_type> & gref)
   : GlobAsyncRef(gref.dart_gptr())
->>>>>>> 79b68869
   { }
 
   /**
