--- conflicted
+++ resolved
@@ -481,6 +481,9 @@
     return _rbegin_gptr.unitid == luid.id;
   }
 
+  constexpr explicit operator bool() const noexcept {
+    return !DART_GPTR_ISNULL(_rbegin_gptr);
+  }
 private:
   void increment(index_type offs) {
     auto ptr_offset = _rbegin_gptr.addr_or_offs.offset / sizeof(value_type);
@@ -524,13 +527,6 @@
     _rbegin_gptr.addr_or_offs.offset = (offs * sizeof(value_type));
   }
 
-<<<<<<< HEAD
-  constexpr explicit operator bool() const noexcept {
-    return !DART_GPTR_ISNULL(_dart_gptr);
-
-  }
-=======
->>>>>>> 90e68791
 };
 
 template<typename T, class MemSpaceT>
@@ -557,7 +553,7 @@
 
 /**
  * Internal type.
- * 
+ *
  * Specialization of \c dash::GlobPtr, wraps underlying global address
  * as global const pointer (not pointer to const).
  *
@@ -837,7 +833,7 @@
  * \complexity  O(1)
  *
  * \ingroup     Algorithms
- * 
+ *
  * \concept{DashMemorySpaceConcept}
  */
 template<typename ElementType, class MemSpaceT>
