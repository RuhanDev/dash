--- conflicted
+++ resolved
@@ -350,20 +350,12 @@
 {
   char buf[100];
   sprintf(buf,
-<<<<<<< HEAD
           "(%06X|%02X|%04X|%04X|%016lX)",
           gref._gptr.unitid,
           gref._gptr.flags,
           gref._gptr.segid,
           gref._gptr.teamid,
           gref._gptr.addr_or_offs.offset);
-=======
-  "(%08X|%04X|%04X|%016lX)",
-  gref._gptr.unitid,
-  gref._gptr.segid,
-  gref._gptr.flags,
-  gref._gptr.addr_or_offs.offset);
->>>>>>> 0afcd9d3
   os << "dash::GlobRef<" << typeid(T).name() << ">" << buf;
   return os;
 }
