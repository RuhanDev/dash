#ifndef DASH__GLOBREF_H_
#define DASH__GLOBREF_H_

<<<<<<< HEAD
#include <dash/memory/GlobStaticMem.h>
#include <dash/Init.h>
#include <dash/Meta.h>
=======
#include <dash/GlobPtr.h>
#include <dash/Onesided.h>
#include <dash/iterator/internal/GlobRefBase.h>
>>>>>>> 3c4d5d8a

namespace dash {

// forward declaration
template<typename T>
class GlobAsyncRef;
<<<<<<< HEAD

// Forward declarations
template<typename T, class A> class GlobStaticMem;
template<typename T, class MemSpaceT> class GlobPtr;

namespace internal {

template<typename ReferenceT, typename TargetT>
struct add_const_from_type
{
  using type = TargetT;
};

template<typename ReferenceT, typename TargetT>
struct add_const_from_type<const ReferenceT, TargetT>
{
  using type = typename std::add_const<TargetT>::type;
};
=======

// Forward declarations
template<typename T, class MemSpaceT> class GlobPtr;
>>>>>>> 3c4d5d8a

template <class...> struct null_v : std::integral_constant<int, 0> {};
template<class A, class B>
using
enable_implicit_copy_ctor = null_v<typename std::enable_if<
                                              std::is_same<
                                                typename std::remove_cv<A>::type,
                                                typename std::remove_cv<B>::type
                                              >::value &&
                                              std::is_const<A>::value &&
                                              std::is_const<B>::value, A>::type>;

template<class A, class B>
using
enable_explicit_copy_ctor = null_v<typename std::enable_if<
                                              std::is_same<
                                                typename std::remove_cv<A>::type,
                                                typename std::remove_cv<B>::type
                                              >::value &&
                                              std::is_const<A>::value &&
                                             !std::is_const<B>::value, A>::type>;
} // namespace internal


template<typename T>
class GlobRef
{
  template<typename U>
  friend std::ostream & operator<<(
    std::ostream & os,
    const GlobRef<U> & gref);

  template <
    typename ElementT >
  friend class GlobRef;

public:
  using value_type          = T;
  using const_value_type    = typename std::add_const<T>::type;
  using nonconst_value_type = typename std::remove_const<T>::type;
  using self_t              = GlobRef<T>;
  using const_type          = GlobRef<const_value_type>;


  template <class _T, class _M>
  friend class GlobPtr;

  template <class _T, class _Pat, class _M, class _Ptr, class _Ref>
  friend class GlobIter;

  template <class _T, class _Pat, class _M, class _Ptr, class _Ref>
  friend class GlobViewIter;

<<<<<<< HEAD
  GlobRef(const GlobRef<nonconst_value_type>& gref) : GlobRef(gref.dart_gptr())
  { }

  /**
   * Copy constructor, implicit if value_type and argument are const.
   */
  template<typename _T,
           long = internal::enable_implicit_copy_ctor<_T, value_type>::value>
  GlobRef(const GlobRef<_T>& gref)
  : GlobRef(gref.dart_gptr())
  { }

  /**
   * Copy constructor, explicit if value_type is non-const and argument is const.
   */
  template<typename _T,
           int = internal::enable_explicit_copy_ctor<_T, value_type>::value>
  explicit
  GlobRef(const GlobRef<_T>& gref)
  : GlobRef(gref.dart_gptr())
  { }
//#endif

=======
private:
>>>>>>> 3c4d5d8a
  /**
   * PRIVATE: Constructor, creates an GlobRef object referencing an element in global
   * memory.
   */
  template<class ElementT, class MemSpaceT>
  explicit constexpr GlobRef(
    /// Pointer to referenced object in global memory
    const GlobPtr<ElementT, MemSpaceT> & gptr)
  : GlobRef(gptr.dart_gptr())
  { }

  /**
   * PRIVATE: Constructor, creates an GlobRef object referencing an element in global
   * memory.
   */
  template<class ElementT>
  explicit constexpr GlobRef(
    /// Pointer to referenced object in global memory
    const GlobConstPtr<ElementT> & gptr)
  : GlobRef(gptr.dart_gptr())
  { }

  /**
   * PRIVATE: Constructor, creates an GlobRef object referencing an element in global
   * memory.
   */
  template<class ElementT>
  explicit constexpr GlobRef(
    /// Pointer to referenced object in global memory
    GlobConstPtr<ElementT> & gptr)
  : GlobRef(gptr.dart_gptr())
  { }



public:
  /**
   * Reference semantics forbid declaration without definition.
   */
  GlobRef() = delete;

  /**
   * Constructor, creates an GlobRef object referencing an element in global
   * memory.
   */
  explicit constexpr GlobRef(dart_gptr_t dart_gptr)
  : _gptr(dart_gptr)
  {
  }

  /**
   * Copy constructor, implicit if at least one of the following conditions is
   * satisfied:
   *    1) value_type and _T are exactly the same types (including const and
   *    volatile qualifiers
   *    2) value_type and _T are the same types after removing const and
   *    volatile qualifiers and value_type itself is const.
   */
  template <
      typename _T,
      long = internal::enable_implicit_copy_ctor<value_type, _T>::value>
  constexpr GlobRef(const GlobRef<_T>& gref)
    : GlobRef(gref.dart_gptr())
  {
  }

  /**
<<<<<<< HEAD
   * Unlike native reference types, global reference types are moveable.
=======
   * Copy constructor, explicit if the following conditions are satisfied.
   *    1) value_type and _T are the same types after excluding const and
   *    volatile qualifiers
   *    2) value_type is const and _T is non-const
   */
  template <
      typename _T,
      int = internal::enable_explicit_copy_ctor<value_type, _T>::value>
  explicit constexpr GlobRef(const GlobRef<_T>& gref)
    : GlobRef(gref.dart_gptr())
  {
  }

  /**
   * Constructor to convert \c GlobAsyncRef to GlobRef. Set to explicit to
   * avoid unintendet conversion
>>>>>>> 3c4d5d8a
   */
  template <
      typename _T,
      long = internal::enable_implicit_copy_ctor<value_type, _T>::value>
  constexpr GlobRef(const GlobAsyncRef<_T>& gref)
    : _gptr(gref.dart_gptr())
  {
  }

  template <
      typename _T,
      int = internal::enable_explicit_copy_ctor<value_type, _T>::value>
  explicit constexpr GlobRef(const GlobAsyncRef<_T>& gref)
    : GlobRef(gref.dart_gptr())
  {
  }

  /**
   * Move Constructor
   */
  GlobRef(self_t&& other)
    :_gptr(std::move(other._gptr))
  {
    DASH_LOG_TRACE("GlobRef.GlobRef(GlobRef &&)", _gptr);
  }

  /**
   * Copy Assignment
   */
  const self_t & operator=(const self_t & other) const
  {
    set(static_cast<T>(other));
    return *this;
  }

<<<<<<< HEAD
=======
  /**
   * Move Assignment: Redirects to Copy Assignment
   */
  self_t& operator=(self_t&& other) {
    DASH_LOG_TRACE("GlobRef.operator=(GlobRef &&)", _gptr);
    operator=(other);
    return *this;
  }

  /**
   * Value-assignment operator.
   */
  const self_t & operator=(const value_type& val) const {
    set(val);
    return *this;
  }


>>>>>>> 3c4d5d8a
  operator nonconst_value_type() const {
    DASH_LOG_TRACE("GlobRef.T()", "conversion operator");
    DASH_LOG_TRACE_VAR("GlobRef.T()", _gptr);
    nonconst_value_type t;
    dash::internal::get_blocking(_gptr, &t, 1);
    DASH_LOG_TRACE_VAR("GlobRef.T >", _gptr);
    return t;
  }

  template <typename ValueT>
  bool operator==(const GlobRef<ValueT> & other) const {
    ValueT val = other.get();
    return operator==(val);
  }

  template <typename ValueT>
  bool operator!=(const GlobRef<ValueT> & other) const {
    return !(*this == other);
  }

  template<typename ValueT>
  constexpr bool operator==(const ValueT& value) const
  {
    return static_cast<T>(*this) == value;
  }

  template<typename ValueT>
  constexpr bool operator!=(const ValueT& value) const
  {
    return !(*this == value);
  }

  void
  set(const value_type & val) const {
    static_assert(std::is_same<value_type, nonconst_value_type>::value,
                  "Cannot modify value referenced by GlobRef<const T>!");

    DASH_LOG_TRACE_VAR("GlobRef.set()", val);
    DASH_LOG_TRACE_VAR("GlobRef.set", _gptr);
    // TODO: Clarify if dart-call can be avoided if
    //       _gptr->is_local()
    dash::internal::put_blocking(_gptr, &val, 1);
    DASH_LOG_TRACE_VAR("GlobRef.set >", _gptr);
  }

  nonconst_value_type get() const {
    DASH_LOG_TRACE("T GlobRef.get()", "explicit get");
    DASH_LOG_TRACE_VAR("GlobRef.T()", _gptr);
    nonconst_value_type t;
    dash::internal::get_blocking(_gptr, &t, 1);
    return t;
  }

  void get(nonconst_value_type *tptr) const {
    DASH_LOG_TRACE("GlobRef.get(T*)", "explicit get into provided ptr");
    DASH_LOG_TRACE_VAR("GlobRef.T()", _gptr);
    dash::internal::get_blocking(_gptr, tptr, 1);
  }

  void get(nonconst_value_type& tref) const {
    DASH_LOG_TRACE("GlobRef.get(T&)", "explicit get into provided ref");
    DASH_LOG_TRACE_VAR("GlobRef.T()", _gptr);
    dash::internal::get_blocking(_gptr, &tref, 1);
  }

  void
  put(const_value_type& tref) const {
    static_assert(std::is_same<value_type, nonconst_value_type>::value,
                  "Cannot assign to GlobRef<const T>!");
    DASH_LOG_TRACE("GlobRef.put(T&)", "explicit put of provided ref");
    DASH_LOG_TRACE_VAR("GlobRef.T()", _gptr);
    dash::internal::put_blocking(_gptr, &tref, 1);
  }

  void
  put(const_value_type* tptr) const {
    static_assert(std::is_same<value_type, nonconst_value_type>::value,
                  "Cannot modify value referenced by GlobRef<const T>!");
    DASH_LOG_TRACE("GlobRef.put(T*)", "explicit put of provided ptr");
    DASH_LOG_TRACE_VAR("GlobRef.T()", _gptr);
    dash::internal::put_blocking(_gptr, tptr, 1);
  }

  const self_t &
  operator+=(const nonconst_value_type& ref) const {
    static_assert(std::is_same<value_type, nonconst_value_type>::value,
                  "Cannot modify value referenced by GlobRef<const T>!");
#if 0
    // TODO: Alternative implementation, possibly more efficient:
    T add_val = ref;
    T old_val;
    dart_ret_t result = dart_fetch_and_op(
                          _gptr,
                          reinterpret_cast<void *>(&add_val),
                          reinterpret_cast<void *>(&old_val),
                          dash::dart_datatype<T>::value,
                          dash::plus<T>().dart_operation(),
                          dash::Team::All().dart_id());
    dart_flush(_gptr);
  #else
    nonconst_value_type val  = operator nonconst_value_type();
    val   += ref;
    operator=(val);
  #endif
    return *this;
  }

  const self_t &
  operator-=(const nonconst_value_type& ref) const {
    static_assert(std::is_same<value_type, nonconst_value_type>::value,
                  "Cannot modify value referenced by GlobRef<const T>!");
    nonconst_value_type val  = operator nonconst_value_type();
    val   -= ref;
    operator=(val);
    return *this;
  }

  const self_t &
  operator++() const {
    static_assert(std::is_same<value_type, nonconst_value_type>::value,
                  "Cannot modify value referenced by GlobRef<const T>!");
    nonconst_value_type val = operator nonconst_value_type();
    operator=(++val);
    return *this;
  }

  nonconst_value_type
  operator++(int) const {
    static_assert(std::is_same<value_type, nonconst_value_type>::value,
                  "Cannot modify value referenced by GlobRef<const T>!");
    nonconst_value_type val = operator nonconst_value_type();
    nonconst_value_type res = val++;
    operator=(val);
    return res;
  }

  const self_t &
  operator--() const {
    static_assert(std::is_same<value_type, nonconst_value_type>::value,
                  "Cannot modify value referenced by GlobRef<const T>!");
    nonconst_value_type val = operator nonconst_value_type();
    operator=(--val);
    return *this;
  }

  nonconst_value_type
  operator--(int) const {
    static_assert(std::is_same<value_type, nonconst_value_type>::value,
                  "Cannot modify value referenced by GlobRef<const T>!");
    nonconst_value_type val = operator nonconst_value_type();
    nonconst_value_type res = val--;
    operator=(val);
    return res;
  }

  const self_t &
  operator*=(const_value_type& ref) const {
    static_assert(std::is_same<value_type, nonconst_value_type>::value,
                  "Cannot modify value referenced by GlobRef<const T>!");
    nonconst_value_type val = operator nonconst_value_type();
    val   *= ref;
    operator=(val);
    return *this;
  }

  const self_t &
  operator/=(const_value_type& ref) const {
    static_assert(std::is_same<value_type, nonconst_value_type>::value,
                  "Cannot modify value referenced by GlobRef<const T>!");
    nonconst_value_type val = operator nonconst_value_type();
    val   /= ref;
    operator=(val);
    return *this;
  }

  const self_t &
  operator^=(const_value_type& ref) const {
    static_assert(std::is_same<value_type, nonconst_value_type>::value,
                  "Cannot modify value referenced by GlobRef<const T>!");
    nonconst_value_type val = operator nonconst_value_type();
    val   ^= ref;
    operator=(val);
    return *this;
  }

  constexpr dart_gptr_t dart_gptr() const noexcept {
    return _gptr;
  }

  /**
   * Checks whether the globally referenced element is in
   * the calling unit's local memory.
   */
  bool is_local() const {
    dart_team_unit_t luid;
    dart_team_myid(_gptr.teamid, &luid);
    return _gptr.unitid == luid.id;
  }

  /**
   * Get a global ref to a member of a certain type at the
   * specified offset
   */
  template<typename MEMTYPE>
  GlobRef<typename internal::add_const_from_type<T, MEMTYPE>::type>
  member(size_t offs) const {
    dart_gptr_t dartptr = _gptr;
    DASH_ASSERT_RETURNS(
      dart_gptr_incaddr(&dartptr, offs),
      DART_OK);
    return GlobRef<typename internal::add_const_from_type<T, MEMTYPE>::type>(dartptr);
  }

  /**
   * Get the member via pointer to member
   */
  template<class MEMTYPE, class P=T>
  GlobRef<typename internal::add_const_from_type<T, MEMTYPE>::type>
  member(
    const MEMTYPE P::*mem) const {
    // TODO: Thaaaat ... looks hacky.
    size_t offs = (size_t) &( reinterpret_cast<P*>(0)->*mem);
    return member<typename internal::add_const_from_type<T, MEMTYPE>::type>(offs);
  }

  /**
   * specialization which swappes the values of two global references
   */
  inline void swap(dash::GlobRef<T> & b) const{
    static_assert(std::is_same<value_type, nonconst_value_type>::value,
                  "Cannot modify value referenced by GlobRef<const T>!");
    T tmp = static_cast<T>(*this);
    *this = b;
    b = tmp;
  }

private:
  dart_gptr_t _gptr;
};

template<typename T>
std::ostream & operator<<(
  std::ostream     & os,
  const GlobRef<T> & gref)
{
  char buf[100]; //
  sprintf(buf,
          "(%06X|%02X|%04X|%04X|%016lX)",
          gref._gptr.unitid,
          gref._gptr.flags,
          gref._gptr.segid,
          gref._gptr.teamid,
          gref._gptr.addr_or_offs.offset);
  os << dash::typestr(gref) << buf;
  return os;
}

/**
 * specialization for unqualified calls to swap
 */
template<typename T>
void swap(dash::GlobRef<T> && a, dash::GlobRef<T> && b){
  a.swap(b);
}

} // namespace dash

#endif // DASH__GLOBREF_H_<|MERGE_RESOLUTION|>--- conflicted
+++ resolved
@@ -1,68 +1,18 @@
 #ifndef DASH__GLOBREF_H_
 #define DASH__GLOBREF_H_
 
-<<<<<<< HEAD
-#include <dash/memory/GlobStaticMem.h>
-#include <dash/Init.h>
-#include <dash/Meta.h>
-=======
 #include <dash/GlobPtr.h>
 #include <dash/Onesided.h>
 #include <dash/iterator/internal/GlobRefBase.h>
->>>>>>> 3c4d5d8a
 
 namespace dash {
 
 // forward declaration
 template<typename T>
 class GlobAsyncRef;
-<<<<<<< HEAD
-
-// Forward declarations
-template<typename T, class A> class GlobStaticMem;
-template<typename T, class MemSpaceT> class GlobPtr;
-
-namespace internal {
-
-template<typename ReferenceT, typename TargetT>
-struct add_const_from_type
-{
-  using type = TargetT;
-};
-
-template<typename ReferenceT, typename TargetT>
-struct add_const_from_type<const ReferenceT, TargetT>
-{
-  using type = typename std::add_const<TargetT>::type;
-};
-=======
 
 // Forward declarations
 template<typename T, class MemSpaceT> class GlobPtr;
->>>>>>> 3c4d5d8a
-
-template <class...> struct null_v : std::integral_constant<int, 0> {};
-template<class A, class B>
-using
-enable_implicit_copy_ctor = null_v<typename std::enable_if<
-                                              std::is_same<
-                                                typename std::remove_cv<A>::type,
-                                                typename std::remove_cv<B>::type
-                                              >::value &&
-                                              std::is_const<A>::value &&
-                                              std::is_const<B>::value, A>::type>;
-
-template<class A, class B>
-using
-enable_explicit_copy_ctor = null_v<typename std::enable_if<
-                                              std::is_same<
-                                                typename std::remove_cv<A>::type,
-                                                typename std::remove_cv<B>::type
-                                              >::value &&
-                                              std::is_const<A>::value &&
-                                             !std::is_const<B>::value, A>::type>;
-} // namespace internal
-
 
 template<typename T>
 class GlobRef
@@ -93,33 +43,7 @@
   template <class _T, class _Pat, class _M, class _Ptr, class _Ref>
   friend class GlobViewIter;
 
-<<<<<<< HEAD
-  GlobRef(const GlobRef<nonconst_value_type>& gref) : GlobRef(gref.dart_gptr())
-  { }
-
-  /**
-   * Copy constructor, implicit if value_type and argument are const.
-   */
-  template<typename _T,
-           long = internal::enable_implicit_copy_ctor<_T, value_type>::value>
-  GlobRef(const GlobRef<_T>& gref)
-  : GlobRef(gref.dart_gptr())
-  { }
-
-  /**
-   * Copy constructor, explicit if value_type is non-const and argument is const.
-   */
-  template<typename _T,
-           int = internal::enable_explicit_copy_ctor<_T, value_type>::value>
-  explicit
-  GlobRef(const GlobRef<_T>& gref)
-  : GlobRef(gref.dart_gptr())
-  { }
-//#endif
-
-=======
 private:
->>>>>>> 3c4d5d8a
   /**
    * PRIVATE: Constructor, creates an GlobRef object referencing an element in global
    * memory.
@@ -187,9 +111,6 @@
   }
 
   /**
-<<<<<<< HEAD
-   * Unlike native reference types, global reference types are moveable.
-=======
    * Copy constructor, explicit if the following conditions are satisfied.
    *    1) value_type and _T are the same types after excluding const and
    *    volatile qualifiers
@@ -206,7 +127,6 @@
   /**
    * Constructor to convert \c GlobAsyncRef to GlobRef. Set to explicit to
    * avoid unintendet conversion
->>>>>>> 3c4d5d8a
    */
   template <
       typename _T,
@@ -242,8 +162,6 @@
     return *this;
   }
 
-<<<<<<< HEAD
-=======
   /**
    * Move Assignment: Redirects to Copy Assignment
    */
@@ -262,7 +180,6 @@
   }
 
 
->>>>>>> 3c4d5d8a
   operator nonconst_value_type() const {
     DASH_LOG_TRACE("GlobRef.T()", "conversion operator");
     DASH_LOG_TRACE_VAR("GlobRef.T()", _gptr);
