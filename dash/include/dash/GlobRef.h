/* 
 * dash-lib/GlobRef.h
 *
 * author(s): Karl Fuerlinger, LMU Munich 
 */
/* @DASH_HEADER@ */

#ifndef DASH__GLOBREF_H_
#define DASH__GLOBREF_H_

#include <dash/GlobMem.h>
#include <dash/Init.h>

namespace dash {

// forward declarations...
template<typename T> class GlobMem;
template<typename T> class GlobPtr;

template<typename T>
void put_value(const T & newval, const GlobPtr<T> & gptr);

template<typename T>
void get_value(T* ptr, const GlobPtr<T> & gptr);


template<typename T>
struct has_subscript_operator
{
  typedef char (& yes)[1];
  typedef char (& no)[2];
  
  template <typename C> static yes check(decltype(&C::operator[]));
  template <typename> static no check(...);
  
  static bool const value = sizeof(check<T>(0)) == sizeof(yes);
};

template<typename T>
class GlobRef {
private:
  GlobPtr<T> m_gptr;
  
public:
  GlobRef(GlobPtr<T>& gptr)
  : m_gptr(gptr) {
  }

<<<<<<< HEAD
  friend void swap(GlobRef<T> a, GlobRef<T> b) 
  {
    T temp = (T)a;
    a = b;
    b = temp;
   }
=======
  friend void swap(GlobRef<T> a, GlobRef<T> b) {
    T temp = (T)a;
    a = b;
    b = temp;
  }
>>>>>>> e6c6c15c
  
  operator T() const {
    T t;
    dash::get_value(&t, m_gptr);
    return t;
  }

  GlobRef<T> & operator=(const T val) {
    dash::put_value(val, m_gptr);
    return *this;
  }

  GlobRef<T> & operator=(const GlobRef<T>& ref) {
    return *this = T(ref);
  }

  GlobRef<T> & operator+=(const T& ref) {
    T val = operator T();
    val += ref;
    operator=(val);
    return *this;
  }

  GlobRef<T> & operator++() {
    T val = operator T();
    val++;
    operator=(val);
    return *this;
  }

#if 0
  GlobPtr<T> operator &() {
    return m_gptr;
  }
#endif

#if 0
  template<
    typename X=T, 
	  typename std::enable_if<has_subscript_operator<X>::value, int>::type *ptr = nullptr>
  auto operator[](size_t pos) -> 
    typename std::result_of<decltype(&T::operator[])(T, size_t)>::type
  {
    T val = operator T();
    return val[pos];
  }
#endif

  /**
   * Checks whether the globally referenced element is in
   * the calling unit's local memory.
   */
  bool is_local() const {
    return m_gptr.is_local();
  }

  /**
   * Get a global ref to a member of a certain type at the
   * specified offset
   */
  template<typename MEMTYPE>
  GlobRef<MEMTYPE> member(size_t offs) {
    dart_gptr_t dartptr = m_gptr.dartptr();    
    DASH_ASSERT(
      dart_gptr_incaddr(&dartptr, offs) == DART_OK);
    GlobPtr<MEMTYPE> gptr(dartptr);
    return GlobRef<MEMTYPE>(gptr);
  }

  /**
   * Get the member via pointer to member
   */
  template<class MEMTYPE, class P=T>
  GlobRef<MEMTYPE> member(
    const MEMTYPE P::*mem) {
    // TODO: Thaaaat ... looks hacky.
    size_t offs = (size_t) &( reinterpret_cast<P*>(0)->*mem);
    return member<MEMTYPE>(offs);
  }
};

} // namespace dash

#endif // DASH__GLOBREF_H_<|MERGE_RESOLUTION|>--- conflicted
+++ resolved
@@ -46,20 +46,11 @@
   : m_gptr(gptr) {
   }
 
-<<<<<<< HEAD
-  friend void swap(GlobRef<T> a, GlobRef<T> b) 
-  {
-    T temp = (T)a;
-    a = b;
-    b = temp;
-   }
-=======
   friend void swap(GlobRef<T> a, GlobRef<T> b) {
     T temp = (T)a;
     a = b;
     b = temp;
   }
->>>>>>> e6c6c15c
   
   operator T() const {
     T t;
