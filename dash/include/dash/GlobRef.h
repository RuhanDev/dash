/* 
 * dash-lib/GlobRef.h
 *
 * author(s): Karl Fuerlinger, LMU Munich 
 */
/* @DASH_HEADER@ */

#ifndef DASH__GLOBREF_H_
#define DASH__GLOBREF_H_

#include <dash/GlobMem.h>
#include <dash/Init.h>

namespace dash {

// forward declarations...
template<typename T> class GlobMem;
template<typename T> class GlobPtr;

template<typename T>
void put_value(const T & newval, const GlobPtr<T> & gptr);

template<typename T>
void get_value(T* ptr, const GlobPtr<T> & gptr);


template<typename T>
struct has_subscript_operator
{
  typedef char (& yes)[1];
  typedef char (& no)[2];
  
  template <typename C> static yes check(decltype(&C::operator[]));
  template <typename> static no check(...);
  
  static bool const value = sizeof(check<T>(0)) == sizeof(yes);
};

template<typename T>
class GlobRef {
private:
  GlobPtr<T> m_gptr;
  
public:
  GlobRef(GlobPtr<T>& gptr)
  : m_gptr(gptr) {
  }

<<<<<<< HEAD
  friend void swap(GlobRef<T> a, GlobRef<T> b) 
  {
    T temp = (T)a;
    a = b;
    b = temp;
   }
  
  operator T() const
  {
=======
  friend void swap(GlobRef<T> a, GlobRef<T> b)  {
    DASH_LOG_TRACE("GlobRef.swap()");
  }

  operator T() const {
>>>>>>> 6899ec9b
    T t;
    dash::get_value(&t, m_gptr);
    return t;
  }

  GlobRef<T> & operator=(const T val) {
    dash::put_value(val, m_gptr);
    return *this;
  }

  GlobRef<T> & operator=(const GlobRef<T>& ref) {
    return *this = T(ref);
  }

  GlobRef<T> & operator+=(const T& ref) {
    T val = operator T();
    val += ref;
    operator=(val);
    return *this;
  }

  GlobRef<T> & operator++() {
    T val = operator T();
    val++;
    operator=(val);
    return *this;
  }

#if 0
  GlobPtr<T> operator &() {
    return m_gptr;
  }
#endif

#if 0
  template<
    typename X=T, 
	  typename std::enable_if<has_subscript_operator<X>::value, int>::type *ptr = nullptr>
  auto operator[](size_t pos) -> 
    typename std::result_of<decltype(&T::operator[])(T, size_t)>::type
  {
    T val = operator T();
    return val[pos];
  }
#endif

  /**
   * Checks whether the globally referenced element is in
   * the calling unit's local memory.
   */
  bool is_local() const {
    return m_gptr.is_local();
  }

  /**
   * Get a global ref to a member of a certain type at the
   * specified offset
   */
  template<typename MEMTYPE>
  GlobRef<MEMTYPE> member(size_t offs) {
    dart_gptr_t dartptr = m_gptr.dartptr();    
    DASH_ASSERT(
      dart_gptr_incaddr(&dartptr, offs) == DART_OK);
    GlobPtr<MEMTYPE> gptr(dartptr);
    return GlobRef<MEMTYPE>(gptr);
  }

  /**
   * Get the member via pointer to member
   */
  template<class MEMTYPE, class P=T>
  GlobRef<MEMTYPE> member(
    const MEMTYPE P::*mem) {
    // TODO: Thaaaat ... looks hacky.
    size_t offs = (size_t) &( reinterpret_cast<P*>(0)->*mem);
    return member<MEMTYPE>(offs);
  }
};

} // namespace dash

#endif // DASH__GLOBREF_H_<|MERGE_RESOLUTION|>--- conflicted
+++ resolved
@@ -46,23 +46,13 @@
   : m_gptr(gptr) {
   }
 
-<<<<<<< HEAD
-  friend void swap(GlobRef<T> a, GlobRef<T> b) 
-  {
+  friend void swap(GlobRef<T> a, GlobRef<T> b) {
     T temp = (T)a;
     a = b;
     b = temp;
-   }
+  }
   
-  operator T() const
-  {
-=======
-  friend void swap(GlobRef<T> a, GlobRef<T> b)  {
-    DASH_LOG_TRACE("GlobRef.swap()");
-  }
-
   operator T() const {
->>>>>>> 6899ec9b
     T t;
     dash::get_value(&t, m_gptr);
     return t;
