--- conflicted
+++ resolved
@@ -1,8 +1,8 @@
 #ifndef DASH__SHARED_H_
 #define DASH__SHARED_H_
 
+#include <dash/std/memory.h>
 #include <memory>
-#include <dash/std/memory.h>
 
 #include <dash/dart/if/dart_types.h>
 
@@ -10,7 +10,6 @@
 #include <dash/memory/MemorySpace.h>
 
 #include <dash/iterator/GlobIter.h>
-
 
 namespace dash {
 
@@ -40,22 +39,16 @@
 
 private:
   using GlobMem_t = dash::GlobLocalMemoryPool<ElementType, dash::HostSpace>;
+  using pointer_t = dash::GlobPtr<ElementType, GlobMem_t>;
 
   template <typename T_>
   friend void swap(Shared<T_>& a, Shared<T_>& b);
 
 private:
-<<<<<<< HEAD
-  dash::Team*                _team = nullptr;
-  team_unit_t                _owner;
-  std::shared_ptr<GlobMem_t> _globmem   = nullptr;
-  dart_gptr_t                _dart_gptr = DART_GPTR_NULL;
-=======
   dash::Team*                m_team{nullptr};
   team_unit_t                m_owner{DART_UNDEFINED_UNIT_ID};
   std::unique_ptr<GlobMem_t> m_globmem{nullptr};
-  dart_gptr_t                m_dart_gptr{DART_GPTR_NULL};
->>>>>>> e2001e8e
+  pointer_t                  m_dart_gptr{};
 
 public:
   /**
@@ -77,58 +70,21 @@
    * The element is initialized with the given value.
    */
   Shared(
-<<<<<<< HEAD
       /// The value to initialize the element with
       const value_type& val,
       /// Unit id of the shared value's owner.
       team_unit_t owner = team_unit_t(0),
       /// Team containing all units accessing the element in shared memory
       Team& team = dash::Team::All())
-    : _team(&team)
-    , _owner(owner)
-    , _globmem(std::make_shared<GlobMem_t>(0, team))
-    , _dart_gptr(DART_GPTR_NULL)
+    : m_team(&team)
+    , m_owner(owner)
+    , m_globmem(std::make_unique<GlobMem_t>(0, team))
   {
     DASH_LOG_DEBUG_VAR("Shared.Shared(value,team,owner)()", owner);
-    // Shared value is only allocated at unit 0:
-    if (_team->myid() == _owner) {
-      DASH_LOG_DEBUG(
-          "Shared.Shared(value,team,owner)",
-          "allocating shared value in local memory");
-      auto       ptr    = _globmem->allocate(1);
-      auto       laddr = ptr.local();
-
-      DASH_LOG_DEBUG_VAR("Shared.Shared(value,team,owner) >", val);
-
-      //get the underlying allocator for local memory space
-      auto local_alloc         = _globmem->get_allocator();
-      using allocator_traits = std::allocator_traits<decltype(local_alloc)>;
-
-      //copy construct based on val
-      allocator_traits::construct(local_alloc, laddr, val);
-      _dart_gptr = ptr.dart_gptr();
-    }
-
-    // Broadcast global pointer of shared value at unit 0 to all units:
-    dash::dart_storage<dart_gptr_t> ds(1);
-    dart_bcast(&_dart_gptr, ds.nelem, ds.dtype, _owner, _team->dart_id());
-    DASH_LOG_DEBUG_VAR("Shared.Shared(value,team,owner) >", _dart_gptr);
-=======
-    /// The value to initialize the element with
-    const value_type & val,
-    /// Unit id of the shared value's owner.
-    team_unit_t   owner = team_unit_t(0),
-    /// Team containing all units accessing the element in shared memory
-    Team     &    team  = dash::Team::All())
-    : m_team(&team),
-      m_owner(owner),
-      m_dart_gptr(DART_GPTR_NULL)
-  {
-    DASH_LOG_DEBUG_VAR("Shared.Shared(value,team,owner)()", owner);
+
     if (dash::is_initialized()) {
       DASH_ASSERT_RETURNS(init(val), true);
     }
->>>>>>> e2001e8e
   }
 
   /**
@@ -139,11 +95,7 @@
   /**
    * Copy-constructor: DELETED
    */
-<<<<<<< HEAD
-  Shared(const self_t& other) = default;
-=======
   Shared(const self_t & other) = delete;
->>>>>>> e2001e8e
 
   /**
    * Move-constructor. Transfers ownership from other instance.
@@ -153,11 +105,7 @@
   /**
    * Assignment operator: DELETED
    */
-<<<<<<< HEAD
-  self_t& operator=(const self_t& other) = default;
-=======
   self_t & operator=(const self_t & other) = delete;
->>>>>>> e2001e8e
 
   /**
    * Move-assignment operator.
@@ -181,33 +129,51 @@
           dash::exception::RuntimeError, "runtime not properly initialized");
     }
 
-    if (!(DART_GPTR_ISNULL(m_dart_gptr))) {
+    if (m_dart_gptr) {
       DASH_LOG_ERROR("Shared scalar is already initialized");
       return false;
     }
+
+    dart_gptr_t bcast = DART_GPTR_NULL;
 
     // Shared value is only allocated at unit 0:
     if (m_team->myid() == m_owner) {
       DASH_LOG_DEBUG(
           "Shared.init(value,team,owner)",
           "allocating shared value in local memory");
-      m_globmem          = std::make_unique<GlobMem_t>(1, *m_team);
-      m_dart_gptr        = m_globmem->begin().dart_gptr();
-      auto       lbegin = m_globmem->lbegin();
-      auto const lend   = m_globmem->lend();
-
-      DASH_LOG_DEBUG_VAR("Shared.init(value,team,owner) >", val);
-      std::uninitialized_fill(lbegin, lend, val);
+
+      auto ptr_alloc = m_globmem->allocate(1, alignof(element_t));
+      DASH_ASSERT_MSG(static_cast<bool>(ptr_alloc), "null pointer after allocation");
+
+      bcast = ptr_alloc;
+
+      element_t * tmp = 0;
+      auto* laddr = ptr_alloc.local(tmp);
+
+      DASH_LOG_DEBUG_VAR("Shared.Shared(value,team,owner) >", val);
+
+      //get the underlying allocator for local memory space
+      auto local_alloc         = m_globmem->get_allocator();
+      using allocator_traits = std::allocator_traits<decltype(local_alloc)>;
+
+      //copy construct based on val
+      allocator_traits::construct(local_alloc, laddr, val);
+      bcast = ptr_alloc;
     }
     // Broadcast global pointer of shared value at unit 0 to all units:
     dash::dart_storage<dart_gptr_t> ds(1);
+
     DASH_ASSERT_RETURNS(
         dart_bcast(
-            &m_dart_gptr, ds.nelem, ds.dtype, m_owner, m_team->dart_id()),
+            &bcast, ds.nelem, ds.dtype, m_owner, m_team->dart_id()),
         DART_OK);
+
+    m_dart_gptr = pointer_t(*m_globmem, bcast);
+
+
     DASH_LOG_DEBUG_VAR("Shared.init(value,team,owner) >", m_dart_gptr);
 
-    return !(DART_GPTR_ISNULL(m_dart_gptr));
+    return static_cast<bool>(m_dart_gptr);
   }
 
   /**
@@ -216,15 +182,9 @@
   void set(const value_type& val)
   {
     DASH_LOG_DEBUG_VAR("Shared.set()", val);
-<<<<<<< HEAD
-    DASH_LOG_DEBUG_VAR("Shared.set", _owner);
-    DASH_LOG_DEBUG_VAR("Shared.set", _dart_gptr);
-    DASH_ASSERT(!DART_GPTR_ISNULL(_dart_gptr));
-=======
     DASH_LOG_DEBUG_VAR("Shared.set",   m_owner);
     DASH_LOG_DEBUG_VAR("Shared.set",   m_dart_gptr);
-    DASH_ASSERT(!DART_GPTR_ISNULL(m_dart_gptr));
->>>>>>> e2001e8e
+    DASH_ASSERT(static_cast<bool>(m_dart_gptr));
     this->get().set(val);
     DASH_LOG_DEBUG("Shared.set >");
   }
@@ -237,8 +197,8 @@
     DASH_LOG_DEBUG("Shared.cget()");
     DASH_LOG_DEBUG_VAR("Shared.cget", m_owner);
     DASH_LOG_DEBUG_VAR("Shared.get", m_dart_gptr);
-    DASH_ASSERT(!DART_GPTR_ISNULL(m_dart_gptr));
-    return reference(m_dart_gptr);
+    DASH_ASSERT(static_cast<bool>(m_dart_gptr));
+    return reference(m_dart_gptr.dart_gptr());
   }
 
   /**
@@ -249,8 +209,8 @@
     DASH_LOG_DEBUG("Shared.get()");
     DASH_LOG_DEBUG_VAR("Shared.get", m_owner);
     DASH_LOG_DEBUG_VAR("Shared.get", m_dart_gptr);
-    DASH_ASSERT(!DART_GPTR_ISNULL(m_dart_gptr));
-    return const_reference(m_dart_gptr);
+    DASH_ASSERT(static_cast<bool>(m_dart_gptr));
+    return const_reference(m_dart_gptr.dart_gptr());
   }
 
   /**
@@ -258,7 +218,7 @@
    * the unit that initialized this dash::Shared instance.
    */
   constexpr value_type const * local() const noexcept {
-    return (m_team->myid() == m_owner) ? m_globmem->lbegin() : nullptr;
+    return (m_team->myid() == m_owner) ? m_dart_gptr.local() : nullptr;
   }
 
   /**
@@ -266,7 +226,7 @@
    * the unit that initialized this dash::Shared instance.
    */
   value_type * local() noexcept {
-    return (m_team->myid() == m_owner) ? m_globmem->lbegin() : nullptr;
+    return (m_team->myid() == m_owner) ? m_dart_gptr.local() : nullptr;
   }
 
   /**
@@ -274,15 +234,10 @@
    */
   void flush()
   {
-<<<<<<< HEAD
-    DASH_ASSERT(!DART_GPTR_ISNULL(_dart_gptr));
-    DASH_ASSERT_RETURNS(dart_flush(_dart_gptr), DART_OK);
-=======
-    DASH_ASSERT(!DART_GPTR_ISNULL(m_dart_gptr));
+    DASH_ASSERT(static_cast<bool>(m_dart_gptr));
     DASH_ASSERT_RETURNS(
-      dart_flush(m_dart_gptr),
+      dart_flush(m_dart_gptr.raw()),
       DART_OK);
->>>>>>> e2001e8e
   }
 
   /**
@@ -308,18 +263,10 @@
 template <typename T>
 void swap(dash::Shared<T>& a, dash::Shared<T>& b)
 {
-<<<<<<< HEAD
-  using std::swap;
-  swap(a._team, b._team);
-  swap(a._owner, b._owner);
-  swap(a._globmem, b._globmem);
-  swap(a._dart_gptr, b._dart_gptr);
-=======
   ::std::swap(a.m_team,       b.m_team);
   ::std::swap(a.m_owner,      b.m_owner);
   ::std::swap(a.m_globmem,    b.m_globmem);
   ::std::swap(a.m_dart_gptr,  b.m_dart_gptr);
->>>>>>> e2001e8e
 }
 
 }  // namespace dash
