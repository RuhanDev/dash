#ifndef DASH__TYPES_H_
#define DASH__TYPES_H_

#include <array>
#include <type_traits>

#include <dash/dart/if/dart_types.h>
#include <dash/internal/Unit.h>


namespace dash {

typedef enum MemArrange {
  MEM_ARRANGE_UNDEFINED = 0,
  ROW_MAJOR,
  COL_MAJOR
} MemArrange;

namespace internal {

typedef enum DistributionType {
  DIST_UNDEFINED = 0,
  DIST_NONE,
  DIST_BLOCKED,      // = BLOCKCYCLIC(ceil(nelem/nunits))
  DIST_CYCLIC,       // = BLOCKCYCLIC(1) Will be removed
  DIST_BLOCKCYCLIC,
  DIST_TILE
} DistributionType; // general blocked distribution

} // namespace internal

/**
 * Scalar type for a dimension value, with 0 indicating
 * the first dimension.
 */
typedef int dim_t;

namespace internal {

#if defined(DASH_ENABLE_DEFAULT_INDEX_TYPE_LONG)
  typedef          long default_signed_index;
  typedef unsigned long default_unsigned_index;
#elif defined(DASH_ENABLE_DEFAULT_INDEX_TYPE_INT)
  typedef          int  default_signed_index;
  typedef unsigned int  default_unsigned_index;
#else
  typedef ssize_t       default_signed_index;
  typedef size_t        default_unsigned_index;
#endif

} // namespace internal

/**
 * Signed integer type used as default for index values.
 */
typedef internal::default_signed_index    default_index_t;

/**
 * Unsigned integer type used as default for extent values.
 */
typedef internal::default_unsigned_index default_extent_t;

/**
 * Unsigned integer type used as default for size values.
 */
typedef internal::default_unsigned_index   default_size_t;

/**
 * Difference type for global pointers.
 */
typedef internal::default_signed_index         gptrdiff_t;

template<
  dash::dim_t NumDimensions,
  typename IndexType = dash::default_index_t>
struct Point {
  ::std::array<IndexType, NumDimensions> coords;
};

template<
  dash::dim_t NumDimensions,
  typename SizeType = dash::default_extent_t>
struct Extent {
  ::std::array<SizeType, NumDimensions> sizes;
};

#ifdef DOXYGEN

/**
 * Type trait for mapping to DART data types.
 */
template<typename Type>
struct dart_datatype {
  static constexpr const dart_datatype_t value;
};

/**
 * Type trait for mapping to punned DART data type for reduce operations.
 */
template <typename T>
struct dart_punned_datatype {
  static constexpr const dart_datatype_t value;
};

#else

template<typename Type>
struct dart_datatype {
  static constexpr const dart_datatype_t value = DART_TYPE_UNDEFINED;
};

template<>
struct dart_datatype<char> {
  static constexpr const dart_datatype_t value = DART_TYPE_BYTE;
};

template<>
struct dart_datatype<unsigned char> {
  static constexpr const dart_datatype_t value = DART_TYPE_BYTE;
};

template<>
struct dart_datatype<short> {
  static constexpr const dart_datatype_t value = DART_TYPE_SHORT;
};

template<>
struct dart_datatype<unsigned short> {
  static constexpr const dart_datatype_t value = DART_TYPE_SHORT;
};

template<>
struct dart_datatype<int> {
  static constexpr const dart_datatype_t value = DART_TYPE_INT;
};

template<>
struct dart_datatype<unsigned int> {
  static constexpr const dart_datatype_t value = DART_TYPE_UINT;
};

template<>
struct dart_datatype<float> {
  static constexpr const dart_datatype_t value = DART_TYPE_FLOAT;
};

template<>
struct dart_datatype<long> {
  static constexpr const dart_datatype_t value = DART_TYPE_LONG;
};

template<>
struct dart_datatype<unsigned long> {
  static constexpr const dart_datatype_t value = DART_TYPE_ULONG;
};

template<>
struct dart_datatype<double> {
  static constexpr const dart_datatype_t value = DART_TYPE_DOUBLE;
};

template<typename T>
<<<<<<< HEAD
struct dart_datatype<const T> : public dart_datatype<T>
{ };

=======
struct dart_datatype<const T> : dart_datatype<T> { };

template<typename T>
struct dart_datatype<volatile T> : dart_datatype<T> { };
>>>>>>> db6cbb6f


namespace internal {

template <std::size_t Size>
struct dart_pun_datatype_size
: public std::integral_constant<dart_datatype_t, DART_TYPE_UNDEFINED>
{ };

template <>
struct dart_pun_datatype_size<1>
: public std::integral_constant<dart_datatype_t, DART_TYPE_BYTE>
{ };

template <>
struct dart_pun_datatype_size<2>
: public std::integral_constant<dart_datatype_t, DART_TYPE_SHORT>
{ };

template <>
struct dart_pun_datatype_size<4>
: public std::integral_constant<dart_datatype_t, DART_TYPE_INT>
{ };

template <>
struct dart_pun_datatype_size<8>
: public std::integral_constant<dart_datatype_t, DART_TYPE_LONGLONG>
{ };

} // namespace internal

template <typename T>
struct dart_punned_datatype {
  static constexpr const dart_datatype_t value
                           = std::conditional<
                               // only use type punning if T is not a DART
                               // data type:
                               dash::dart_datatype<T>::value
                                 == DART_TYPE_UNDEFINED,
                               internal::dart_pun_datatype_size<sizeof(T)>,
                               dash::dart_datatype<T>
                             >::type::value;
};

#endif // DOXYGEN

/**
 * Type trait indicating whether the specified type is eligible for
 * elements of DASH containers.
 */
template <class T>
struct is_container_compatible :
  public std::integral_constant<bool,
              std::is_standard_layout<T>::value
#if ( !defined(__CRAYC) && !defined(__GNUC__) ) || \
    ( defined(__GNUG__) && __GNUC__ >= 5 )
              // The Cray compiler (as of CCE8.5.6) does not support
              // std::is_trivially_copyable.
           && std::is_trivially_copyable<T>::value
#elif defined(__GNUG__) && __GNUC__ < 5
           && std::has_trivial_copy_constructor<T>::value
#endif
         >
{ };

/**
 * Type trait indicating whether a type can be used for global atomic
 * operations.
 */
template <typename T>
struct is_atomic_compatible
: public std::integral_constant<
           bool,
              dash::is_container_compatible<T>::value
           && sizeof(T) <= sizeof(std::size_t)
         >
{ };

/**
 * Type trait indicating whether a type can be used for arithmetic
 * operations in global memory space.
 */
template <typename T>
struct is_arithmetic
: public std::integral_constant<
           bool,
           dash::dart_datatype<T>::value != DART_TYPE_UNDEFINED >
{ };

/**
 * Type trait indicating whether a type has a comparision operator==
 * defined.
 * \code
 * bool test = has_operator_equal<MyType>::value;
 * bool test = has_operator_equal<MyType, int>::value;
 * \endcode
 */
template<class T, class EqualTo>
struct has_operator_equal_impl
{
    template<class U, class V>
    static auto test(U*) -> decltype(std::declval<U>() == std::declval<V>());
    template<typename, typename>
    static auto test(...) -> std::false_type;

    using type = typename std::is_same<bool, decltype(test<T, EqualTo>(0))>::type;
};

template<class T, class EqualTo = T>
struct has_operator_equal : has_operator_equal_impl<T, EqualTo>::type {};

/**
 * Convencience wrapper to determine the DART type and number of elements
 * required for the given template parameter type \c T and the desired number of
 * values \c nvalues.
 */
template<typename T>
struct dart_storage {
                   const size_t          nelem;
  static constexpr const dart_datatype_t dtype =
                                (dart_datatype<T>::value == DART_TYPE_UNDEFINED)
                                  ? DART_TYPE_BYTE : dart_datatype<T>::value;

  constexpr
  dart_storage(size_t nvalues) noexcept
  : nelem(
      (dart_datatype<T>::value == DART_TYPE_UNDEFINED)
      ? nvalues * sizeof(T) : nvalues)
  { }
};

/**
 * Unit ID to use for team-local IDs.
 *
 * Note that this is returned by calls to dash::Team::myid(),
 * including \c dash::Team::All().myid() as it is handled as
 * a team as well.
 *
 * \see unit_id
 * \see global_unit_t
 */
typedef struct
dash::unit_id<dash::local_unit, dart_team_unit_t>
team_unit_t;

/**
 * Unit ID to use for global IDs.
 *
 * Note that this typed is returned by \c dash::myid()
 * and \c dash::Team::GlobalUnitID().
 *
 * \see unit_id
 * \see team_unit_t
 */
typedef struct
dash::unit_id<dash::global_unit, dart_global_unit_t>
global_unit_t;

/**
 * Invalid local unit ID.
 *
 * This is a typed version of \ref DART_UNDEFINED_UNIT_ID.
 */
constexpr team_unit_t   UNDEFINED_TEAM_UNIT_ID{DART_UNDEFINED_UNIT_ID};

/**
 * Invalid global unit ID.
 *
 * This is a typed version of \ref DART_UNDEFINED_UNIT_ID.
 */
constexpr global_unit_t UNDEFINED_GLOBAL_UNIT_ID{DART_UNDEFINED_UNIT_ID};

} // namespace dash

#endif // DASH__TYPES_H_<|MERGE_RESOLUTION|>--- conflicted
+++ resolved
@@ -160,16 +160,10 @@
 };
 
 template<typename T>
-<<<<<<< HEAD
-struct dart_datatype<const T> : public dart_datatype<T>
-{ };
-
-=======
-struct dart_datatype<const T> : dart_datatype<T> { };
+struct dart_datatype<const    T> : public dart_datatype<T> { };
 
 template<typename T>
-struct dart_datatype<volatile T> : dart_datatype<T> { };
->>>>>>> db6cbb6f
+struct dart_datatype<volatile T> : public dart_datatype<T> { };
 
 
 namespace internal {
