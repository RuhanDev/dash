#ifndef DASH__ALGORITHM__COPY_H__
#define DASH__ALGORITHM__COPY_H__

#include <dash/Future.h>
#include <dash/Iterator.h>

#include <dash/View.h>
#include <dash/view/IndexSet.h>

#include <dash/Range.h>

#include <dash/view/IndexSet.h>
#include <dash/view/ViewMod.h>
#include <dash/view/ViewTraits.h>
#include <dash/view/ViewBlocksMod.h>
#include <dash/view/Sub.h>

#include <dash/algorithm/LocalRange.h>

#include <dash/dart/if/dart_communication.h>

#include <algorithm>
#include <future>
#include <memory>
#include <vector>


namespace dash {

#ifdef DOXYGEN

/**
 * Copies the elements in the range, defined by \c [in_first, in_last), to
 * another range beginning at \c out_first.
 *
 * In terms of data distribution, source and destination ranges passed to
 * \c dash::copy can be local (\c *ValueType) or global
 * (\c GlobIter<ValueType>).
 *
 * For a non-blocking variant of \c dash::copy, see \c dash::copy_async.
 *
 * Example:
 *
 * \code
 *     // Start blocking copy
 *     auto copy_last =
 *       dash::copy(array_a.lbegin(),
 *                  array_a.lend(),
 *                  array_b.begin() + 200);
 *     auto ncopied = dash::distance(array_b.begin() + 200, copy_last);
 * \endcode
 *
 * \returns  The output range end iterator that is created on completion
 *           of the copy operation.
 *
 * \ingroup  DashAlgorithms
 */
template <
  typename ValueType,
  class InputIt,
  class OutputIt >
OutputIt copy(
  const InputIt in_first,
  const InputIt in_last,
  OutputIt      out_first);

/**
 * Asynchronous variant of \c dash::copy.
 * Copies the elements in the range, defined by \c [in_first, in_last), to
 * another range beginning at \c out_first.
 *
 * In terms of data distribution, source and destination ranges passed to
 * \c dash::copy can be local (\c *ValueType) or global
 * (\c GlobIter<ValueType>).
 *
 * For a blocking variant of \c dash::copy_async, see \c dash::copy.
 *
 * Example:
 *
 * \code
 *     // Start asynchronous copying
 *     dash::Future<T*> fut_dest_end =
 *       dash::copy_async(array_a.block(0).begin(),
 *                        array_a.block(0).end(),
 *                        local_array);
 *     // Overlapping computation here
 *     // ...
 *     // Wait for completion of asynchronous copying:
 *     T * copy_dest_end = fut_dest_end.get();
 * \endcode
 *
 * \returns  An instance of \c dash::Future providing the output range end
 *           iterator that is created on completion of the asynchronous 
 *           copy operation.
 *
 * \ingroup  DashAlgorithms
 */
template <
  typename ValueType,
  class GlobInputIt >
dash::Future<ValueType *> copy_async(
  const InputIt  in_first,
  const InputIt  in_last,
  OutputIt       out_first);

#else // DOXYGEN

namespace internal {

// =======================================================================
// Global to Local
// =======================================================================

/**
 * Blocking implementation of \c dash::copy (global to local) without
 * optimization for local subrange.
 */
template <
  class ValueType,
  class GlobInputIt >
ValueType * copy_block(
  GlobInputIt   in_first,
  GlobInputIt   in_last,
  ValueType   * out_first)
{
  DASH_LOG_TRACE("dash::copy_block()",
                 "in_first:",  in_first.pos(),
                 "in_last:",   in_last.pos(),
                 "out_first:", out_first);
  auto pattern = in_first.pattern();
  typedef typename decltype(pattern)::index_type index_type;
  typedef typename decltype(pattern)::size_type  size_type;
  size_type num_elem_total = dash::distance(in_first, in_last);
  if (num_elem_total <= 0) {
    DASH_LOG_TRACE("dash::copy_block", "input range empty");
    return out_first;
  }
  DASH_LOG_TRACE("dash::copy_block",
                 "total elements:",    num_elem_total,
                 "expected out_last:", out_first + num_elem_total);
  // Input iterators could be relative to a view. Map first input iterator
  // to global index range and use it to resolve last input iterator.
  // Do not use in_last.global() as this would span over the relative
  // input range.
  auto g_in_first      = in_first.global();
  auto g_in_last       = g_in_first + num_elem_total;
  DASH_LOG_TRACE("dash::copy_block",
                 "g_in_first:", g_in_first.pos(),
                 "g_in_last:",  g_in_last.pos());
  auto unit_first      = pattern.unit_at(g_in_first.pos());
  DASH_LOG_TRACE_VAR("dash::copy_block", unit_first);
  auto unit_last       = pattern.unit_at(g_in_last.pos() - 1);
  DASH_LOG_TRACE_VAR("dash::copy_block", unit_last);

  // MPI uses offset type int, do not copy more than INT_MAX bytes:
  size_type max_copy_elem   = (std::numeric_limits<int>::max() /
                               sizeof(ValueType));
  size_type num_elem_copied = 0;
  DASH_LOG_TRACE_VAR("dash::copy_block", max_copy_elem);
  if (num_elem_total > max_copy_elem) {
    DASH_LOG_DEBUG("dash::copy_block",
                   "cannot copy", num_elem_total, "elements",
                   "in a single dart_get operation");
  }
  if (unit_first == unit_last) {
    // Input range is located at a single remote unit:
    DASH_LOG_TRACE("dash::copy_block", "input range at single unit");
    while (num_elem_copied < num_elem_total) {
      // Number of elements left to copy:
      auto total_elem_left = num_elem_total - num_elem_copied;
      auto num_copy_elem   = (num_elem_total > max_copy_elem)
                             ? max_copy_elem
                             : num_elem_total;
      if (num_copy_elem > total_elem_left) {
        num_copy_elem = total_elem_left;
      }
      DASH_LOG_TRACE("dash::copy_block",
                     "copy max:",       max_copy_elem,
                     "get elements:",   num_copy_elem,
                     "total:",          num_elem_total,
                     "copied:",         num_elem_copied,
                     "left:",           total_elem_left);
      auto cur_in_first  = g_in_first + num_elem_copied;
      auto cur_out_first = out_first  + num_elem_copied;
      dash::internal::get_blocking(
        cur_in_first.dart_gptr(),
        cur_out_first,
        num_copy_elem);
      num_elem_copied += num_copy_elem;
    }
  } else {
    // Input range is spread over several remote units:
    DASH_LOG_TRACE("dash::copy_block",
                   "input range spans multiple units");
    //
    // Copy elements from every unit:
    //
    while (num_elem_copied < num_elem_total) {
      // Global iterator pointing at begin of current unit's input range:
      auto cur_in_first    = g_in_first + num_elem_copied;
      // unit and local index of first element in current range segment:
      auto local_pos       = pattern.local(static_cast<index_type>(
                                             cur_in_first.pos()));
      // Number of elements located at current source unit:
      size_type max_elem_per_unit = pattern.local_size(local_pos.unit);
      // Local offset of first element in input range at current unit:
      auto l_in_first_idx  = local_pos.index;
      // Maximum number of elements to copy from current unit:
      auto num_unit_elem   = max_elem_per_unit - l_in_first_idx;
      // Number of elements left to copy:
      auto total_elem_left = num_elem_total - num_elem_copied;
      // Number of elements to copy in this iteration.
      auto num_copy_elem   = (num_unit_elem < max_copy_elem)
                             ? num_unit_elem
                             : max_copy_elem;
      if (num_copy_elem > total_elem_left) {
        num_copy_elem = total_elem_left;
      }
      DASH_ASSERT_GT(num_copy_elem, 0,
                     "Number of element to copy is 0");
      DASH_LOG_TRACE("dash::copy_block",
                     "start g_idx:",    cur_in_first.pos(),
                     "->",
                     "unit:",           local_pos.unit,
                     "l_idx:",          l_in_first_idx,
                     "->",
                     "unit elements:",  num_unit_elem,
                     "max elem/unit:",  max_elem_per_unit,
                     "copy max:",       max_copy_elem,
                     "get elements:",   num_copy_elem,
                     "total:",          num_elem_total,
                     "copied:",         num_elem_copied,
                     "left:",           total_elem_left);
      auto dest_ptr = out_first + num_elem_copied;
      auto src_gptr = cur_in_first.dart_gptr();
      dash::dart_storage<ValueType> ds(num_copy_elem);
      if (dart_get_blocking(
            dest_ptr,
            src_gptr,
            ds.nelem,
            ds.dtype,
            ds.dtype)
          != DART_OK) {
        DASH_LOG_ERROR("dash::copy_block", "dart_get failed");
        DASH_THROW(
          dash::exception::RuntimeError, "dart_get failed");
      }
      num_elem_copied += num_copy_elem;
    }
  }

  ValueType * out_last = out_first + num_elem_copied;
  DASH_LOG_TRACE_VAR("dash::copy_block >", out_last);
  return out_last;
}

/**
 * Asynchronous implementation of \c dash::copy (global to local) without
 * optimization for local subrange.
 */
template <
  class ValueType,
  class GlobInputIt >
dash::Future<ValueType *> copy_block_async(
  GlobInputIt   in_first,
  GlobInputIt   in_last,
  ValueType   * out_first)
{
  DASH_LOG_TRACE("dash::copy_block_async()",
                 "in_first:",  in_first.pos(),
                 "in_last:",   in_last.pos(),
                 "out_first:", out_first);
  auto pattern = in_first.pattern();
  typedef typename decltype(pattern)::index_type index_type;
  typedef typename decltype(pattern)::size_type  size_type;
  size_type num_elem_total = dash::distance(in_first, in_last);
  if (num_elem_total <= 0) {
    DASH_LOG_TRACE("dash::copy_block_async", "input range empty");
    return dash::Future<ValueType *>([=]() { return out_first; });
  }
  DASH_LOG_TRACE("dash::copy_block_async",
                 "total elements:",    num_elem_total,
                 "expected out_last:", out_first + num_elem_total);
  // Input iterators could be relative to a view. Map first input iterator
  // to global index range and use it to resolve last input iterator.
  // Do not use in_last.global() as this would span over the relative 
  // input range.
  auto g_in_first      = in_first.global();
  auto g_in_last       = g_in_first + num_elem_total;
  DASH_LOG_TRACE("dash::copy_block_async",
                 "g_in_first:", g_in_first.pos(),
                 "g_in_last:",  g_in_last.pos());
  auto unit_first      = pattern.unit_at(g_in_first.pos());
  DASH_LOG_TRACE_VAR("dash::copy_block_async", unit_first);
  auto unit_last       = pattern.unit_at(g_in_last.pos() - 1);
  DASH_LOG_TRACE_VAR("dash::copy_block_async", unit_last);

  // Accessed global pointers to be flushed:
  std::vector<dart_handle_t> req_handles;

  // MPI uses offset type int, do not copy more than INT_MAX bytes:
  size_type max_copy_elem   = (std::numeric_limits<int>::max() /
                               sizeof(ValueType));
  size_type num_elem_copied = 0;
  DASH_LOG_TRACE_VAR("dash::copy_block_async", max_copy_elem);
  if (num_elem_total > max_copy_elem) {
    DASH_LOG_DEBUG("dash::copy_block_async",
                   "cannot copy", num_elem_total, "elements",
                   "in a single dart_get operation");
  }
  if (unit_first == unit_last) {
    // Input range is located at a single remote unit:
    DASH_LOG_TRACE("dash::copy_block_async",
                   "input range at single unit");
    while (num_elem_copied < num_elem_total) {
      // Number of elements left to copy:
      auto total_elem_left = num_elem_total - num_elem_copied;
      auto num_copy_elem   = (num_elem_total > max_copy_elem)
                             ? max_copy_elem
                             : num_elem_total;
      if (num_copy_elem > total_elem_left) {
        num_copy_elem = total_elem_left;
      }
      DASH_LOG_TRACE("dash::copy_block_async",
                     "copy max:",       max_copy_elem,
                     "get elements:",   num_copy_elem,
                     "total:",          num_elem_total,
                     "copied:",         num_elem_copied,
                     "left:",           total_elem_left);
      auto cur_in_first  = g_in_first + num_elem_copied;
      auto cur_out_first = out_first  + num_elem_copied;
      dart_handle_t  get_handle;
      dash::internal::get_handle(
        cur_in_first.dart_gptr(),
        cur_out_first,
        num_copy_elem,
        &get_handle);
      if (get_handle != DART_HANDLE_NULL) {
        req_handles.push_back(get_handle);
      }
      num_elem_copied += num_copy_elem;
    }
  } else {
    // Input range is spread over several remote units:
    DASH_LOG_TRACE("dash::copy_block_async",
                   "input range spans multiple units");
    //
    // Copy elements from every unit:
    //
    while (num_elem_copied < num_elem_total) {
      // Global iterator pointing at begin of current unit's input range:
      auto cur_in_first    = g_in_first + num_elem_copied;
      // unit and local index of first element in current range segment:
      auto local_pos       = pattern.local(static_cast<index_type>(
                                             cur_in_first.pos()));
      // Number of elements located at current source unit:
      size_type max_elem_per_unit = pattern.local_size(local_pos.unit);
      // Local offset of first element in input range at current unit:
      auto l_in_first_idx  = local_pos.index;
      // Maximum number of elements to copy from current unit:
      auto num_unit_elem   = max_elem_per_unit - l_in_first_idx;
      // Number of elements left to copy:
      auto total_elem_left = num_elem_total - num_elem_copied;
      // Number of elements to copy in this iteration.
      auto num_copy_elem   = (num_unit_elem < max_copy_elem)
                             ? num_unit_elem
                             : max_copy_elem;
      if (num_copy_elem > total_elem_left) {
        num_copy_elem = total_elem_left;
      }
      DASH_ASSERT_GT(num_copy_elem, 0,
                     "Number of element to copy is 0");
      DASH_LOG_TRACE("dash::copy_block_async",
                     "start g_idx:",    cur_in_first.pos(),
                     "->",
                     "unit:",           local_pos.unit,
                     "l_idx:",          l_in_first_idx,
                     "->",
                     "unit elements:",  num_unit_elem,
                     "max elem/unit:",  max_elem_per_unit,
                     "copy max:",       max_copy_elem,
                     "get elements:",   num_copy_elem,
                     "total:",          num_elem_total,
                     "copied:",         num_elem_copied,
                     "left:",           total_elem_left);
      auto src_gptr = cur_in_first.dart_gptr();
      auto dest_ptr = out_first + num_elem_copied;
      dart_handle_t  get_handle;
      dash::internal::get_handle(
        src_gptr,
        dest_ptr,
        num_copy_elem,
        &get_handle);
      if (get_handle != DART_HANDLE_NULL) {
        req_handles.push_back(get_handle);
      }
      num_elem_copied += num_copy_elem;
    }
  }
#ifdef DASH_ENABLE_TRACE_LOGGING
  for (auto gptr : req_handles) {
    DASH_LOG_TRACE("dash::copy_block_async", "  req_handle:", gptr);
  }
#endif
  dash::Future<ValueType *> result([=]() mutable {
    // Wait for all get requests to complete:
    ValueType * _out = out_first + num_elem_copied;
    DASH_LOG_TRACE("dash::copy_block_async [Future]()",
                   "  wait for", req_handles.size(), "async get request");
    DASH_LOG_TRACE("dash::copy_block_async [Future]", "  flush:",
                   req_handles);
#ifdef DASH_ENABLE_TRACE_LOGGING
    for (auto gptr : req_handles) {
      DASH_LOG_TRACE("dash::copy_block_async [Future]", "  req_handle:",
                     gptr);
    }
#endif
    if (req_handles.size() > 0) {
      if (dart_waitall_local(&req_handles[0], req_handles.size())
          != DART_OK) {
        DASH_LOG_ERROR("dash::copy_block_async [Future]",
                       "  dart_waitall_local failed");
        DASH_THROW(
          dash::exception::RuntimeError,
          "dash::copy_block_async [Future]: dart_waitall_local failed");
      }
    } else {
      DASH_LOG_TRACE("dash::copy_block_async [Future]",
                     "  No pending handles");
    }
    DASH_LOG_TRACE("dash::copy_block_async [Future] >",
                   "  async requests completed, _out:", _out);
    return _out;
  });
  DASH_LOG_TRACE("dash::copy_block_async >", "  returning future");
  return result;
}

// =======================================================================
// Local to Global
// =======================================================================

/**
 * Blocking implementation of \c dash::copy (local to global) without
 * optimization for local subrange.
 */
template <
  class ValueType,
  class GlobOutputIt >
GlobOutputIt copy_block(
  ValueType    * in_first,
  ValueType    * in_last,
  GlobOutputIt   out_first)
{
  DASH_LOG_TRACE("dash::copy_block()",
                 "l_in_first:",      in_first,
                 "l_in_last:",       in_last,
                 "g_out_first.pos:", out_first.pos());
  DASH_LOG_TRACE("dash::copy_block",
                 "g_out_first:", out_first, out_first.dart_gptr());

  auto num_elements = std::distance(in_first, in_last);
  dash::internal::put_blocking(
    out_first.dart_gptr(),
    in_first,
    num_elements);

  auto out_last = out_first + num_elements;
  DASH_LOG_TRACE("dash::copy_block >",
                 "g_out_last:", out_last.dart_gptr());

  return out_last;
}

/**
 * Asynchronous implementation of \c dash::copy (local to global) without
 * optimization for local subrange.
 */
template <
  class ValueType,
  class GlobOutputIt >
dash::Future<GlobOutputIt> copy_block_async(
  ValueType     * in_first,
  ValueType     * in_last,
  GlobOutputIt    out_first)
{
  DASH_LOG_TRACE("dash::copy_block_async()",
                 "l_in_first:",  in_first,
                 "l_in_last:",   in_last,
                 "g_out_first:", out_first.dart_gptr());

  // Accessed global pointers to be flushed:
  std::vector<dart_handle_t> req_handles;

  auto num_copy_elem = std::distance(in_first, in_last);
  auto src_ptr       = in_first;
  auto dest_gptr     = out_first.dart_gptr();
  dart_handle_t put_handle;
  dash::dart_storage<ValueType> ds(num_copy_elem);

  DASH_ASSERT_RETURNS(
    dart_put_handle(
        dest_gptr,
        src_ptr,
        num_copy_elem
        &put_handle),
    DART_OK);

  if (put_handle != DART_HANDLE_NULL) {
    req_handles.push_back(put_handle);
  }

#ifdef DASH_ENABLE_TRACE_LOGGING
  for (auto gptr : req_handles) {
    DASH_LOG_TRACE("dash::copy_block_async", "  req_handle:", gptr);
  }
#endif
  dash::Future<GlobOutputIt> result([=]() mutable {
    // Wait for all get requests to complete:
    GlobOutputIt _out = out_first + num_copy_elem;
    DASH_LOG_TRACE("dash::copy_block_async [Future]()",
                   "  wait for", req_handles.size(), "async put request");
    DASH_LOG_TRACE("dash::copy_block_async [Future]", "  flush:",
                   req_handles);
    DASH_LOG_TRACE("dash::copy_block_async [Future]", "  _out:", _out);
#ifdef DASH_ENABLE_TRACE_LOGGING
    for (auto gptr : req_handles) {
      DASH_LOG_TRACE("dash::copy_block_async [Future]", "  req_handle:",
                     gptr);
    }
#endif
    if (req_handles.size() > 0) {
      if (dart_waitall(&req_handles[0], req_handles.size())
          != DART_OK) {
        DASH_LOG_ERROR("dash::copy_block_async [Future]",
                       "  dart_waitall failed");
        DASH_THROW(
          dash::exception::RuntimeError,
          "dash::copy_block_async [Future]: dart_waitall failed");
      }
    } else {
      DASH_LOG_TRACE("dash::copy_block_async [Future]",
                     "  No pending handles");
    }
    DASH_LOG_TRACE("dash::copy_block_async [Future] >",
                   "  async requests completed, _out:", _out);
    return _out;
  });
  DASH_LOG_TRACE("dash::copy_block_async >", "  returning future");
  return result;
}

} // namespace internal




// =======================================================================
// Global to Local, Distributed Range
// =======================================================================

/**
 * Variant of \c dash::copy as asynchronous global-to-local copy
 * operation.
 *
 * \ingroup  DashAlgorithms
 */
template <
  class ValueType,
  class GlobInputIt >
dash::Future<ValueType *> copy_async(
  GlobInputIt   in_first,
  GlobInputIt   in_last,
  ValueType   * out_first)
{
  const auto & team = in_first.team();
  dash::util::UnitLocality uloc(team, team.myid());
  // Size of L2 data cache line:
  int  l2_line_size = uloc.hwinfo().cache_line_sizes[1];
  bool use_memcpy   = ((in_last - in_first) * sizeof(ValueType))
                      <= l2_line_size;

  DASH_LOG_TRACE("dash::copy_async()", "async, global to local");
  if (in_first == in_last) {
    DASH_LOG_TRACE("dash::copy_async", "input range empty");
    return dash::Future<ValueType *>([=]() { return out_first; });
  }
  ValueType * dest_first = out_first;
  // Return value, initialize with begin of output range, indicating noi
  // values have been copied:
  ValueType * out_last   = out_first;
  // Check if part of the input range is local:
  DASH_LOG_TRACE_VAR("dash::copy_async", in_first.dart_gptr());
  DASH_LOG_TRACE_VAR("dash::copy_async", in_last.dart_gptr());
  DASH_LOG_TRACE_VAR("dash::copy_async", out_first);
  auto li_range_in     = local_index_range(in_first, in_last);
  // Number of elements in the local subrange:
  auto num_local_elem  = li_range_in.end - li_range_in.begin;
  // Total number of elements to be copied:
  auto total_copy_elem = in_last - in_first;

  // Instead of testing in_first.local() and in_last.local(), this test 
  // for a local-only range only requires one call to in_first.local()
  // which increases throughput by ~10% for local ranges.
  if (num_local_elem == total_copy_elem) {
    // Entire input range is local:
    DASH_LOG_TRACE("dash::copy_async", "entire input range is local");
    ValueType * l_out_last = out_first + total_copy_elem;
    ValueType * l_in_first = in_first.local();
    ValueType * l_in_last  = l_in_first + total_copy_elem;

    // Use memcpy for data ranges below 64 KB
    if (use_memcpy) {
      std::memcpy(out_first,        // destination
                  in_first.local(), // source
                  num_local_elem * sizeof(ValueType));
      out_last = out_first + num_local_elem;
    } else {
      ValueType * l_in_first = in_first.local();
      ValueType * l_in_last  = l_in_first + num_local_elem;
      out_last = std::copy(l_in_first,
                           l_in_last,
                           out_first);
    }
    DASH_LOG_TRACE("dash::copy_async", "finished local copy of",
                   (out_last - out_first), "elements");
    return dash::Future<ValueType *>([=]() { return out_last; });
  }

  DASH_LOG_TRACE("dash::copy_async", "local range:",
                 li_range_in.begin,
                 li_range_in.end,
                 "in_first.is_local:", in_first.is_local());
  // Futures of asynchronous get requests:
  auto futures = std::vector< dash::Future<ValueType *> >();
  // Check if global input range is partially local:
  if (num_local_elem > 0) {
    // Part of the input range is local, copy local input subrange to
    // local output range directly.
    auto pattern          = in_first.pattern();
    // Map input iterators to global index domain:
    auto g_in_first       = in_first.global();
    auto g_in_last        = g_in_first + total_copy_elem;
    DASH_LOG_TRACE("dash::copy_async", "resolving local subrange");
    DASH_LOG_TRACE_VAR("dash::copy_async", num_local_elem);
    // Local index range to global input index range:
    // Global index of local range begin index:
    auto g_l_offset_begin = pattern.global(li_range_in.begin);
    // Global index of local range end index:
    //
    // NOTE: definition as pat.global(l_end-1)+1 as
    //       pat.global(l_end) would be out of range
    auto g_l_offset_end   = pattern.global(li_range_in.end-1) + 1;
    DASH_LOG_TRACE("dash::copy_async",
                   "global index range of local subrange:",
                   "begin:", g_l_offset_begin, "end:", g_l_offset_end);
    // Global position of input start iterator:
    auto g_offset_begin   = g_in_first.pos();
    // Convert local subrange to global iterators:
    auto g_l_in_first     = g_in_first +
                            (g_l_offset_begin - g_offset_begin);
    auto g_l_in_last      = g_in_first +
                            (g_l_offset_end   - g_offset_begin);
    DASH_LOG_TRACE("dash::copy_async",
                   "global it. range of local subrange:",
                   "begin:", g_l_in_first.pos(),
                   "end:",   g_l_in_last.pos());
    DASH_LOG_TRACE_VAR("dash::copy_async", g_l_in_last.pos());
    //
    // -------------------------------------------------------------------
    // Copy remote elements preceding the local subrange:
    //
    auto num_prelocal_elem = g_l_in_first.pos() - g_in_first.pos();
    DASH_LOG_TRACE_VAR("dash::copy_async", num_prelocal_elem);
    if (num_prelocal_elem > 0) {
      DASH_LOG_TRACE("dash::copy_async",
                     "copy global range preceding local subrange",
                     "g_in_first:", g_in_first.pos(),
                     "g_in_last:",  g_l_in_first.pos());
      // ... [ --- copy --- | ... l ... | ........ ]
      //     ^              ^           ^          ^
      //     in_first       l_in_first  l_in_last  in_last
      auto fut_prelocal = dash::internal::copy_block_async(g_in_first,
                                                          g_l_in_first,
                                                          dest_first);
      futures.push_back(fut_prelocal);
      // Advance output pointers:
      out_last   += num_prelocal_elem;
      dest_first  = out_last;
    }
    //
    // -------------------------------------------------------------------
    // Copy remote elements succeeding the local subrange:
    //
    auto num_postlocal_elem = in_last.pos() - g_l_offset_end;
    DASH_LOG_TRACE_VAR("dash::copy_async", num_postlocal_elem);
    if (num_postlocal_elem > 0) {
      dest_first += num_local_elem;
      DASH_LOG_TRACE("dash::copy_async",
                     "copy global range succeeding local subrange",
                     "in_first:", g_l_in_last.pos(),
                     "in_last:",  g_in_last.pos());
      // ... [ ........ | ... l ... | --- copy --- ]
      //     ^          ^           ^              ^
      //     in_first   l_in_first  l_in_last      in_last
      auto fut_postlocal = dash::internal::copy_block_async(g_l_in_last,
                                                           g_in_last,
                                                           dest_first);
      futures.push_back(fut_postlocal);
      out_last += num_postlocal_elem;
    }
    //
    // -------------------------------------------------------------------
    // Copy local subrange:
    //
    // Convert local subrange of global input to native pointers:
    //
    // ... [ ........ | --- l --- | ........ ]
    //     ^          ^           ^          ^
    //     in_first   l_in_first  l_in_last  in_last
    //
    ValueType * l_in_first = g_l_in_first.local();
    ValueType * l_in_last  = l_in_first + num_local_elem;
    DASH_LOG_TRACE_VAR("dash::copy_async", l_in_first);
    DASH_LOG_TRACE_VAR("dash::copy_async", l_in_last);
    // Verify conversion of global input iterators to local pointers:
    DASH_ASSERT_MSG(l_in_first != nullptr,
                    "dash::copy_async: first index in global input (" <<
                    g_l_in_first.pos() << ") is not local");

    DASH_LOG_TRACE("dash::copy_async", "copy local subrange",
                   "num_copy_elem:", l_in_last - l_in_first);
    ValueType * local_out_first = out_first + num_prelocal_elem;
    ValueType * local_out_last  = local_out_first + num_local_elem;

    // Use memcpy for data ranges below 64 KB
    if (use_memcpy) {
      std::memcpy(local_out_first, // destination
                  l_in_first,      // source
                  num_local_elem * sizeof(ValueType));
      local_out_last = local_out_first + num_local_elem;
    } else {
      local_out_last = std::copy(l_in_first,
                                 l_in_last,
                                 local_out_first);
    }
    DASH_LOG_TRACE("dash::copy_async", "<< std::shared_future >>",
                   "finished local copy of",
                   (local_out_last - local_out_first),
                   "elements");
    out_last += (local_out_last - local_out_first);
  } else {
    DASH_LOG_TRACE("dash::copy_async", "no local subrange");
    // All elements in input range are remote
    auto fut_all = dash::internal::copy_block_async(in_first,
                                                   in_last,
                                                   dest_first);
    futures.push_back(fut_all);
    out_last = out_first + total_copy_elem;
  }
  DASH_LOG_TRACE("dash::copy_async", "preparing future");
<<<<<<< HEAD
  if (handles->empty()) {
    DASH_LOG_TRACE("dash::copy_async >", "finished (no pending handles), ",
                   "out_last:", out_last);
    return dash::Future<ValueType *>(out_last);
  }
  dash::Future<ValueType *> fut_result(
    // wait
    [=]() mutable {
      // Wait for all get requests to complete:
      ValueType * _out = out_last;
      DASH_LOG_TRACE("dash::copy_async_impl [Future]()",
                    "  wait for", handles->size(), "async get request");
      DASH_LOG_TRACE("dash::copy_async_impl [Future]", "  _out:", _out);
      if (!handles->empty()) {
        if (dart_waitall_local(handles->data(), handles->size())
            != DART_OK) {
          DASH_LOG_ERROR("dash::copy_async_impl [Future]",
                        "  dart_waitall_local failed");
          DASH_THROW(
            dash::exception::RuntimeError,
            "dash::copy_async_impl [Future]: dart_waitall_local failed");
        }
      } else {
        DASH_LOG_TRACE("dash::copy_async_impl [Future]", "  No pending handles");
      }
      DASH_LOG_TRACE("dash::copy_async_impl [Future] >",
                    "  async requests completed, _out:", _out);
      return _out;
    },
    // test
    [=](ValueType ** out) mutable {
      int32_t flag;
      DASH_ASSERT_RETURNS(
        DART_OK,
        dart_testall_local(handles->data(), handles->size(), &flag));
      if (flag) {
        handles->clear();
        *out = out_last;
      }
      return (flag != 0);
    },
    // destroy
    [=]() mutable {
      for (auto& handle : *handles) {
        DASH_ASSERT_RETURNS(
          DART_OK,
          dart_handle_free(&handle));
      }
=======
  dash::Future<ValueType *> fut_result([=]() mutable {
    ValueType * _out = out_last;
    DASH_LOG_TRACE("dash::copy_async [Future]()",
                   "wait for", futures.size(), "async copy requests");
    DASH_LOG_TRACE("dash::copy_async [Future]", "  futures:", futures);
    DASH_LOG_TRACE("dash::copy_async [Future]", "  _out:", _out);
    for (auto f : futures) {
      f.wait();
>>>>>>> 3dab9581
    }
    DASH_LOG_TRACE("dash::copy_async [Future] >",
                   "async requests completed",
                   "futures:", futures, "_out:", _out);
    return _out;
  });
  DASH_LOG_TRACE("dash::copy_async >", "finished,",
                 "expected out_last:", out_last);
  return fut_result;
}

/*
 * Specialization of \c dash::copy as global-to-local blocking copy
 * operation.
 *
 * \ingroup  DashAlgorithms
 */

template <
  class ValueType,
  class GlobInputRange >
auto copy(
  GlobInputRange   in_range,
  ValueType      * out_first)
  -> typename std::enable_if<
                GlobInputRange::rank::value == 1,
                ValueType *
              >::type
{
  DASH_LOG_TRACE("dash::copy:range()", "ND = 1, blocking, global to local");
  if (in_range.size() == 0) {
    DASH_LOG_TRACE("dash::copy:range", "input range empty");
    return out_first;
  }
  auto out_last  = out_first;
  auto in_blocks = dash::blocks(in_range);
  DASH_LOG_TRACE("dash::copy:range", "number of blocks:", in_blocks.size());

  for (auto block : in_blocks) {
    DASH_LOG_TRACE("dash::copy:range", "block size:", block.size());
    auto in_copy_it = block.begin();
    auto in_copy_lp = in_copy_it.local();
    out_last        = static_cast<ValueType *>(
                        false && in_copy_lp != nullptr
                          ? std::copy(
                              in_copy_lp,
                              in_copy_lp + block.size(),
                              out_last)
                          : dash::internal::copy_block(
                              in_copy_it,
                              in_copy_it + block.size(),
                              out_last) );
  }
  DASH_LOG_TRACE("dash::copy:range >", "finished,", "out_last:", out_last);
  return out_last;
}

template <
  class ValueType,
  class GlobInputRange >
auto copy(
  GlobInputRange   in_range,
  ValueType      * out_first)
  -> typename std::enable_if<
                (GlobInputRange::rank::value > 1),
                ValueType *
              >::type
{
  DASH_LOG_TRACE("dash::copy:range()", "ND > 1, blocking, global to local");

  auto dest_first      = out_first;
  auto out_last        = out_first;
  auto in_first        = in_range.begin();
  auto in_last         = in_range.end();

  DASH_LOG_TRACE("dash::copy:range", "source global in:",        in_range);
  DASH_LOG_TRACE("dash::copy:range", "source global in first:",  in_first);
  DASH_LOG_TRACE("dash::copy:range", "source global in last:",   in_last);

  auto li_range_in     = dash::index(
                           dash::local(
                             in_range));
  DASH_LOG_TRACE("dash::copy:range", "source local index range:",
                 li_range_in);
  DASH_LOG_TRACE("dash::copy:range", "source g(local) index range:",
                 dash::global(li_range_in));

  // Number of elements in the local subrange:
//auto num_local_elem  = li_range_in.end - li_range_in.begin;
  auto num_local_elem  = li_range_in.size();
  // Total number of elements to be copied:
  auto total_copy_elem = in_range.size();

  const auto & team    = in_first.team();
  dash::util::UnitLocality uloc(team, team.myid());
  // Size of L2 data cache line:
  int  l2_line_size    = uloc.hwinfo().cache_line_sizes[1];
  bool use_memcpy      = ((in_last - in_first) * sizeof(ValueType))
                         <= l2_line_size;

  // Instead of testing in_first.local() and in_last.local(), this test
  // for a local-only range only requires one call to in_first.local()
  // which increases throughput by ~10% for local ranges.
  if (num_local_elem == total_copy_elem) {
    // Entire input range is local:
    DASH_LOG_TRACE("dash::copy:range", "entire input range is local");
    // Use memcpy for data ranges below 64 KB
    if (use_memcpy) {
      std::memcpy(out_first,        // destination
                  in_first.local(), // source
                  num_local_elem * sizeof(ValueType));
      out_last = out_first + num_local_elem;
    } else {
      ValueType * l_in_first = in_first.local();
      ValueType * l_in_last  = l_in_first + num_local_elem;
      out_last = std::copy(l_in_first,
                           l_in_last,
                           out_first);
    }
    DASH_LOG_TRACE("dash::copy:range", "finished local copy of",
                   (out_last - out_first), "elements");
    return out_last;
  }
  // Check if global input range is partially local:
  if (num_local_elem > 0) {
    // Part of the input range is local, copy local input subrange to
    // local output range directly.
    auto pattern          = in_first.pattern();
    // Map input iterators to global index domain:
    auto g_in_first       = in_first.global();
    auto g_in_last        = g_in_first + total_copy_elem;
    DASH_LOG_TRACE("dash::copy:range", "resolving local subrange");
    DASH_LOG_TRACE_VAR("dash::copy:range", num_local_elem);
    // Local index range to global input index range:
    // Global index of local range begin index:
    auto g_l_offset_begin = pattern.global(li_range_in.first());
    // Global index of local range end index:
    //
    // NOTE: definition as pat.global(l_end-1)+1 as
    //       pat.global(l_end) would be out of range
    auto g_l_offset_end   = pattern.global(li_range_in.last()) + 1;
    DASH_LOG_TRACE("dash::copy:range",
                   "global index range of local subrange:",
                   "begin:", g_l_offset_begin, "end:", g_l_offset_end);

    // Global position of input start iterator:
    auto g_offset_begin   = g_in_first.pos();
    // Convert local subrange to global iterators:
    auto g_l_in_first     = g_in_first +
                            (g_l_offset_begin - g_offset_begin);
    auto g_l_in_last      = g_in_first +
                            (g_l_offset_end   - g_offset_begin);
    DASH_LOG_TRACE("dash::copy:range", "global it. range of local subrange:",
                   "begin:", g_l_in_first.pos(),
                   "end:",   g_l_in_last.pos());
    DASH_LOG_TRACE_VAR("dash::copy:range", g_l_in_last.pos());

    auto num_prelocal_elem  = g_l_in_first.pos() - g_in_first.pos();
    auto num_postlocal_elem = in_last.pos() - g_l_offset_end;
    DASH_LOG_TRACE_VAR("dash::copy:range", num_prelocal_elem);
    DASH_LOG_TRACE_VAR("dash::copy:range", num_postlocal_elem);

    //
    // -------------------------------------------------------------------
    // Copy remote elements preceding the local subrange:
    //
    if (num_prelocal_elem > 0) {
      DASH_LOG_TRACE("dash::copy:range",
                     "copy global range preceding local subrange",
                     "g_in_first:", g_in_first.pos(),
                     "g_in_last:",  g_l_in_first.pos());
      // ... [ --- copy --- | ... l ... | ........ ]
      //     ^              ^           ^          ^
      //     in_first       l_in_first  l_in_last  in_last
      out_last = dash::internal::copy_block(g_in_first,
                                           g_l_in_first,
                                           dest_first);
      // Advance output pointers:
      dest_first = out_last;
    }
    //
    // -------------------------------------------------------------------
    // Copy local subrange:
    //
    // Convert local subrange of global input to native pointers:
    //
    // ... [ ........ | --- l --- | ........ ]
    //     ^          ^           ^          ^
    //     in_first   l_in_first  l_in_last  in_last
    //
    ValueType * l_in_first = g_l_in_first.local();
    ValueType * l_in_last  = l_in_first + num_local_elem;
    DASH_LOG_TRACE_VAR("dash::copy:range", l_in_first);
    DASH_LOG_TRACE_VAR("dash::copy:range", l_in_last);
    // Verify conversion of global input iterators to local pointers:
    DASH_ASSERT_MSG(l_in_first != nullptr,
                    "dash::copy:range: first index in global input (" <<
                    g_l_in_first.pos() << ") is not local");

    DASH_LOG_TRACE("dash::copy:range", "copy local subrange",
                   "num_copy_elem:", l_in_last - l_in_first);
    // Use memcpy for data ranges below 64 KB
    if (use_memcpy) {
      std::memcpy(dest_first, // destination
                  l_in_first, // source
                  num_local_elem * sizeof(ValueType));
      out_last = dest_first + num_local_elem;
    } else {
      out_last = std::copy(l_in_first,
                           l_in_last,
                           dest_first);
    }
    // Assert that all elements in local range have been copied:
    DASH_ASSERT_EQ(out_last, dest_first + num_local_elem,
                   "Expected to copy " << num_local_elem <<
                   " local elements "
                   "but copied " << (out_last - dest_first));
    DASH_LOG_TRACE("dash::copy:range", "finished local copy of",
                   (out_last - dest_first), "elements");
    // Advance output pointers:
    dest_first = out_last;
    //
    // -------------------------------------------------------------------
    // Copy remote elements succeeding the local subrange:
    //
    if (num_postlocal_elem > 0) {
      DASH_LOG_TRACE("dash::copy:range",
                     "copy global range succeeding local subrange",
                     "in_first:", g_l_in_last.pos(),
                     "in_last:",  g_in_last.pos());
      // ... [ ........ | ... l ... | --- copy --- ]
      //     ^          ^           ^              ^
      //     in_first   l_in_first  l_in_last      in_last
      out_last = dash::internal::copy_block(g_l_in_last,
                                           g_in_last,
                                           dest_first);
    }
  } else {
    DASH_LOG_TRACE("dash::copy:range", "no local subrange");
    // All elements in input range are remote
<<<<<<< HEAD
    out_last = dash::internal::copy_impl(in_first,
                                         in_last,
                                         dest_first,
                                         handles);
  }

  if (!handles.empty()) {
    DASH_LOG_TRACE("dash::copy", "Waiting for remote transfers to complete,",
                  "num_handles: ", handles.size());
    dart_waitall_local(handles.data(), handles.size());
=======
    out_last = dash::internal::copy_block(in_first,
                                          in_last,
                                          dest_first);
>>>>>>> 3dab9581
  }
  DASH_LOG_TRACE("dash::copy:range >", "finished,",
                 "out_last:", out_last);
  return out_last;
}

/**
 * Specialization of global to local copy for local iterators in global input
 * range.
 */
template <
  class ValueType,
  class GlobInputIt,
  typename std::enable_if<
             std::is_pointer<typename GlobInputIt::pointer>::value,
             int >::type = 0 >
ValueType * copy(
  GlobInputIt   in_first,
  GlobInputIt   in_last,
  ValueType   * out_first)
{
  typedef typename GlobInputIt::pointer pointer_t;

  DASH_LOG_TRACE("dash::copy()", "blocking, local view iterator to local");
  DASH_LOG_TRACE_VAR("dash::copy", in_last - in_first);
// DASH_LOG_TRACE_VAR("dash::copy", in_first.viewspec().offsets());
// DASH_LOG_TRACE_VAR("dash::copy", in_first.viewspec().extents());
// DASH_LOG_TRACE_VAR("dash::copy", in_last.viewspec().offsets());
// DASH_LOG_TRACE_VAR("dash::copy", in_last.viewspec().extents());
  auto out_last = std::copy(static_cast<pointer_t>(in_first.local()),
                            static_cast<pointer_t>(in_last.local()),
                            out_first);
  DASH_LOG_TRACE_VAR("dash::copy", out_last - out_first);
  DASH_LOG_TRACE_VAR("dash::copy >", out_last);
  return out_last;
}

template <
  class ValueType,
  class GlobInputIt,
  typename std::enable_if<
             !std::is_same<typename GlobInputIt::pointer, ValueType *>::value,
             int >::type = 0 >
ValueType * copy(
  GlobInputIt   in_first,
  GlobInputIt   in_last,
  ValueType   * out_first)
{
  DASH_LOG_TRACE("dash::copy()", "blocking, global to local");
  // Check if part of the input range is local:
  DASH_LOG_TRACE_VAR("dash::copy", in_first.dart_gptr());
  DASH_LOG_TRACE_VAR("dash::copy", in_last.dart_gptr());
  DASH_LOG_TRACE_VAR("dash::copy", out_first);

  auto in_range = dash::make_range(in_first, in_last);
  DASH_LOG_TRACE("dash::copy", "source value range type:",
                 dash::typestr(in_range));
  DASH_LOG_TRACE("dash::copy", "source value range:", in_range);
  DASH_LOG_TRACE("dash::copy", "source index range:", dash::index(in_range));
  DASH_LOG_TRACE("dash::copy", "source range extents:", in_range.extents());
  DASH_LOG_TRACE("dash::copy", "source range offsets:", in_range.offsets());

  return dash::copy(in_range, out_first);
}


// ======================================================================
// Local to Global, Distributed Range
// ======================================================================

/**
 * Variant of \c dash::copy as asynchronous local-to-global copy
 * operation.
 * Output iterator type must specify dependent pattern type as
 * \c GlobOutputIt::pattern_type.
 *
 * \ingroup  DashAlgorithms
 */
template <
  class ValueType,
  class GlobOutputIt >
auto copy_async(
  ValueType * in_first,
  ValueType * in_last,
  GlobOutputIt      out_first)
  -> typename std::enable_if<
       dash::has_type_pattern_type<GlobOutputIt>::value,
       dash::Future<GlobOutputIt>
     >::type
{
<<<<<<< HEAD
  auto handles  = std::make_shared<std::vector<dart_handle_t>>();
  auto out_last = dash::internal::copy_impl(in_first,
                                            in_last,
                                            out_first,
                                            *handles);

  if (handles->empty()) {
    return dash::Future<GlobOutputIt>(out_last);
  }
  dash::Future<GlobOutputIt> fut_result(
    // get
    [=]() mutable {
      // Wait for all get requests to complete:
      GlobOutputIt _out = out_last;
      DASH_LOG_TRACE("dash::copy_async [Future]()",
                    "  wait for", handles->size(), "async put request");
      DASH_LOG_TRACE("dash::copy_async [Future]", "  _out:", _out);
      if (!handles->empty()) {
        if (dart_waitall(handles->data(), handles->size())
            != DART_OK) {
          DASH_LOG_ERROR("dash::copy_async [Future]",
                        "  dart_waitall failed");
          DASH_THROW(
            dash::exception::RuntimeError,
            "dash::copy_async [Future]: dart_waitall failed");
        }
      } else {
        DASH_LOG_TRACE("dash::copy_async [Future]", "  No pending handles");
      }
      handles->clear();
      DASH_LOG_TRACE("dash::copy_async [Future] >",
                    "  async requests completed, _out:", _out);
      return _out;
    },
    // test
    [=](GlobOutputIt *out) mutable {
      int32_t flag;
      DASH_ASSERT_RETURNS(
        DART_OK,
        dart_testall(handles->data(), handles->size(), &flag));
      if (flag) {
        handles->clear();
        *out = out_last;
      }
      return (flag != 0);
    },
    // destroy
    [=]() mutable {
      for (auto& handle : *handles) {
        DASH_ASSERT_RETURNS(
          DART_OK,
          dart_handle_free(&handle));
      }
=======
  DASH_LOG_TRACE("dash::copy_async()", "blocking, local to global");
  // Return value, initialize with begin of output range, indicating no
  // values have been copied:
  GlobOutputIt out_last   = out_first;
  // Number of elements to copy in total:
  auto num_elements       = std::distance(in_first, in_last);
  // Global iterator pointing at hypothetical end of output range:
  GlobOutputIt out_h_last = out_first + num_elements;

  DASH_LOG_TRACE_VAR("dash::copy_async", num_elements);
  // Futures of asynchronous get requests, one per block:
  auto futures    = std::vector< dash::Future<ValueType *> >();
  auto out_range  = dash::make_range(out_first, out_h_last);
  auto out_blocks = dash::blocks(out_range);
  auto in_copy_it = in_first;

  DASH_LOG_TRACE("dash::copy_async",
                 "number of blocks:", out_blocks.size());
  for (auto block : out_blocks) {
    DASH_LOG_TRACE("dash::copy_async", "block size:", block.size());
    futures.push_back(static_cast<dash::Future<GlobOutputIt>>(
                        dash::internal::copy_block_async(
                          in_copy_it,
                          in_copy_it + block.size(),
                          block.begin())) );
    in_copy_it += block.size();
  }
  out_last += dash::distance(in_first, in_copy_it);

  dash::Future<GlobOutputIt> fut_result([=]() mutable {
    auto _out = out_last;
    DASH_LOG_TRACE("dash::copy_async [Future]()",
                   "wait for", futures.size(), "async copy requests");
    DASH_LOG_TRACE("dash::copy_async [Future]", "  futures:", futures);
    DASH_LOG_TRACE("dash::copy_async [Future]", "  _out:", _out);
    for (auto f : futures) {
      f.wait();
>>>>>>> 3dab9581
    }
    DASH_LOG_TRACE("dash::copy_async [Future] >",
                   "async requests completed",
                   "futures:", futures, "_out:", _out);
    return _out;
  });
  DASH_LOG_TRACE("dash::copy_async >", "finished,",
                 "expected out_last:", out_last);
  return fut_result;
}

/**
 * Variant of \c dash::copy as asynchronous local-to-global copy
 * operation.
 * Output iterator type must specify dependent pattern type as
 * \c GlobOutputIt::pattern_type.
 *
 * \ingroup  DashAlgorithms
 */
template <
  class ValueType,
  class GlobOutputIt >
auto copy_async(
  ValueType * in_first,
  ValueType * in_last,
  GlobOutputIt      out_first)
  -> typename std::enable_if<
       !dash::has_type_pattern_type<GlobOutputIt>::value,
       dash::Future<GlobOutputIt>
     >::type
{
  DASH_LOG_TRACE("dash::copy_async()",
                 "blocking, local to global, restricted to single block");
  return dash::internal::copy_block_async(
           in_first,
           in_last,
           out_first);
}

/**
 * Specialization of \c dash::copy as local-to-global blocking copy
 * operation.
 *
 * \ingroup  DashAlgorithms
 */
template <
  class ValueType,
  class GlobOutputIt >
GlobOutputIt copy(
  ValueType    * in_first,
  ValueType    * in_last,
  GlobOutputIt   out_first)
{
  DASH_LOG_TRACE("dash::copy()", "blocking, local to global");
  // Return value, initialize with begin of output range, indicating no
  // values have been copied:
  GlobOutputIt out_last   = out_first;
  // Number of elements to copy in total:
  auto num_elements       = std::distance(in_first, in_last);
  // Global iterator pointing at hypothetical end of output range:
  GlobOutputIt out_h_last = out_first + num_elements;

  DASH_LOG_TRACE_VAR("dash::copy", num_elements);
  DASH_LOG_TRACE_VAR("dash::copy", out_first.pos());
  DASH_LOG_TRACE_VAR("dash::copy", out_h_last.pos());
<<<<<<< HEAD
  // Test if a subrange of global output range is local:
  auto li_range_out       = local_index_range(out_first, out_h_last);
  DASH_LOG_TRACE_VAR("dash::copy", li_range_out.begin);
  DASH_LOG_TRACE_VAR("dash::copy", li_range_out.end);
  // Number of elements in the local subrange:
  auto num_local_elem     = li_range_out.end - li_range_out.begin;
  // handles to wait on at the end
  std::vector<dart_handle_t> handles;
  // Check if part of the output range is local:
  if (num_local_elem > 0) {
    // Part of the output range is local
    // Copy local input subrange to local output range directly:
    const auto &pattern = out_first.pattern();
    DASH_LOG_TRACE("dash::copy", "resolving local subrange");
    DASH_LOG_TRACE_VAR("dash::copy", num_local_elem);
    // Local index range to global output index range:
    auto g_l_offset_begin   = pattern.global(li_range_out.begin);
    DASH_LOG_TRACE_VAR("dash::copy", g_l_offset_begin);
    auto g_l_offset_end     = pattern.global(li_range_out.end-1)
                              + 1; // pat.global(l_end) would be out of range
    DASH_LOG_TRACE_VAR("dash::copy", g_l_offset_end);
    // Offset of local subrange in output range
    auto l_elem_offset      = g_l_offset_begin - out_first.pos();
    DASH_LOG_TRACE_VAR("dash::copy",l_elem_offset);
    // Convert local subrange of global output to native pointers:
    ValueType * l_out_first = (out_first + l_elem_offset).local();
    DASH_LOG_TRACE_VAR("dash::copy", l_out_first);
    ValueType * l_out_last  = l_out_first + num_local_elem;
    DASH_LOG_TRACE_VAR("dash::copy", l_out_last);
    // ... [ ........ | ---- l ---- | ......... ] ...
    //     ^          ^             ^           ^
    //     out_first  l_out_first   l_out_last  out_last
    out_last                = out_first + num_local_elem;
    // Assert that all elements in local range have been copied:
    DASH_LOG_TRACE("dash::copy", "copying local subrange");
    DASH_LOG_TRACE_VAR("dash::copy", in_first);
    DASH_ASSERT_RETURNS(
      std::copy(in_first + l_elem_offset,
                in_first + l_elem_offset + num_local_elem,
                l_out_first),
      l_out_last);
    // Copy to remote elements preceding the local subrange:
    if (g_l_offset_begin > out_first.pos()) {
      DASH_LOG_TRACE("dash::copy", "copy to global preceding local subrange");
      out_last = dash::internal::copy_impl(
                   in_first,
                   in_first + l_elem_offset,
                   out_first,
                   handles);
    }
    // Copy to remote elements succeeding the local subrange:
    if (g_l_offset_end < out_h_last.pos()) {
      DASH_LOG_TRACE("dash::copy", "copy to global succeeding local subrange");
      out_last = dash::internal::copy_impl(
                   in_first + l_elem_offset + num_local_elem,
                   in_last,
                   out_first + num_local_elem,
                   handles);
    }
  } else {
    // All elements in output range are remote
    DASH_LOG_TRACE("dash::copy", "no local subrange");
    out_last = dash::internal::copy_impl(
                 in_first,
                 in_last,
                 out_first,
                 handles);
=======

  auto out_range  = dash::make_range(out_first, out_h_last);

  auto out_blocks = dash::blocks(out_range);
  auto in_copy_it = in_first;

  DASH_LOG_TRACE("dash::copy", "number of blocks:", out_blocks.size());
  for (auto block : out_blocks) {
    DASH_LOG_TRACE("dash::copy", "block size:", block.size());
    out_last   = static_cast<GlobOutputIt>(
                   dash::internal::copy_block(
                     in_copy_it,
                     in_copy_it + block.size(),
                     block.begin()));
    in_copy_it = in_first + dash::distance(out_first, out_last);
>>>>>>> 3dab9581
  }
  return out_last;
}

// ======================================================================
// Global to Global, Distributed Range
// ======================================================================

/**
 * Specialization of \c dash::copy as global-to-global blocking copy
 * operation.
 *
 * \ingroup  DashAlgorithms
 */

template <
  typename GlobInputRange,
  typename GlobOutputRange,
  typename std::enable_if<
             ( dash::is_view<GlobInputRange>::value &&
               dash::is_view<GlobOutputRange>::value ),
             int >::type = 0 >
GlobOutputRange
// dash::IteratorRange<
//   typename OutputRange::iterator,
//   typename OutputRange::iterator >
copy(GlobInputRange && in_g_range,
     GlobOutputRange   out_g_range)
{
  DASH_LOG_TRACE("dash::copy()", "blocking, global to global");

  DASH_LOG_TRACE("dash::copy()", "range(out_gi, out_ge):",
                 dash::typestr(out_g_range));
  DASH_LOG_TRACE_VAR("dash::copy()", out_g_range);
  DASH_LOG_TRACE_VAR("dash::copy()", dash::index(out_g_range));

  DASH_LOG_TRACE("dash::copy()", "range(in_gi, in_ge):",
                 dash::typestr(in_g_range));
  DASH_LOG_TRACE_VAR("dash::copy()", in_g_range);
  DASH_LOG_TRACE_VAR("dash::copy()", dash::index(in_g_range));

  auto in_blocks    = dash::blocks(in_g_range);
  DASH_LOG_TRACE_VAR("dash::copy()", in_blocks);

<<<<<<< HEAD
  if (!handles.empty()) {
    DASH_LOG_TRACE("dash::copy", "Waiting for remote transfers to complete,",
                  "num_handles: ", handles.size());
    dart_waitall(handles.data(), handles.size());
=======
  auto l_in_blocks  = dash::local(in_blocks);
  DASH_LOG_TRACE_VAR("dash::copy()", in_blocks);

  auto out_blocks   = dash::blocks(out_g_range);
  DASH_LOG_TRACE_VAR("dash::copy()", out_blocks);

  auto l_out_blocks = dash::local(out_blocks);
  DASH_LOG_TRACE_VAR("dash::copy()", out_blocks);

  // Iterator to active output block:
  auto out_block_it = out_blocks.begin();
  // Iterator local blocks in input range:
  for (auto l_out_block : l_out_blocks) {
    DASH_LOG_TRACE_VAR("dash::copy()", l_out_block);
    DASH_LOG_TRACE_VAR("dash::copy()",
                       dash::global(dash::index(l_out_block)));
>>>>>>> 3dab9581
  }

  // local view on in/out ranges:
  auto out_l_range  = dash::local(out_g_range);
  DASH_LOG_TRACE("dash::copy()", "local(range(out_gi, out_ge)):",
                 dash::typestr(out_l_range));
  DASH_LOG_TRACE("dash::copy()", "local(range(out_gi, out_ge)):",
                 out_l_range);
  DASH_LOG_TRACE("dash::copy()", "index(local(range(out_gi, out_ge))):",
                 dash::index(out_l_range));
  DASH_LOG_TRACE("dash::copy()", "global(index(local(range(o_gi,o_ge)))):",
                 dash::global(dash::index(out_l_range)));

  auto in_l_range   = dash::local(in_g_range);
  DASH_LOG_TRACE("dash::copy()", "local(range(in_gi, in_ge)):",
                 dash::typestr(in_l_range));
  DASH_LOG_TRACE("dash::copy()", "local(range(in_gi, in_ge)):",
                 in_l_range);
  DASH_LOG_TRACE("dash::copy()", "index(local(range(in_gi, in_ge))):",
                 dash::index(in_l_range));

  // Only sufficient if input- and output ranges have identical
  // decomposition:
  //
  //   auto out_l_end    = std::copy(dash::begin(in_l_range),
  //                                 dash::end(in_l_range),
  //                                 dash::begin(out_l_range));

  return out_g_range;
}

/**
 * Specialization of \c dash::copy as global-to-global blocking copy
 * operation.
 *
 * \ingroup  DashAlgorithms
 */
template <
  class GlobInputIt,
  class GlobOutputIt >
GlobOutputIt copy(
  GlobInputIt  in_first,
  GlobInputIt  in_last,
  GlobOutputIt out_first)
{
  DASH_LOG_TRACE("dash::copy()", "blocking, global to global");

  DASH_LOG_TRACE_VAR("dash::copy()", in_first);
  DASH_LOG_TRACE_VAR("dash::copy()", in_last);

  auto num_elements = dash::distance(in_first, in_last);
  DASH_LOG_TRACE_VAR("dash::copy()", num_elements);
  DASH_LOG_TRACE_VAR("dash::copy()", out_first);

  auto out_h_last   = out_first + num_elements;
  DASH_LOG_TRACE_VAR("dash::copy()", out_h_last);

  // in/out ranges in global domain:
  auto out_g_range  = dash::make_range(out_first, out_h_last);
  DASH_LOG_TRACE("dash::copy()", "range(out_gi, out_ge):",
                 dash::typestr(out_g_range));
  DASH_LOG_TRACE_VAR("dash::copy()", out_g_range);
  DASH_LOG_TRACE_VAR("dash::copy()", dash::index(out_g_range));

  auto in_g_range   = dash::make_range(in_first,  in_last);
  DASH_LOG_TRACE("dash::copy()", "range(in_gi, in_ge):",
                 dash::typestr(in_g_range));
  DASH_LOG_TRACE_VAR("dash::copy()", in_g_range);
  DASH_LOG_TRACE_VAR("dash::copy()", dash::index(in_g_range));

  auto in_blocks    = dash::blocks(in_g_range);
  DASH_LOG_TRACE_VAR("dash::copy()", in_blocks);

  auto l_in_blocks  = dash::local(in_blocks);
  DASH_LOG_TRACE_VAR("dash::copy()", in_blocks);

  auto out_blocks   = dash::blocks(out_g_range);
  DASH_LOG_TRACE_VAR("dash::copy()", out_blocks);

  auto l_out_blocks = dash::local(out_blocks);
  DASH_LOG_TRACE_VAR("dash::copy()", out_blocks);

  // Iterator to active output block:
  auto out_block_it = out_blocks.begin();
  // Iterator local blocks in input range:
  for (auto l_out_block : l_out_blocks) {
    DASH_LOG_TRACE_VAR("dash::copy()", l_out_block);
    DASH_LOG_TRACE_VAR("dash::copy()", dash::global(dash::index(l_out_block)));
  }

  // local view on in/out ranges:
  auto out_l_range  = dash::local(out_g_range);
  DASH_LOG_TRACE("dash::copy()", "local(range(out_gi, out_ge)):",
                 dash::typestr(out_l_range));
  DASH_LOG_TRACE("dash::copy()", "local(range(out_gi, out_ge)):",
                 out_l_range);
  DASH_LOG_TRACE("dash::copy()", "index(local(range(out_gi, out_ge))):",
                 dash::index(out_l_range));
  DASH_LOG_TRACE("dash::copy()", "global(index(local(range(o_gi,o_ge)))):",
                 dash::global(dash::index(out_l_range)));

  auto in_l_range   = dash::local(in_g_range);
  DASH_LOG_TRACE("dash::copy()", "local(range(in_gi, in_ge)):",
                 dash::typestr(in_l_range));
  DASH_LOG_TRACE("dash::copy()", "local(range(in_gi, in_ge)):",
                 in_l_range);
  DASH_LOG_TRACE("dash::copy()", "index(local(range(in_gi, in_ge))):",
                 dash::index(in_l_range));

  // Only sufficient if input- and output ranges have identical
  // decomposition:
  //
  //   auto out_l_end    = std::copy(dash::begin(in_l_range),
  //                                 dash::end(in_l_range),
  //                                 dash::begin(out_l_range));

  return out_first + num_elements;
}



// ======================================================================
// Other Specializations
// ======================================================================

#ifdef DASH_EXPERIMENTAL
/*
 * Specialization of \c dash::copy as global-to-local blocking copy
 * operation returning an allocated range.
 * Allows for zero-copy operations if the copied range is local.
 *
 * Returns a future of a local range { begin, end }.
 * If the requested data range is in shared memory, the range returned
 * references the native pointers of the target range.
 * If the requested data range needed to be copied from remote memory,
 * the range returned is the copied destination range such that
 * \c (begin = out_first).
 * and
 * \c (end = out_first + num_elem_copied.)
 */
template <
  typename ValueType,
  class GlobInputIt >
dash::Future< dash::LocalRange<ValueType> >
copy_async(
  GlobInputIt in_first,
  GlobInputIt in_last,
  ValueType * out_first)
{
  dash::LocalRange<ValueType> l_range;
  l_range.begin = nullptr;
  l_range.end   = nullptr;
  ValueType * l_in_first = in_first.local();
  ValueType * l_in_last  = (l_in_first == nullptr)
                           ? nullptr
                           : in_last.local();
  if (l_in_first != nullptr && l_in_last != nullptr) {
    l_range.begin = l_in_first;
    l_range.end   = l_in_last;
    return dash::Future< dash::LocalRange<ValueType> >(
             [=]() { return l_range; });
  }
  auto fut_copy_end = dash::copy_async(in_first, in_last, out_first);
  return dash::Future< dash::LocalRange<ValueType> >([=]() {
           l_range.begin = out_first;
           l_range.end   = fut_copy_end.get();
           return l_range;
         });
}
#endif

<<<<<<< HEAD
/**
 * Specialization of \c dash::copy as global-to-global blocking copy
 * operation.
 *
 * \ingroup  DashAlgorithms
 */
template <typename ValueType, class GlobInputIt, class GlobOutputIt>
GlobOutputIt copy(
    GlobInputIt /*in_first*/,
    GlobInputIt /*in_last*/,
    GlobOutputIt /*out_first*/)
{
  DASH_LOG_TRACE("dash::copy()", "blocking, global to global");

  // TODO:
  // - Implement adapter for local-to-global dash::copy here
  // - Return if global input range has no local sub-range

  return GlobOutputIt();
}

=======
>>>>>>> 3dab9581
#endif // DOXYGEN

} // namespace dash

#endif // DASH__ALGORITHM__COPY_H__<|MERGE_RESOLUTION|>--- conflicted
+++ resolved
@@ -759,7 +759,6 @@
     out_last = out_first + total_copy_elem;
   }
   DASH_LOG_TRACE("dash::copy_async", "preparing future");
-<<<<<<< HEAD
   if (handles->empty()) {
     DASH_LOG_TRACE("dash::copy_async >", "finished (no pending handles), ",
                    "out_last:", out_last);
@@ -808,16 +807,6 @@
           DART_OK,
           dart_handle_free(&handle));
       }
-=======
-  dash::Future<ValueType *> fut_result([=]() mutable {
-    ValueType * _out = out_last;
-    DASH_LOG_TRACE("dash::copy_async [Future]()",
-                   "wait for", futures.size(), "async copy requests");
-    DASH_LOG_TRACE("dash::copy_async [Future]", "  futures:", futures);
-    DASH_LOG_TRACE("dash::copy_async [Future]", "  _out:", _out);
-    for (auto f : futures) {
-      f.wait();
->>>>>>> 3dab9581
     }
     DASH_LOG_TRACE("dash::copy_async [Future] >",
                    "async requests completed",
@@ -1058,7 +1047,6 @@
   } else {
     DASH_LOG_TRACE("dash::copy:range", "no local subrange");
     // All elements in input range are remote
-<<<<<<< HEAD
     out_last = dash::internal::copy_impl(in_first,
                                          in_last,
                                          dest_first,
@@ -1069,11 +1057,6 @@
     DASH_LOG_TRACE("dash::copy", "Waiting for remote transfers to complete,",
                   "num_handles: ", handles.size());
     dart_waitall_local(handles.data(), handles.size());
-=======
-    out_last = dash::internal::copy_block(in_first,
-                                          in_last,
-                                          dest_first);
->>>>>>> 3dab9581
   }
   DASH_LOG_TRACE("dash::copy:range >", "finished,",
                  "out_last:", out_last);
@@ -1164,7 +1147,8 @@
        dash::Future<GlobOutputIt>
      >::type
 {
-<<<<<<< HEAD
+#if !VIEW_EXPR_TOOD
+  // ------------------- Non-views version ------------------------------
   auto handles  = std::make_shared<std::vector<dart_handle_t>>();
   auto out_last = dash::internal::copy_impl(in_first,
                                             in_last,
@@ -1218,7 +1202,15 @@
           DART_OK,
           dart_handle_free(&handle));
       }
-=======
+    }
+    DASH_LOG_TRACE("dash::copy_async [Future] >",
+                   "async requests completed",
+                   "futures:", futures, "_out:", _out);
+    return _out;
+  });
+
+#else  // ------------------- View expression version -----------------------
+
   DASH_LOG_TRACE("dash::copy_async()", "blocking, local to global");
   // Return value, initialize with begin of output range, indicating no
   // values have been copied:
@@ -1256,13 +1248,13 @@
     DASH_LOG_TRACE("dash::copy_async [Future]", "  _out:", _out);
     for (auto f : futures) {
       f.wait();
->>>>>>> 3dab9581
     }
     DASH_LOG_TRACE("dash::copy_async [Future] >",
                    "async requests completed",
                    "futures:", futures, "_out:", _out);
     return _out;
   });
+#endif
   DASH_LOG_TRACE("dash::copy_async >", "finished,",
                  "expected out_last:", out_last);
   return fut_result;
@@ -1322,7 +1314,9 @@
   DASH_LOG_TRACE_VAR("dash::copy", num_elements);
   DASH_LOG_TRACE_VAR("dash::copy", out_first.pos());
   DASH_LOG_TRACE_VAR("dash::copy", out_h_last.pos());
-<<<<<<< HEAD
+
+#if !VIEW_EXPR_TODO
+
   // Test if a subrange of global output range is local:
   auto li_range_out       = local_index_range(out_first, out_h_last);
   DASH_LOG_TRACE_VAR("dash::copy", li_range_out.begin);
@@ -1390,8 +1384,8 @@
                  in_last,
                  out_first,
                  handles);
-=======
-
+  }
+#else
   auto out_range  = dash::make_range(out_first, out_h_last);
 
   auto out_blocks = dash::blocks(out_range);
@@ -1406,8 +1400,8 @@
                      in_copy_it + block.size(),
                      block.begin()));
     in_copy_it = in_first + dash::distance(out_first, out_last);
->>>>>>> 3dab9581
-  }
+  }
+#endif
   return out_last;
 }
 
@@ -1451,12 +1445,12 @@
   auto in_blocks    = dash::blocks(in_g_range);
   DASH_LOG_TRACE_VAR("dash::copy()", in_blocks);
 
-<<<<<<< HEAD
   if (!handles.empty()) {
     DASH_LOG_TRACE("dash::copy", "Waiting for remote transfers to complete,",
                   "num_handles: ", handles.size());
     dart_waitall(handles.data(), handles.size());
-=======
+
+#if VIEW_EXPR_TODO
   auto l_in_blocks  = dash::local(in_blocks);
   DASH_LOG_TRACE_VAR("dash::copy()", in_blocks);
 
@@ -1473,7 +1467,7 @@
     DASH_LOG_TRACE_VAR("dash::copy()", l_out_block);
     DASH_LOG_TRACE_VAR("dash::copy()",
                        dash::global(dash::index(l_out_block)));
->>>>>>> 3dab9581
+#endif
   }
 
   // local view on in/out ranges:
@@ -1645,7 +1639,6 @@
 }
 #endif
 
-<<<<<<< HEAD
 /**
  * Specialization of \c dash::copy as global-to-global blocking copy
  * operation.
@@ -1667,8 +1660,6 @@
   return GlobOutputIt();
 }
 
-=======
->>>>>>> 3dab9581
 #endif // DOXYGEN
 
 } // namespace dash
