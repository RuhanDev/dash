#ifndef DASH__ALGORITHM__FOR_EACH_H__
#define DASH__ALGORITHM__FOR_EACH_H__

#include <dash/iterator/GlobIter.h>
#include <dash/algorithm/LocalRange.h>

#include <algorithm>


namespace dash {

/**
 * Invoke a function on every element in a range distributed by a pattern.
 * This function has the same signature as \c std::for_each but
 * Being a collaborative operation, each unit will invoke the given
 * function on its local elements only.
 * To support compiler optimization, this const version is provided
 *
 * \tparam      GlobIter      Global Iterator to iterate the sequence
 * \tparam      UnaryFunction Function to invoke for each element
 *                            in the specified range with signature
 *                            \c (void (const ElementType &)).
 *                            Signature does not need to have \c (const &)
 *                            but must be compatible to \c std::for_each.
 *
 * \complexity  O(d) + O(nl), with \c d dimensions in the global iterators'
 *              pattern and \c nl local elements within the global range
 *
 * \ingroup     DashAlgorithms
 */
<<<<<<< HEAD
template <
  typename GlobIter,
  class    UnaryFunction >
void for_each(
  /// Iterator to the initial position in the sequence
  const GlobIter & first,
  /// Iterator to the final position in the sequence
  const GlobIter & last,
  /// Function to invoke on every index in the range
  UnaryFunction                              func)
=======
template <typename GlobInputIt, class UnaryFunction>
void for_each(
    /// Iterator to the initial position in the sequence
    const GlobInputIt& first,
    /// Iterator to the final position in the sequence
    const GlobInputIt& last,
    /// Function to invoke on every index in the range
    UnaryFunction func)
>>>>>>> aec6e29c
{
  using iterator_traits = dash::iterator_traits<GlobInputIt>;
  static_assert(
      iterator_traits::is_global_iterator::value,
      "must be a global iterator");
  /// Global iterators to local index range:
  auto index_range  = dash::local_index_range(first, last);
  auto lbegin_index = index_range.begin;
  auto lend_index   = index_range.end;
  auto & team       = first.pattern().team();
  if (lbegin_index != lend_index) {
    // Pattern from global begin iterator:
    auto & pattern    = first.pattern();
    // Local range to native pointers:
    auto lrange_begin = (first + pattern.global(lbegin_index)).local();
    auto lrange_end   = lrange_begin + lend_index;
    std::for_each(lrange_begin, lrange_end, func);
  }
  team.barrier();
}

/**
 * Invoke a function on every element in a range distributed by a pattern.
 * Being a collaborative operation, each unit will invoke the given
 * function on its local elements only. The index passed to the function is
 * a global index.
 *
 * \tparam      GlobIter               Global Iterator to iterate the sequence
 * \tparam      UnaryFunctionWithIndex Function to invoke for each element
 *                                     in the specified range with signature
 *                                     \c void (const ElementType &, index_t)
 *                                     Signature does not need to have
 *                                     \c (const &) but must be compatible
 *                                     to \c std::for_each.
 *
 * \complexity  O(d) + O(nl), with \c d dimensions in the global iterators'
 *              pattern and \c nl local elements within the global range
 *
 * \ingroup     DashAlgorithms
 */
<<<<<<< HEAD
template <
  typename GlobIter,
  class    UnaryFunctionWithIndex >
void for_each_with_index(
  /// Iterator to the initial position in the sequence
  const GlobIter & first,
  /// Iterator to the final position in the sequence
  const GlobIter & last,
  /// Function to invoke on every index in the range
  UnaryFunctionWithIndex                     func)
=======
template <typename GlobInputIt, class UnaryFunctionWithIndex>
void for_each_with_index(
    /// Iterator to the initial position in the sequence
    const GlobInputIt& first,
    /// Iterator to the final position in the sequence
    const GlobInputIt& last,
    /// Function to invoke on every index in the range
    UnaryFunctionWithIndex func)
>>>>>>> aec6e29c
{
  using iterator_traits = dash::iterator_traits<GlobInputIt>;
  static_assert(
      iterator_traits::is_global_iterator::value,
      "must be a global iterator");

  /// Global iterators to local index range:
  auto index_range  = dash::local_index_range(first, last);
  auto lbegin_index = index_range.begin;
  auto lend_index   = index_range.end;
  auto & team       = first.pattern().team();
  if (lbegin_index != lend_index) {
    // Pattern from global begin iterator:
    auto & pattern    = first.pattern();
    auto first_offset = first.pos();
    // Iterate local index range:
    for (auto lindex = lbegin_index;
         lindex != lend_index;
         ++lindex) {
      auto gindex       = pattern.global(lindex);
      auto element_it   = first + (gindex - first_offset);
      func(*(element_it.local()), gindex);
    }
  }
  team.barrier();
}

} // namespace dash

#endif // DASH__ALGORITHM__FOR_EACH_H__<|MERGE_RESOLUTION|>--- conflicted
+++ resolved
@@ -28,18 +28,6 @@
  *
  * \ingroup     DashAlgorithms
  */
-<<<<<<< HEAD
-template <
-  typename GlobIter,
-  class    UnaryFunction >
-void for_each(
-  /// Iterator to the initial position in the sequence
-  const GlobIter & first,
-  /// Iterator to the final position in the sequence
-  const GlobIter & last,
-  /// Function to invoke on every index in the range
-  UnaryFunction                              func)
-=======
 template <typename GlobInputIt, class UnaryFunction>
 void for_each(
     /// Iterator to the initial position in the sequence
@@ -48,7 +36,6 @@
     const GlobInputIt& last,
     /// Function to invoke on every index in the range
     UnaryFunction func)
->>>>>>> aec6e29c
 {
   using iterator_traits = dash::iterator_traits<GlobInputIt>;
   static_assert(
@@ -89,18 +76,6 @@
  *
  * \ingroup     DashAlgorithms
  */
-<<<<<<< HEAD
-template <
-  typename GlobIter,
-  class    UnaryFunctionWithIndex >
-void for_each_with_index(
-  /// Iterator to the initial position in the sequence
-  const GlobIter & first,
-  /// Iterator to the final position in the sequence
-  const GlobIter & last,
-  /// Function to invoke on every index in the range
-  UnaryFunctionWithIndex                     func)
-=======
 template <typename GlobInputIt, class UnaryFunctionWithIndex>
 void for_each_with_index(
     /// Iterator to the initial position in the sequence
@@ -109,7 +84,6 @@
     const GlobInputIt& last,
     /// Function to invoke on every index in the range
     UnaryFunctionWithIndex func)
->>>>>>> aec6e29c
 {
   using iterator_traits = dash::iterator_traits<GlobInputIt>;
   static_assert(
