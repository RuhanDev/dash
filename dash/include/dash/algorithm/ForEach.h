--- conflicted
+++ resolved
@@ -66,13 +66,12 @@
   typename ElementType,
   class    PatternType >
 void for_each(
-<<<<<<< HEAD
     /// Iterator to the initial position in the sequence
     const GlobIter<ElementType, PatternType> & first,
     /// Iterator to the final position in the sequence
     const GlobIter<ElementType, PatternType> & last,
     /// Function to invoke on every index in the range
-    ::std::function<void(const ElementType &)> & func) {
+    ::std::function<void(ElementType &)> & func) {
     /// Global iterators to local index range:
     auto index_range  = dash::local_index_range(first, last);
     auto lbegin_index = index_range.begin;
@@ -87,28 +86,6 @@
       std::for_each(lrange_begin, lrange_end, func);
     }
     team.barrier();
-=======
-  /// Iterator to the initial position in the sequence
-  const GlobIter<ElementType, PatternType> & first,
-  /// Iterator to the final position in the sequence
-  const GlobIter<ElementType, PatternType> & last,
-  /// Function to invoke on every index in the range
-  ::std::function<void(ElementType &)> & func)
-{
-  /// Global iterators to local index range:
-  auto index_range  = dash::local_index_range(first, last);
-  auto lbegin_index = index_range.begin;
-  auto lend_index   = index_range.end;
-  if (lbegin_index != lend_index) {
-    // Pattern from global begin iterator:
-    auto pattern      = first.pattern();
-    // Local range to native pointers:
-    auto lrange_begin = (first + pattern.global(lbegin_index)).local();
-    auto lrange_end   = lrange_begin + lend_index;
-    std::for_each(lrange_begin, lrange_end, func);
-  }
-  first.pattern().team().barrier();
->>>>>>> 2bf059fb
 }
 
 /**
@@ -130,7 +107,6 @@
   typename IndexType,
   class    PatternType >
 void for_each_with_index(
-<<<<<<< HEAD
     /// Iterator to the initial position in the sequence
     const GlobIter<ElementType, PatternType> & first,
     /// Iterator to the final position in the sequence
@@ -156,33 +132,6 @@
       }
     }
     team.barrier();
-=======
-  /// Iterator to the initial position in the sequence
-  const GlobIter<ElementType, PatternType> & first,
-  /// Iterator to the final position in the sequence
-  const GlobIter<ElementType, PatternType> & last,
-  /// Function to invoke on every index in the range
-  ::std::function<void(const ElementType &, IndexType)> & func)
-{
-  /// Global iterators to local index range:
-  auto index_range  = dash::local_index_range(first, last);
-  auto lbegin_index = index_range.begin;
-  auto lend_index   = index_range.end;
-  if (lbegin_index != lend_index) {
-    // Pattern from global begin iterator:
-    auto pattern = first.pattern();
-    // Iterate local index range:
-    for (IndexType lindex = lbegin_index;
-         lindex != lend_index;
-         ++lindex) {
-      IndexType gindex  = pattern.global(lindex);
-      auto first_offset = first.pos();
-      auto element_it   = first + (gindex - first_offset);
-      func(*element_it, gindex);
-    }
-  }
-  first.pattern().team().barrier();
->>>>>>> 2bf059fb
 }
 
 } // namespace dash
