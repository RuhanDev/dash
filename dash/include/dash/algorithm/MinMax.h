--- conflicted
+++ resolved
@@ -155,23 +155,6 @@
  * \ingroup     DashAlgorithms
  */
 template <
-<<<<<<< HEAD
-  class GlobIter,
-  class Compare = std::less<const typename GlobIter::value_type  &> >
-GlobIter min_element(
-  /// Iterator to the initial position in the sequence
-  const GlobIter & first,
-  /// Iterator to the final position in the sequence
-  const GlobIter & last,
-  /// Element comparison function, defaults to std::less
-  Compare                                    compare
-    = Compare())
-{
-  typedef GlobIter                                                 globiter_t;
-  typedef typename GlobIter::pattern_type                          pattern_t;
-  typedef typename pattern_t::index_type                           index_t;
-  typedef typename std::decay<typename GlobIter::value_type>::type value_t;
-=======
     typename GlobInputIt,
     class Compare = std::less<
         const typename dash::iterator_traits<GlobInputIt>::value_type &> >
@@ -189,7 +172,6 @@
   typedef typename pattern_t::index_type         index_t;
   typedef typename std::decay<
       typename dash::iterator_traits<GlobInputIt>::value_type>::type value_t;
->>>>>>> aec6e29c
 
   // return last for empty array
   if (first == last) {
