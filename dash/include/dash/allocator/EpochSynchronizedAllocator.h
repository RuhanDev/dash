--- conflicted
+++ resolved
@@ -85,13 +85,8 @@
  public:
   /**
    * Constructor.
-<<<<<<< HEAD
-   * Creates a new instance of \c dash::EpochSynchronizedAllocator for a given
-   * team.
-=======
    * Creates a new instance of \c dash::EpochSynchronizedAllocator for a
    * given team.
->>>>>>> 2b2d6f68
    */
   explicit EpochSynchronizedAllocator(Team &team = dash::Team::All()) noexcept
     : _team(&team)
@@ -152,7 +147,6 @@
    * Copy-constructor.
    * Does not take ownership of the copied instance's allocation.
    */
-<<<<<<< HEAD
   template <class U>
   EpochSynchronizedAllocator(
       const EpochSynchronizedAllocator<U> &other) noexcept
@@ -161,14 +155,6 @@
     , _alloc(other._alloc)
   {
   }
-=======
-  template<class U>
-  EpochSynchronizedAllocator(
-    const EpochSynchronizedAllocator<U> & other) noexcept
-  : _team(other._team),
-    _nunits(other._nunits)
-  { }
->>>>>>> 2b2d6f68
 
   /**
    * Destructor.
@@ -446,7 +432,6 @@
                      "DASH not initialized, abort");
       return;
     }
-<<<<<<< HEAD
 
     DASH_LOG_DEBUG("EpochSynchronizedAllocator.deallocate",
                    "deallocate local memory");
@@ -467,27 +452,6 @@
     else {
       DASH_LOG_ERROR("EpochSynchronizedAllocator.deallocate",
                      "cannot deallocate gptr", gptr);
-=======
-    // Free local memory:
-    DASH_LOG_DEBUG("EpochSynchronizedAllocator.deallocate",
-                   "deallocate local memory");
-    bool do_detach = false;
-    std::for_each(
-      _allocated.begin(),
-      _allocated.end(),
-      [&](std::pair<value_type *, pointer> e) mutable {
-        if (e.second == gptr && e.first != nullptr) {
-          delete[] e.first;
-          e.first   = nullptr;
-          do_detach = true;
-          DASH_LOG_DEBUG("EpochSynchronizedAllocator.deallocate",
-                         "gptr", e.second, "marked for detach");
-        }
-      });
-    // Unregister from global memory space, removes gptr from _allocated:
-    if (do_detach) {
-      detach(gptr);
->>>>>>> 2b2d6f68
     }
 
     DASH_LOG_DEBUG("EpochSynchronizedAllocator.deallocate >");
@@ -502,7 +466,6 @@
   void clear() noexcept
   {
     DASH_LOG_DEBUG("EpochSynchronizedAllocator.clear()");
-<<<<<<< HEAD
 
     auto &     alloc_capture = _alloc;
     auto const teamId        = _team->dart_id();
@@ -524,24 +487,6 @@
                 dart_team_memderegister(block.second), DART_OK);
           }
         });
-=======
-    for (auto & e : _allocated) {
-      // Null-buckets have lptr set to nullptr
-      if (e.first != nullptr) {
-        DASH_LOG_DEBUG("EpochSynchronizedAllocator.clear",
-                       "deallocate local memory:", e.first);
-        delete[] e.first;
-        e.first = nullptr;
-      }
-      if (!DART_GPTR_ISNULL(e.second)) {
-        DASH_LOG_DEBUG("EpochSynchronizedAllocator.clear",
-                       "detach global memory:", e.second);
-        // Cannot use DASH_ASSERT due to noexcept qualifier:
-        dart_ret_t ret = dart_team_memderegister(e.second);
-        assert(ret == DART_OK);
-      }
-    }
->>>>>>> 2b2d6f68
     _allocated.clear();
     DASH_LOG_DEBUG("EpochSynchronizedAllocator.clear >");
   }
