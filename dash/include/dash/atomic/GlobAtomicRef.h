#ifndef DASH__ATOMIC_GLOBREF_H_
#define DASH__ATOMIC_GLOBREF_H_

#include <dash/GlobPtr.h>
#include <dash/Types.h>
#include <dash/algorithm/Operation.h>

namespace dash {

// forward decls
template <typename T>
class Atomic;

/**
 * Specialization for atomic values. All atomic operations are
 * \c const as the \c GlobRef does not own the atomic values.
 */
template <typename T>
class GlobRef<dash::Atomic<T>> {
  /* Notes on type compatibility:
   *
   * - The general support of atomic operations on values of type T is
   *   checked in `dash::Atomic` and is not verified here.
   * - Whether arithmetic operations (like `fetch_add`) are supported
   *   for values of type T is implicitly tested in the DASH operation
   *   types (like `dash::plus<T>`) and is not verified here.
   *
   */

  template <typename U>
  friend std::ostream &operator<<(std::ostream &os, const GlobRef<U> &gref);

public:
  using value_type          = T;
  using const_value_type    = typename std::add_const<T>::type;
  using nonconst_value_type = typename std::remove_const<T>::type;
  using atomic_t            = dash::Atomic<T>;
  using const_atomic_t      = typename dash::Atomic<const_value_type>;
  using nonconst_atomic_t   = typename dash::Atomic<nonconst_value_type>;
  using self_t              = GlobRef<atomic_t>;
  using const_type          = GlobRef<const_atomic_t>;
  using nonconst_type       = GlobRef<dash::Atomic<nonconst_value_type>>;

private:
  dart_gptr_t _gptr;

public:
  /**
   * Reference semantics forbid declaration without definition.
   */
  GlobRef() = delete;

  /**
   * Constructor, creates an GlobRef object referencing an element in global
   * memory.
   */
  template <typename GlobMemT>
  explicit GlobRef(
      /// Pointer to referenced object in global memory
      GlobPtr<atomic_t, GlobMemT> &gptr)
    : GlobRef(gptr.dart_gptr())
  {
  }

  /**
   * Constructor, creates an GlobRef object referencing an element in global
   * memory.
   */
  template <typename GlobMemT>
  GlobRef(
      /// Pointer to referenced object in global memory
      const GlobPtr<const_atomic_t, GlobMemT> &gptr)
    : GlobRef(gptr.dart_gptr())
  {
    static_assert(
        std::is_same<value_type, const_value_type>::value,
        "Cannot create GlobRef<Atomic<T>> from GlobPtr<Atomic<const T>>!");
  }

  template <typename GlobMemT>
  GlobRef(
      /// Pointer to referenced object in global memory
      const GlobPtr<nonconst_atomic_t, GlobMemT> &gptr)
    : GlobRef(gptr.dart_gptr())
  {
  }

  /**
   * Constructor, creates an GlobRef object referencing an element in global
   * memory.
   */
  explicit GlobRef(dart_gptr_t dart_gptr)
    : _gptr(dart_gptr)
  {
    DASH_LOG_TRACE_VAR("GlobRef(dart_gptr_t)", dart_gptr);
  }

  /**
   * Like native references, global reference types cannot be copied.
   *
   * Default definition of copy constructor would conflict with semantics
   * of \c operator=(const self_t &).
   */
  GlobRef(const self_t &other) = delete;

  /**
   * Unlike native reference types, global reference types are moveable.
   */
  GlobRef(self_t &&other) = default;

  self_t &operator=(const self_t &other) = delete;

  operator T() const
  {
    return load();
  }

  /**
   * Implicit conversion to const type.
   * memory.
   */
<<<<<<< HEAD
  operator const_type() const
  {
=======
  template<class = std::enable_if<
                     std::is_same<value_type, nonconst_value_type>::value,void>>
  operator const_type() const {
>>>>>>> d116f950
    return const_type(_gptr);
  }

  /**
   * Explicit conversion to non-const type.
   */
<<<<<<< HEAD
  explicit operator nonconst_type() const
  {
=======
  template<class = std::enable_if<
                     std::is_same<value_type, const_value_type>::value,void>>
  explicit
  operator nonconst_type() const {
>>>>>>> d116f950
    return nonconst_type(_gptr);
  }

  dart_gptr_t dart_gptr() const
  {
    return _gptr;
  }

  /**
   * Checks whether the globally referenced element is in
   * the calling unit's local memory.
   */
  bool is_local() const
  {
    return dash::internal::is_local(_gptr);
  }

  /**
   * atomically assigns value
   *
   * \return The assigned value.
   *
   * \note This operator does not return a reference but a copy of the value
   * in order to ensure atomicity. This is consistent with the C++ std::atomic
   * \c operator=, see
   * http://en.cppreference.com/w/cpp/atomic/atomic/operator%3D.
   */
  T operator=(const T &value) const
  {
    store(value);
    return value;
  }

  /**
   * Set the value of the shared atomic variable.
   */
  void set(const T &value) const
  {
    static_assert(
        std::is_same<value_type, nonconst_value_type>::value,
        "Cannot modify value referenced by GlobRef<Atomic<const T>>!");
    DASH_LOG_DEBUG_VAR("GlobRef<Atomic>.store()", value);
    DASH_LOG_TRACE_VAR("GlobRef<Atomic>.store", _gptr);
    dart_ret_t ret = dart_accumulate(
        _gptr,
        reinterpret_cast<const void *const>(&value),
        1,
        dash::dart_punned_datatype<T>::value,
        DART_OP_REPLACE);
    dart_flush(_gptr);
    DASH_ASSERT_EQ(DART_OK, ret, "dart_accumulate failed");
    DASH_LOG_DEBUG("GlobRef<Atomic>.store >");
  }

  /**
   * Set the value of the shared atomic variable.
   */
  inline void store(const T &value) const
  {
    set(value);
  }

  /// atomically fetches value
  T get() const
  {
    DASH_LOG_DEBUG("GlobRef<Atomic>.load()");
    DASH_LOG_TRACE_VAR("GlobRef<Atomic>.load", _gptr);
    nonconst_value_type nothing;
    nonconst_value_type result;
    dart_ret_t          ret = dart_fetch_and_op(
        _gptr,
        reinterpret_cast<void *const>(&nothing),
        reinterpret_cast<void *const>(&result),
        dash::dart_punned_datatype<T>::value,
        DART_OP_NO_OP);
    dart_flush_local(_gptr);
    DASH_ASSERT_EQ(DART_OK, ret, "dart_accumulate failed");
    DASH_LOG_DEBUG_VAR("GlobRef<Atomic>.get >", result);
    return result;
  }

  /**
   * Get the value of the shared atomic variable.
   */
  inline T load() const
  {
    return get();
  }

  /**
   * Atomically executes specified operation on the referenced shared value.
   */
  template <typename BinaryOp>
  void op(
      /// Binary operation to be performed on global atomic variable
      BinaryOp binary_op,
      /// Value to be used in binary op on global atomic variable.
      const T &value) const
  {
    static_assert(
        std::is_same<value_type, nonconst_value_type>::value,
        "Cannot modify value referenced by GlobRef<Atomic<const T>>!");
    DASH_LOG_DEBUG_VAR("GlobRef<Atomic>.op()", value);
    DASH_LOG_TRACE_VAR("GlobRef<Atomic>.op", _gptr);
    nonconst_value_type acc = value;
    DASH_LOG_TRACE("GlobRef<Atomic>.op", "dart_accumulate");
    dart_ret_t ret = dart_accumulate(
        _gptr,
        reinterpret_cast<char *>(&acc),
        1,
        dash::dart_punned_datatype<T>::value,
        binary_op.dart_operation());
    dart_flush(_gptr);
    DASH_ASSERT_EQ(DART_OK, ret, "dart_accumulate failed");
    DASH_LOG_DEBUG_VAR("GlobRef<Atomic>.op >", acc);
  }

  /**
   * Atomic fetch-and-op operation on the referenced shared value.
   *
   * \return  The value of the referenced shared variable before the
   *          operation.
   */
  template <typename BinaryOp>
  T fetch_op(
      BinaryOp binary_op,
      /// Value to be added to global atomic variable.
      const T &value) const
  {
    static_assert(
        std::is_same<value_type, nonconst_value_type>::value,
        "Cannot modify value referenced by GlobRef<Atomic<const T>>!");
    DASH_LOG_DEBUG_VAR("GlobRef<Atomic>.fetch_op()", value);
    DASH_LOG_TRACE_VAR("GlobRef<Atomic>.fetch_op", _gptr);
    DASH_LOG_TRACE_VAR("GlobRef<Atomic>.fetch_op", typeid(value).name());
    nonconst_value_type res;
    dart_ret_t          ret = dart_fetch_and_op(
        _gptr,
        reinterpret_cast<const void *const>(&value),
        reinterpret_cast<void *const>(&res),
        dash::dart_punned_datatype<T>::value,
        binary_op.dart_operation());
    dart_flush(_gptr);
    DASH_ASSERT_EQ(DART_OK, ret, "dart_fetch_op failed");
    DASH_LOG_DEBUG_VAR("GlobRef<Atomic>.fetch_op >", res);
    return res;
  }

  /**
   * Atomically exchanges value
   */
  T exchange(const T &value) const
  {
    return fetch_op(dash::second<T>(), value);
  }

  /**
   * Atomically compares the value with the value of expected and if thosei
   * are bitwise-equal, replaces the former with desired.
   *
   * \return  True if value is exchanged
   *
   * \see \c dash::atomic::compare_exchange
   */
  bool compare_exchange(const T &expected, const T &desired) const
  {
    static_assert(
        std::is_same<value_type, nonconst_value_type>::value,
        "Cannot modify value referenced by GlobRef<const T>!");
    DASH_LOG_DEBUG_VAR("GlobRef<Atomic>.compare_exchange()", desired);
    DASH_LOG_TRACE_VAR("GlobRef<Atomic>.compare_exchange", _gptr);
    DASH_LOG_TRACE_VAR("GlobRef<Atomic>.compare_exchange", expected);
    DASH_LOG_TRACE_VAR(
        "GlobRef<Atomic>.compare_exchange", typeid(desired).name());
    nonconst_value_type result;
    dart_ret_t          ret = dart_compare_and_swap(
        _gptr,
        reinterpret_cast<const void *const>(&desired),
        reinterpret_cast<const void *const>(&expected),
        reinterpret_cast<void *const>(&result),
        dash::dart_punned_datatype<T>::value);
    dart_flush(_gptr);
    DASH_ASSERT_EQ(DART_OK, ret, "dart_compare_and_swap failed");
    DASH_LOG_DEBUG_VAR(
        "GlobRef<Atomic>.compare_exchange >", (expected == result));
    return (expected == result);
  }

  /**
   * DASH specific variant which is faster than \c fetch_add
   * but does not return value
   */
  void add(const T &value) const
  {
    static_assert(
        std::is_same<value_type, nonconst_value_type>::value,
        "Cannot modify value referenced by GlobRef<const T>!");
    op(dash::plus<T>(), value);
  }

  /**
   * Atomic fetch-and-add operation on the referenced shared value.
   *
   * \return  The value of the referenced shared variable before the
   *          operation.
   */
  T fetch_add(
      /// Value to be added to global atomic variable.
      const T &value) const
  {
    return fetch_op(dash::plus<T>(), value);
  }

  /**
   * DASH specific variant which is faster than \c fetch_sub
   * but does not return value
   */
  void sub(const T &value) const
  {
    op(dash::plus<T>(), -value);
  }

  /**
   * Atomic fetch-and-sub operation on the referenced shared value.
   *
   * \return  The value of the referenced shared variable before the
   *          operation.
   */
  T fetch_sub(
      /// Value to be subtracted from global atomic variable.
      const T &value) const
  {
    return fetch_op(dash::plus<T>(), -value);
  }

  /**
   * DASH specific variant which is faster than \c fetch_multiply
   * but does not return value
   */
  void multiply(const T &value) const
  {
    op(dash::multiply<T>(), value);
  }

  /**
   * Atomic fetch-and-multiply operation on the referenced shared value.
   *
   * \return  The value of the referenced shared variable before the
   *          operation.
   */
  T fetch_multiply(
      /// Value to be added to global atomic variable.
      const T &value) const
  {
    return fetch_op(dash::multiply<T>(), value);
  }

  /**
   * prefix atomically increment value by one
   *
   * \return  The value of the referenced shared variable after the
   *          operation.
   *
   * \note This operator does not return a reference but a copy of the value
   * in order to ensure atomicity. This is consistent with the C++ std::atomic
   * \c operator++, see
   * http://en.cppreference.com/w/cpp/atomic/atomic/operator_arith.
   */
  T operator++() const
  {
    return fetch_add(1) + 1;
  }

  /**
   * postfix atomically increment value by one
   *
   * \return  The value of the referenced shared variable before the
   *          operation.
   */
  T operator++(int)const
  {
    return fetch_add(1);
  }

  /**
   * prefix atomically decrement value by one
   *
   * \return  The value of the referenced shared variable after the
   *          operation.
   *
   * \note This operator does not return a reference but a copy of the value
   * in order to ensure atomicity. This is consistent with the C++ std::atomic
   * \c operator--, see
   * http://en.cppreference.com/w/cpp/atomic/atomic/operator_arith.
   */
  T operator--() const
  {
    return fetch_sub(1) - 1;
  }

  /**
   * postfix atomically decrement value by one
   *
   * \return  The value of the referenced shared variable before the
   *          operation.
   */
  T operator--(int)const
  {
    return fetch_sub(1);
  }

  /**
   * atomically increment value by ref
   *
   * \return  The value of the referenced shared variable after the
   *          operation.
   *
   * \note This operator does not return a reference but a copy of the value
   * in order to ensure atomicity. This is consistent with the C++ std::atomic
   * \c operator+=, see
   * http://en.cppreference.com/w/cpp/atomic/atomic/operator_arith2.
   */
  T operator+=(const T &value) const
  {
    return fetch_add(value) + value;
  }

  /**
   * atomically decrement value by ref
   *
   * \return  The value of the referenced shared variable after the
   *          operation.
   *
   * Note that this operator does not return a reference but a copy of the
   * value in order to ensure atomicity. This is consistent with the C++
   * std::atomic \c operator-=, see
   * http://en.cppreference.com/w/cpp/atomic/atomic/operator_arith2.
   */
  T operator-=(const T &value) const
  {
    return fetch_sub(value) - value;
  }
};

}  // namespace dash

#endif  // DASH__ATOMIC_GLOBREF_H_<|MERGE_RESOLUTION|>--- conflicted
+++ resolved
@@ -119,29 +119,19 @@
    * Implicit conversion to const type.
    * memory.
    */
-<<<<<<< HEAD
-  operator const_type() const
-  {
-=======
   template<class = std::enable_if<
                      std::is_same<value_type, nonconst_value_type>::value,void>>
   operator const_type() const {
->>>>>>> d116f950
     return const_type(_gptr);
   }
 
   /**
    * Explicit conversion to non-const type.
    */
-<<<<<<< HEAD
-  explicit operator nonconst_type() const
-  {
-=======
   template<class = std::enable_if<
                      std::is_same<value_type, const_value_type>::value,void>>
   explicit
   operator nonconst_type() const {
->>>>>>> d116f950
     return nonconst_type(_gptr);
   }
 
