--- conflicted
+++ resolved
@@ -898,15 +898,14 @@
    * \see DashGlobalIteratorConcept
    */
   reference operator[](pattern_index_t n) const {
-<<<<<<< HEAD
-    //TODO dhinf: verify if this is correct
-    return *GlobIter<ElementT, PatternT, GlobMemT>(_globmem, *_pattern, gpos() + n);
-=======
     auto coords    = glob_coords(_idx + n);
     auto local_pos = _pattern->local_index(coords);
 
-    return reference(_globmem->at(local_pos.unit, local_pos.index).dart_gptr());
->>>>>>> 2b2d266d
+    auto p = static_cast<pointer>(_globmem->begin());
+    p.set_unit(local_pos.unit);
+    p += local_pos.index;
+    return *p;
+
   }
 
   dart_gptr_t dart_gptr() const { return operator[](_idx).dart_gptr(); }
