--- conflicted
+++ resolved
@@ -265,18 +265,9 @@
    */
   void update() {
     for(auto& region : _region_data) {
-<<<<<<< HEAD
-      update_halo_intern(region.second, true);
-    }
-
-    for(auto& region : _region_data) {
-      dart_wait_local(&region.second.halo_data.handle);
-    }
-=======
       update_halo_intern(region.second);
     }
     wait();
->>>>>>> cb9120f6
   }
 
   /**
@@ -286,12 +277,8 @@
   void update_at(region_index_t index) {
     auto it_find = _region_data.find(index);
     if(it_find != _region_data.end()) {
-<<<<<<< HEAD
-      update_halo_intern(it_find->second, false);
-=======
       update_halo_intern(it_find->second);
       dart_wait_local(&it_find->second.handle);
->>>>>>> cb9120f6
     }
   }
 
