--- conflicted
+++ resolved
@@ -42,9 +42,7 @@
   -> decltype(__VA_ARGS__)                                \
   /**/
 
-<<<<<<< HEAD
 #define DASH__NORETURN __attribute__(( noreturn ))
-=======
 #ifndef DASH_ENABLE_ASSERTIONS
 #define DASH_CONSTEXPR constexpr
 #define DASH_NOEXCEPT noexcept
@@ -52,6 +50,5 @@
 #define DASH_CONSTEXPR
 #define DASH_NOEXCEPT
 #endif
->>>>>>> fb201484
 
 #endif // DASH__INTERNAL__MACRO_H_