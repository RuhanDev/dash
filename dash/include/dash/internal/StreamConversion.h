#ifndef DASH__INTERNAL__STREAM_CONVERSION_H_
#define DASH__INTERNAL__STREAM_CONVERSION_H_

#include <dash/internal/Macro.h>
#include <dash/internal/TypeInfo.h>

#include <dash/dart/if/dart_types.h>

#include <dash/Range.h>

#include <array>
#include <vector>
#include <map>
#include <set>
#include <utility>
#include <sstream>
#include <iterator>
#include <cstring>


namespace dash {

std::ostream & operator<<(
  std::ostream & o,
  dart_global_unit_t uid);

std::ostream & operator<<(
  std::ostream & o,
  dart_team_unit_t uid);


/**
 * Write \c std::pair to output stream.
 */
template <class T1, class T2>
std::ostream & operator<<(
  std::ostream            & os,
  const std::pair<T1, T2> & p) {
  os << "(" << p.first << "," << p.second << ")";
  return os;
}


/**
 * Write elements in std::map to output stream.
 */
template <typename T1, typename T2>
std::ostream & operator<<(
  std::ostream & o,
  const std::map<T1,T2> & map)
{
  std::ostringstream ss;
  auto nelem = map.size();
  ss << "{ ";
  int i = 1;
  for (auto kv : map) {
    ss << "(" << kv.first
       << ":" << kv.second << ")"
       << (i++ < nelem ? ", " : "");
  }
  ss << " }";
  operator<<(o, ss.str());
  return o;
}

/**
 * Write elements in std::set to output stream.
 */
template <typename T>
std::ostream & operator<<(
  std::ostream & o,
  const std::set<T> & set)
{
  std::ostringstream ss;
  auto nelem = set.size();
  ss << "{ ";
  int i = 1;
  for (auto e : set) {
    ss << e
       << (i++ < nelem ? ", " : "");
  }
  ss << " }";
  operator<<(o, ss.str());
  return o;
}

/**
 * Write range of random access iterators to output stream.
 */
template <typename Range>
auto operator<<(
  std::ostream & o,
  const Range  & range)
  -> typename std::enable_if<
       (
      // type is range:
         dash::is_range<Range>::value &&
      // type is not std::string or derivative:
         !std::is_same<Range, std::string>::value &&
         !std::is_base_of<std::string, Range>::value &&
      // range iterator type is random access:
         std::is_same<
           std::random_access_iterator_tag,
           typename std::iterator_traits<
             decltype(dash::begin(range))>::iterator_category
         >::value
       ),
       std::ostream &
    >::type
{
  typedef typename Range::value_type value_t;

  std::ostringstream ss;
  int pos = 0;
  ss << dash::internal::typestr(*dash::begin(range))
     << " { ";
  for (auto it = dash::begin(range); it != dash::end(range); ++it, ++pos) {
<<<<<<< HEAD
    ss << static_cast<value_t>(*it) << " ";
=======
    ss << static_cast<const value_t>(*it) << " ";
>>>>>>> 0e50bf45
  }
  ss << "}";
  return operator<<(o, ss.str());
}

/**
 * Write range of non-random access iterators to output stream.
 */
template <typename Range>
auto operator<<(
  std::ostream & o,
  const Range  & range)
  -> typename std::enable_if<
       (
      // type is range:
         dash::is_range<Range>::value &&
      // type is not std::string or derivative:
         !std::is_same<Range, std::string>::value &&
         !std::is_base_of<std::string, Range>::value &&
      // range iterator type is not random access:
         !std::is_same<
           std::random_access_iterator_tag,
           typename std::iterator_traits<
             decltype(dash::begin(range))>::iterator_category
         >::value
       ),
       std::ostream &
    >::type
{
  typedef typename Range::value_type value_t;

  std::ostringstream ss;
  ss << dash::internal::typestr(*dash::begin(range))
     << " { ";
  for (auto it = dash::begin(range); it != dash::end(range); ++it) {
    ss << static_cast<const value_t>(*it) << " ";
  }
  ss << "}";
  return operator<<(o, ss.str());
}

} // namespace dash

#endif // DASH__INTERNAL__STREAM_CONVERSION_H_<|MERGE_RESOLUTION|>--- conflicted
+++ resolved
@@ -115,11 +115,7 @@
   ss << dash::internal::typestr(*dash::begin(range))
      << " { ";
   for (auto it = dash::begin(range); it != dash::end(range); ++it, ++pos) {
-<<<<<<< HEAD
-    ss << static_cast<value_t>(*it) << " ";
-=======
     ss << static_cast<const value_t>(*it) << " ";
->>>>>>> 0e50bf45
   }
   ss << "}";
   return operator<<(o, ss.str());
