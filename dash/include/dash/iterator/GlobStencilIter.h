--- conflicted
+++ resolved
@@ -121,11 +121,7 @@
 template<
   typename ElementType,
   class    PatternType,
-<<<<<<< HEAD
-  class    GlobStaticMemType   = GlobStaticMem<ElementType>,
-=======
   class    GlobMemType   = GlobStaticMem<ElementType>,
->>>>>>> 15c107e8
   class    PointerType   = GlobPtr<ElementType, PatternType>,
   class    ReferenceType = GlobRef<ElementType> >
 class GlobStencilIter
@@ -144,7 +140,7 @@
   typedef GlobStencilIter<
             ElementType,
             PatternType,
-            GlobStaticMemType,
+            GlobMemType,
             PointerType,
             ReferenceType>
     self_t;
@@ -191,7 +187,7 @@
 
 protected:
   /// Global memory used to dereference iterated values.
-  GlobStaticMemType         * _globmem         = nullptr;
+  GlobMemType         * _globmem         = nullptr;
   /// Pattern that specifies the iteration order (access pattern).
   const PatternType   * _pattern         = nullptr;
   /// View that specifies the iterator's index range relative to the global
@@ -233,7 +229,7 @@
    * the element order specified by the given pattern and view spec.
    */
   GlobStencilIter(
-    GlobStaticMemType        * gmem,
+    GlobMemType        * gmem,
 	  const PatternType  & pat,
     const ViewSpecType & viewspec,
     const HaloSpecType & halospec,
@@ -261,7 +257,7 @@
    * the element order specified by the given pattern and view spec.
    */
   GlobStencilIter(
-    GlobStaticMemType        * gmem,
+    GlobMemType        * gmem,
 	  const PatternType  & pat,
     const HaloSpecType & halospec,
 	  IndexType            position          = 0,
@@ -315,7 +311,7 @@
   GlobStencilIter(
     const GlobViewIter<ElementType,
                        PatternType,
-                       GlobStaticMemType,
+                       GlobMemType,
                        PtrT,
                        RefT> & other,
     const HaloSpecType       & halospec)
@@ -850,7 +846,7 @@
    *
    * \see DashGlobalIteratorConcept
    */
-  inline const GlobStaticMemType & globmem() const
+  inline const GlobMemType & globmem() const
   {
     return *_globmem;
   }
@@ -861,7 +857,7 @@
    *
    * \see DashGlobalIteratorConcept
    */
-  inline GlobStaticMemType & globmem()
+  inline GlobMemType & globmem()
   {
     return *_globmem;
   }
