#ifndef DASH__INTERNAL__LIST__LIST_TYPES_H__INCLUDED
#define DASH__INTERNAL__LIST__LIST_TYPES_H__INCLUDED

#include <dash/dart/if/dart_types.h>
#include <dash/dart/if/dart_globmem.h>

namespace dash {
namespace internal {

template<typename ElementType>
struct ListNode
{
private:
  typedef ListNode<ElementType> self_t;

public:
<<<<<<< HEAD
  ElementType  value;
  //TODO: this should be a global node pointer
=======
  ElementType  value{};
>>>>>>> fb79619b
  self_t     * lprev = nullptr;
  self_t     * lnext = nullptr;
  dart_gptr_t  gprev = DART_GPTR_NULL;
  dart_gptr_t  gnext = DART_GPTR_NULL;
};

} // namespace internal
} // namespace dash

#endif // DASH__INTERNAL__LIST__LIST_TYPES_H__INCLUDED<|MERGE_RESOLUTION|>--- conflicted
+++ resolved
@@ -14,12 +14,8 @@
   typedef ListNode<ElementType> self_t;
 
 public:
-<<<<<<< HEAD
-  ElementType  value;
+  ElementType  value{};
   //TODO: this should be a global node pointer
-=======
-  ElementType  value{};
->>>>>>> fb79619b
   self_t     * lprev = nullptr;
   self_t     * lnext = nullptr;
   dart_gptr_t  gprev = DART_GPTR_NULL;
