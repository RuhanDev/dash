#ifndef DASH__MAP__UNORDERED_MAP_H__INCLUDED
#define DASH__MAP__UNORDERED_MAP_H__INCLUDED

#include <dash/Types.h>
#include <dash/GlobRef.h>
#include <dash/Team.h>
#include <dash/Exception.h>
#include <dash/Array.h>
#include <dash/Allocator.h>
#include <dash/Meta.h>

#include <dash/memory/GlobHeapMem.h>

#include <dash/atomic/GlobAtomicRef.h>

#include <dash/map/UnorderedMapLocalRef.h>
#include <dash/map/UnorderedMapLocalIter.h>
#include <dash/map/UnorderedMapGlobIter.h>
#include <dash/map/HashPolicy.h>

#include <iterator>
#include <utility>
#include <limits>
#include <vector>
#include <functional>
#include <algorithm>
#include <cstddef>


namespace dash {


#ifndef DOXYGEN

template<
  typename Key,
  typename Mapped,
  typename Hash    = dash::HashLocal<Key>,
  typename Pred    = std::equal_to<Key>,
  typename Alloc   = dash::allocator::EpochSynchronizedAllocator<
                       std::pair<const Key, Mapped> > >
class UnorderedMap
{
  static_assert(
    dash::is_container_compatible<Key>::value &&
    dash::is_container_compatible<Mapped>::value,
    "Type not supported for DASH containers");

  template<typename K_, typename M_, typename H_, typename P_, typename A_>
  friend class UnorderedMapLocalRef;

  template<typename K_, typename M_, typename H_, typename P_, typename A_>
  friend class UnorderedMapGlobIter;

  template<typename K_, typename M_, typename H_, typename P_, typename A_>
  friend class UnorderedMapLocalIter;

private:
  typedef UnorderedMap<Key, Mapped, Hash, Pred, Alloc>
    self_t;

  typedef dash::util::Timer<dash::util::TimeMeasure::Clock>
    Timer;

public:
  typedef Key                                                                  key_type;
  typedef Mapped                                                            mapped_type;
  typedef Hash                                                                   hasher;
  typedef Pred                                                                key_equal;
  typedef std::pair<const key_type, mapped_type>                             value_type;
  //TODO rko: replace value_type with node_type
  //typedef dash::detail::HashNode<std::pair<const key_type, mapped_type>>     value_type;

  typedef Alloc                                                            allocator_type;
  //TODO rko: replace type definitin of alloc with allocator traits
  //typedef typename std::allocator_traits<Alloc>::template rebind_alloc<value_type> allocator_type;

  typedef dash::default_index_t                                              index_type;
  typedef dash::default_index_t                                         difference_type;
  typedef dash::default_size_t                                                size_type;

  typedef UnorderedMapLocalRef<Key, Mapped, Hash, Pred, Alloc>    local_type;

  typedef dash::GlobHeapMem<value_type, allocator_type>        glob_mem_type;

  typedef typename glob_mem_type::reference                        reference;
  typedef typename glob_mem_type::const_reference            const_reference;

  typedef typename reference::template rebind<mapped_type>::other
    mapped_type_reference;
  typedef typename const_reference::template rebind<mapped_type>::other
    const_mapped_type_reference;

  typedef typename glob_mem_type::pointer
    node_iterator;
  typedef typename glob_mem_type::const_pointer
    const_node_iterator;
  typedef typename glob_mem_type::local_pointer
    local_node_iterator;
  typedef typename glob_mem_type::const_local_pointer
    const_local_node_iterator;
<<<<<<< HEAD
  typedef typename glob_mem_type::reverse_global_iterator
    reverse_node_iterator;
  typedef typename glob_mem_type::const_reverse_global_iterator
    const_reverse_node_iterator;
  typedef typename glob_mem_type::reverse_local_iterator
    reverse_local_node_iterator;
  typedef typename glob_mem_type::const_reverse_local_iterator
    const_reverse_local_node_iterator;

  typedef typename glob_mem_type::local_pointer
    local_node_pointer;
  typedef typename glob_mem_type::const_local_pointer
=======

  typedef typename glob_mem_type::pointer
    local_node_pointer;
  typedef typename glob_mem_type::const_pointer
>>>>>>> 90e68791
    const_local_node_pointer;

  typedef UnorderedMapGlobIter<Key, Mapped, Hash, Pred, Alloc>
    iterator;
  typedef UnorderedMapGlobIter<Key, Mapped, Hash, Pred, Alloc>
    const_iterator;
  typedef typename std::reverse_iterator<iterator>
    reverse_iterator;
  typedef typename std::reverse_iterator<const_iterator>
    const_reverse_iterator;

  typedef UnorderedMapLocalIter<Key, Mapped, Hash, Pred, Alloc>
    local_pointer;
  typedef UnorderedMapLocalIter<Key, Mapped, Hash, Pred, Alloc>
    const_local_pointer;
  typedef UnorderedMapLocalIter<Key, Mapped, Hash, Pred, Alloc>
    local_iterator;
  typedef UnorderedMapLocalIter<Key, Mapped, Hash, Pred, Alloc>
    const_local_iterator;
  typedef typename std::reverse_iterator<local_iterator>
    reverse_local_iterator;
  typedef typename std::reverse_iterator<const_local_iterator>
    const_reverse_local_iterator;

  typedef typename glob_mem_type::local_reference
    local_reference;
  typedef typename glob_mem_type::const_local_reference
    const_local_reference;

  typedef dash::Array<
            size_type, int, dash::CSRPattern<1, dash::ROW_MAJOR, int> >
    local_sizes_map;

private:
  /// Team containing all units interacting with the map.
  dash::Team           * _team            = nullptr;
  /// DART id of the local unit.
  team_unit_t            _myid{DART_UNDEFINED_UNIT_ID};
  /// Global memory allocation and -access.
  glob_mem_type        * _globmem         = nullptr;
  /// Iterator to initial element in the map.
  iterator               _begin           = nullptr;
  /// Iterator past the last element in the map.
  iterator               _end             = nullptr;
  /// Number of elements in the map.
  size_type              _remote_size     = 0;
  /// Native pointer to first local element in the map.
  local_iterator         _lbegin          = nullptr;
  /// Native pointer past the last local element in the map.
  local_iterator         _lend            = nullptr;
  /// Mapping units to their number of local map elements.
  local_sizes_map        _local_sizes;
  /// Cumulative (postfix sum) local sizes of all units.
  std::vector<size_type> _local_cumul_sizes;
  /// Iterators to elements in local memory space that are marked for move
  /// to remote unit in next commit.
  std::vector<iterator>  _move_elements;
  /// Global pointer to local element in _local_sizes.
  dart_gptr_t            _local_size_gptr = DART_GPTR_NULL;
  /// Hash type for mapping of key to unit and local offset.
  hasher                 _key_hash;
  /// Predicate for key comparison.
  key_equal              _key_equal;
  /// Capacity of local buffer containing locally added node elements that
  /// have not been committed to global memory yet.
  /// Default is 4 KB.
  size_type              _local_buffer_size
                           = 4096 / sizeof(value_type);

public:
  /// Local proxy object, allows use in range-based for loops.
  local_type local;

public:
  UnorderedMap(
    size_type   nelem = 0,
    Team      & team  = dash::Team::All())
  : _team(&team),
    _myid(team.myid()),
    _key_hash(team),
    local(this)
  {
    DASH_LOG_TRACE_VAR("UnorderedMap(nelem,team)", nelem);
    if (_team->size() > 0) {
      allocate(nelem, team);
    }
    DASH_LOG_TRACE("UnorderedMap(nelem,team) >");
  }

  UnorderedMap(
    size_type   nelem,
    size_type   nlbuf,
    Team      & team  = dash::Team::All())
  : _team(&team),
    _myid(team.myid()),
    _key_hash(team),
    _local_buffer_size(nlbuf),
    local(this)
  {
    DASH_LOG_TRACE("UnorderedMap(nelem,nlbuf,team)",
                   "nelem:", nelem, "nlbuf:", nlbuf);
    if (_team->size() > 0) {
      allocate(nelem, team);
    }
    DASH_LOG_TRACE("UnorderedMap(nelem,nlbuf,team) >");
  }

  ~UnorderedMap()
  {
    DASH_LOG_TRACE_VAR("UnorderedMap.~UnorderedMap()", this);
    deallocate();
    DASH_LOG_TRACE_VAR("UnorderedMap.~UnorderedMap >", this);
  }

  //////////////////////////////////////////////////////////////////////////
  // Distributed container
  //////////////////////////////////////////////////////////////////////////

  inline const Team & team() const noexcept
  {
    if (_team != nullptr) {
      return *_team;
    }
    return dash::Team::Null();
  }

  inline const glob_mem_type & globmem() const
  {
    return *_globmem;
  }

  //////////////////////////////////////////////////////////////////////////
  // Dynamic distributed memory
  //////////////////////////////////////////////////////////////////////////

  void barrier()
  {
    DASH_LOG_TRACE_VAR("UnorderedMap.barrier()", _team->dart_id());
    // Apply changes in local memory spaces to global memory space:
    if (_globmem != nullptr) {
      _globmem->commit();
    }
    // Accumulate local sizes of remote units:
    _local_sizes.barrier();
    _remote_size = 0;
    for (int u = 0; u < _team->size(); ++u) {
      size_type local_size_u;
      if (u != _myid) {
        local_size_u = _local_sizes[u];
        _remote_size += local_size_u;
      } else {
        local_size_u = _local_sizes.local[0];
      }
      _local_cumul_sizes[u] = local_size_u;
      if (u > 0) {
        _local_cumul_sizes[u] += _local_cumul_sizes[u-1];
      }
      DASH_LOG_TRACE("UnorderedMap.barrier",
                     "local size at unit", u, ":", local_size_u,
                     "cumulative size:", _local_cumul_sizes[u]);
    }
    auto new_size = size();
    DASH_LOG_TRACE("UnorderedMap.barrier", "new size:", new_size);
    DASH_ASSERT_EQ(_remote_size, new_size - _local_sizes.local[0],
                   "invalid size after global commit");
    _begin = iterator(this, 0);
    _end   = iterator(this, new_size);
    DASH_LOG_TRACE("UnorderedMap.barrier >", "passed barrier");
  }

  bool allocate(
    /// Initial global capacity of the container.
    size_type    nelem = 0,
    /// Team containing all units associated with the container.
    dash::Team & team  = dash::Team::All())
  {
    DASH_LOG_TRACE("UnorderedMap.allocate()");
    DASH_LOG_TRACE_VAR("UnorderedMap.allocate", nelem);
    DASH_LOG_TRACE_VAR("UnorderedMap.allocate", _local_buffer_size);
    if (_team == nullptr || *_team == dash::Team::Null()) {
      DASH_LOG_TRACE("UnorderedMap.allocate",
                     "initializing with specified team -",
                     "team size:", team.size());
      _team = &team;
      DASH_LOG_TRACE_VAR("UnorderedMap.allocate", team.dart_id());
    } else {
      DASH_LOG_TRACE("UnorderedMap.allocate",
                     "initializing with initial team");
    }
    _local_cumul_sizes = std::vector<size_type>(_team->size(), 0);
    DASH_ASSERT_GT(_local_buffer_size, 0, "local buffer size must not be 0");
    if (nelem < _team->size() * _local_buffer_size) {
      nelem = _team->size() * _local_buffer_size;
      DASH_LOG_TRACE("UnorderedMap.allocate", "nelem increased to", nelem);
    }
    _key_hash    = hasher(*_team);
    _remote_size = 0;
    auto lcap    = dash::math::div_ceil(nelem, _team->size());
    // Initialize members:
    _myid        = _team->myid();

    DASH_LOG_TRACE("UnorderedMap.allocate", "initialize global memory,",
                   "local capacity:", lcap);
    _globmem     = new glob_mem_type(lcap, *_team);
    DASH_LOG_TRACE("UnorderedMap.allocate", "global memory initialized");

    // Initialize local sizes with 0:
    _local_sizes.allocate(_team->size(), dash::BLOCKED, *_team);
    _local_sizes.local[0] = 0;
    _local_size_gptr      = _local_sizes[_myid].dart_gptr();

    // Global iterators:
    _begin       = iterator(this, 0);
    _end         = _begin;
    DASH_LOG_TRACE_VAR("UnorderedMap.allocate", _begin);
    DASH_LOG_TRACE_VAR("UnorderedMap.allocate", _end);
    // Local iterators:
    _lbegin      = local_iterator(this, 0);
    _lend        = _lbegin;
    DASH_LOG_TRACE_VAR("UnorderedMap.allocate", _lbegin);
    DASH_LOG_TRACE_VAR("UnorderedMap.allocate", _lend);
    // Register deallocator of this map instance at the team
    // instance that has been used to initialized it:
    _team->register_deallocator(
             this, std::bind(&UnorderedMap::deallocate, this));
    // Assure all units are synchronized after allocation, otherwise
    // other units might start working on the map before allocation
    // completed at all units:
    if (dash::is_initialized()) {
      DASH_LOG_TRACE("UnorderedMap.allocate",
                     "waiting for allocation of all units");
      _team->barrier();
    }
    DASH_LOG_TRACE("UnorderedMap.allocate >", "finished");
    return true;
  }

  void deallocate()
  {
    DASH_LOG_TRACE_VAR("UnorderedMap.deallocate()", this);
    // Assure all units are synchronized before deallocation, otherwise
    // other units might still be working on the map:
    if (dash::is_initialized()) {
      barrier();
    }
    // Remove this function from team deallocator map to avoid
    // double-free:
    _team->unregister_deallocator(
      this, std::bind(&UnorderedMap::deallocate, this));
    // Deallocate map elements:
    DASH_LOG_TRACE_VAR("UnorderedMap.deallocate()", _globmem);
    if (_globmem != nullptr) {
      delete _globmem;
      _globmem = nullptr;
    }
    _local_cumul_sizes    = std::vector<size_type>(_team->size(), 0);
    _local_sizes.local[0] = 0;
    _remote_size          = 0;
    _begin                = iterator();
    _end                  = _begin;
    DASH_LOG_TRACE_VAR("UnorderedMap.deallocate >", this);
  }

  //////////////////////////////////////////////////////////////////////////
  // Global Iterators
  //////////////////////////////////////////////////////////////////////////

  inline iterator & begin() noexcept
  {
    return _begin;
  }

  inline const_iterator & begin() const noexcept
  {
    return _begin;
  }

  inline const_iterator & cbegin() const noexcept
  {
    return const_cast<const self_t *>(this)->begin();
  }

  inline iterator & end() noexcept
  {
    return _end;
  }

  inline const_iterator & end() const noexcept
  {
    return _end;
  }

  inline const_iterator & cend() const noexcept
  {
    return const_cast<const self_t *>(this)->end();
  }

  //////////////////////////////////////////////////////////////////////////
  // Local Iterators
  //////////////////////////////////////////////////////////////////////////

  inline local_iterator & lbegin() noexcept
  {
    return _lbegin;
  }

  inline const_local_iterator & lbegin() const noexcept
  {
    return _lbegin;
  }

  inline const_local_iterator & clbegin() const noexcept
  {
    return const_cast<const self_t *>(this)->lbegin();
  }

  inline local_iterator & lend() noexcept
  {
    return _lend;
  }

  inline const_local_iterator & lend() const noexcept
  {
    return _lend;
  }

  inline const_local_iterator & clend() const noexcept
  {
    return const_cast<const self_t *>(this)->lend();
  }

  //////////////////////////////////////////////////////////////////////////
  // Capacity
  //////////////////////////////////////////////////////////////////////////

  constexpr size_type max_size() const noexcept
  {
    return std::numeric_limits<key_type>::max();
  }

  inline size_type size() const noexcept
  {
    return _remote_size + _local_sizes.local[0];
  }

  inline size_type capacity() const noexcept
  {
    return _globmem->size();
  }

  inline bool empty() const noexcept
  {
    return size() == 0;
  }

  inline size_type lsize() const noexcept
  {
    return _local_sizes.local[0];
  }

  inline size_type lcapacity() const noexcept
  {
    return _globmem != nullptr
           ? _globmem->local_size()
           : 0;
  }

  //////////////////////////////////////////////////////////////////////////
  // Element Access
  //////////////////////////////////////////////////////////////////////////

  mapped_type_reference operator[](const key_type & key)
  {
    DASH_LOG_TRACE("UnorderedMap.[]()", "key:", key);
    iterator      git_value   = insert(
                                   std::make_pair(key, mapped_type()))
                                .first;
    DASH_LOG_TRACE_VAR("UnorderedMap.[]", git_value);
    dart_gptr_t   gptr_mapped = git_value.dart_gptr();
    value_type  * lptr_value  = static_cast<value_type *>(
                                  git_value.local());
    mapped_type * lptr_mapped = nullptr;

    _lptr_value_to_mapped(lptr_value, gptr_mapped, lptr_mapped);
    // Create global reference to mapped value member in element:
    mapped_type_reference mapped(gptr_mapped,
                                 lptr_mapped);
    DASH_LOG_TRACE("UnorderedMap.[] >", mapped);
    return mapped;
  }

  const_mapped_type_reference at(const key_type & key) const
  {
    DASH_LOG_TRACE("UnorderedMap.at() const", "key:", key);
    auto found = find(key);
    if (found == _end) {
      // No equivalent key in map, throw:
      DASH_THROW(
        dash::exception::InvalidArgument,
        "No element in map for key " << key);
    }
    dart_gptr_t gptr_mapped   = iterator(this, found.pos()).dart_gptr();

    value_type  * lptr_value  = static_cast<value_type *>(
                                  found.local());
    mapped_type * lptr_mapped = nullptr;

    _lptr_value_to_mapped(lptr_value, gptr_mapped, lptr_mapped);
    // Create global reference to mapped value member in element:
    const_mapped_type_reference mapped(gptr_mapped,
                                       lptr_mapped);
    return mapped;
  }

  mapped_type_reference at(const key_type & key)
  {
    DASH_LOG_TRACE("UnorderedMap.at()", "key:", key);
    // TODO: Unoptimized, currently calls find(key) twice as operator[](key)
    //       calls insert(key).
    const_iterator git_value = find(key);
    if (git_value == _end) {
      // No equivalent key in map, throw:
      DASH_THROW(
        dash::exception::InvalidArgument,
        "No element in map for key " << key);
    }
    auto mapped = this->operator[](key);
    DASH_LOG_TRACE("UnorderedMap.at >", mapped);
    return mapped;
  }

  //////////////////////////////////////////////////////////////////////////
  // Element Lookup
  //////////////////////////////////////////////////////////////////////////

  size_type count(const key_type & key) const
  {
    DASH_LOG_TRACE_VAR("UnorderedMap.count()", key);
    size_type nelem = 0;
    if (find(key) != _end) {
      nelem = 1;
    }
    DASH_LOG_TRACE("UnorderedMap.count >", nelem);
    return nelem;
  }

  iterator find(const key_type & key)
  {
    DASH_LOG_TRACE_VAR("UnorderedMap.find()", key);
    iterator found = std::find_if(
                       _begin, _end,
                       [&](const value_type & v) {
                         return _key_equal(v.first, key);
                       });
    DASH_LOG_TRACE("UnorderedMap.find >", found);
    return found;
  }

  const_iterator find(const key_type & key) const
  {
    DASH_LOG_TRACE_VAR("UnorderedMap.find() const", key);
    const_iterator found = std::find_if(
                             _begin, _end,
                             [&](const value_type & v) {
                               return _key_equal(v.first, key);
                             });
    DASH_LOG_TRACE("UnorderedMap.find const >", found);
    return found;
  }

  //////////////////////////////////////////////////////////////////////////
  // Modifiers
  //////////////////////////////////////////////////////////////////////////

  std::pair<iterator, bool> insert(
    /// The element to insert.
    const value_type & value)
  {
    auto && key = value.first;
    DASH_LOG_TRACE("UnorderedMap.insert()", "key:", key);

    auto result = std::make_pair(_end, false);

    DASH_ASSERT(_globmem != nullptr);
    // Look up existing element at given key:
    DASH_LOG_TRACE("UnorderedMap.insert", "element key lookup");
    const_iterator found = find(key);
    DASH_LOG_TRACE_VAR("UnorderedMap.insert", found);

    if (found != _end) {
      DASH_LOG_TRACE("UnorderedMap.insert", "key found");
      // Existing element found, no insertion:
      result.first  = iterator(this, found.pos());
      result.second = false;
    } else {
      DASH_LOG_TRACE("UnorderedMap.insert", "key not found");
      // Unit mapped to the new element's key by the hash function:
      auto unit = _key_hash(key);
      DASH_LOG_TRACE("UnorderedMap.insert", "target unit:", unit);
      // No element with specified key exists, insert new value.
      result = _insert_at(unit, value);
    }
    DASH_LOG_DEBUG("UnorderedMap.insert >",
                   (result.second ? "inserted" : "existing"), ":",
                   result.first);
    return result;
  }

  iterator insert(
    const_iterator hint,
    const value_type & value)
  {
    Timer::timestamp_t ts_enter = Timer::Now(), ts_insert, ts_find, d_insert, d_find;
    auto key = value.first;
    auto mapped = value.second;

    DASH_ASSERT(_globmem != nullptr);
    DASH_LOG_DEBUG("UnorderedMap.insert()", "key:", key, "mapped:", mapped);

    auto unit = _key_hash(key);

    iterator found = _end;

    if (_myid == unit) {
      DASH_LOG_TRACE("UnorderedMap.insert", "local element key lookup");

      ts_find = Timer::Now();
      auto lbegin = static_cast<value_type *>(_lbegin);
      auto lend = static_cast<value_type *>(_lend);
      const_local_iterator liter = std::find_if(
                  _lbegin, _lend,
                   [&](const value_type & v) {
                     return _key_equal(v.first, key);
                   });
      d_find = Timer::ElapsedSince(ts_find);

      if (liter != _lend) {
        found = iterator(this, _myid, liter.pos());
      }

    } else  {
      DASH_LOG_TRACE("UnorderedMap.insert", "element key lookup");
      iterator found = find(key);
    }
    DASH_LOG_TRACE_VAR("UnorderedMap.insert", found);

    iterator res;
    if (found != _end) {
      DASH_LOG_TRACE("UnorderedMap.insert", "key found");
      // Existing element found, no insertion:
      res = found;
    } else {
      DASH_LOG_TRACE("UnorderedMap.insert", "key not found");
      // Unit mapped to the new element's key by the hash function:
      DASH_LOG_TRACE("UnorderedMap.insert", "target unit:", unit);
      // No element with specified key exists, insert new value.
      ts_insert = Timer::Now();
      auto result = _insert_at(unit, value);
      res = result.first;
      d_insert = Timer::ElapsedSince(ts_insert);
    }

    auto d_exit = Timer::ElapsedSince(ts_enter);

    DASH_LOG_DEBUG("UnorderedMap.insert(iterator, value)", "elapsed time:", d_exit * 10e-3);
    DASH_LOG_DEBUG("UnorderedMap.insert(iterator, value)", "elapsed time (find):", d_find * 10e-3);
    DASH_LOG_DEBUG("UnorderedMap.insert(iterator, value)", "elapsed time (insert_at):", d_insert * 10e-3);
    return res;
  }

  template<class InputIterator>
  void insert(
    // Iterator at first value in the range to insert.
    InputIterator first,
    // Iterator past the last value in the range to insert.
    InputIterator last)
  {
    // TODO: Calling insert() on every single element in the range could cause
    //       multiple calls of globmem.grow(_local_buffer_size).
    //       Could be optimized to allocate additional memory in a single call
    //       of globmem.grow(std::distance(first,last)).
    for (auto it = first; it != last; ++it) {
      insert(*it);
    }
  }

  iterator erase(
    const_iterator position)
  {
    DASH_THROW(
      dash::exception::NotImplemented,
      "dash::UnorderedMap.erase is not implemented.");
  }

  size_type erase(
    /// Key of the container element to remove.
    const key_type & key)
  {
    DASH_THROW(
      dash::exception::NotImplemented,
      "dash::UnorderedMap.erase is not implemented.");
  }

  iterator erase(
    /// Iterator at first element to remove.
    const_iterator first,
    /// Iterator past the last element to remove.
    const_iterator last)
  {
    DASH_THROW(
      dash::exception::NotImplemented,
      "dash::UnorderedMap.erase is not implemented.");
  }

  //////////////////////////////////////////////////////////////////////////
  // Bucket Interface
  //////////////////////////////////////////////////////////////////////////

  inline size_type bucket(const key_type & key) const
  {
    return _key_hash(key);
  }

  inline size_type bucket_size(size_type bucket_index) const
  {
    size_type   bsize = _local_sizes[bucket_index];
    return bsize;
  }

  //////////////////////////////////////////////////////////////////////////
  // Observers
  //////////////////////////////////////////////////////////////////////////

  inline key_equal key_eq() const
  {
    return _key_equal;
  }

  inline hasher hash_function() const
  {
    return _key_hash;
  }

private:
  /**
   * Helper to resolve address of mapped value from map entries.
   *
   * std::pair cannot be used as MPI data type directly.
   * Offset-to-member only works reliably with offsetof in the general case
   * We have to use `offsetof` as there is no instance of value_type
   * available that could be used to calculate the member offset as
   * `l_ptr_value` is possibly undefined.
   *
   * Using `std::declval()` instead (to generate a compile-time
   * pseudo-instance for member resolution) only works if Key and Mapped
   * are default-constructible.
   *
   * Finally, the distance obtained from
   *
   *   &(lptr_value->second) - lptr_value
   *
   * had different alignment than the address obtained via offsetof in some
   * cases, depending on the combination of MPI runtime and compiler.
   * Apparently some compilers / standard libs have special treatment
   * (padding?) for members of std::pair such that
   *
   *   __builtin_offsetof(type, member)
   *
   * differs from the member-offset provided by the type system.
   * The alternative, using `offsetof` (resolves to `__builtin_offsetof`
   * automatically if needed) and manual pointer increments works, however.
   */
  void _lptr_value_to_mapped(
    // [IN]  native pointer to map entry
    value_type    * lptr_value,
    // [OUT] corresponding global pointer to mapped value
    dart_gptr_t   & gptr_mapped,
    // [OUT] corresponding native pointer to mapped value
    mapped_type * & lptr_mapped) const
  {
    // Byte offset of mapped value in element type:
    auto mapped_offs = offsetof(value_type, second);
    DASH_LOG_TRACE("UnorderedMap.lptr_value_to_mapped()",
                   "byte offset of mapped member:", mapped_offs);
    // Increment pointers to element by byte offset of mapped value member:
    if (lptr_value != nullptr) {
        if (std::is_standard_layout<value_type>::value) {
        // Convert to char pointer for byte-wise increment:
        char * b_lptr_mapped = reinterpret_cast<char *>(lptr_value);
        b_lptr_mapped       += mapped_offs;
        // Convert to mapped type pointer:
        lptr_mapped          = reinterpret_cast<mapped_type *>(b_lptr_mapped);
      } else {
        lptr_mapped = &(lptr_value->second);
      }
    }
    if (!DART_GPTR_ISNULL(gptr_mapped)) {
      DASH_ASSERT_RETURNS(
        dart_gptr_incaddr(&gptr_mapped, mapped_offs),
        DART_OK);
    }
    DASH_LOG_TRACE("UnorderedMap.lptr_value_to_mapped >",
                   "gptr to mapped:", gptr_mapped);
    DASH_LOG_TRACE("UnorderedMap.lptr_value_to_mapped >",
                   "lptr to mapped:", lptr_mapped);
  }

  /**
   * Insert value at specified unit.
   */
  std::pair<iterator, bool> _insert_at(
    team_unit_t        unit,
    /// The element to insert.
    const value_type & value)
  {
    DASH_LOG_TRACE("UnorderedMap._insert_at()",
                   "unit:",   unit,
                   "key:",    value.first);
    auto result = std::make_pair(_end, false);
    /* rkowalewski:
     * Why do we increment local size and _local_cumul_size for the corresponding unit at the same time?
     * This seems strange to me!!
    */

    //TODO rkowalewski: performance problem
    // Increase local size first to reserve storage for the new element.
    // Use atomic increment to prevent hazard when other units perform
    // remote insertion at the local unit:
    size_type old_local_size   = GlobRef<Atomic<size_type>>(
                                    _local_size_gptr
                                 ).fetch_add(1);

    size_type new_local_size   = old_local_size + 1;
    size_type local_capacity   = _globmem->local_size();
    _local_cumul_sizes[unit]  += 1;
    DASH_LOG_TRACE_VAR("UnorderedMap._insert_at", local_capacity);
    DASH_LOG_TRACE_VAR("UnorderedMap._insert_at", _local_buffer_size);
    DASH_LOG_TRACE_VAR("UnorderedMap._insert_at", old_local_size);
    DASH_LOG_TRACE_VAR("UnorderedMap._insert_at", new_local_size);
    DASH_LOG_TRACE_VAR("UnorderedMap._insert_at", _local_cumul_sizes[_myid]);
    DASH_ASSERT_GT(new_local_size, 0, "new local size is 0");
    // Pointer to new element:
    value_type * lptr_insert = nullptr;
    // Acquire target pointer of new element:
    if (new_local_size > local_capacity) {
      DASH_LOG_TRACE("UnorderedMap._insert_at",
                     "globmem.grow(", _local_buffer_size, ")");
      lptr_insert = static_cast<value_type *>(
                      _globmem->grow(_local_buffer_size));
    } else {
      lptr_insert = static_cast<value_type *>(
                      _globmem->lbegin() + old_local_size);
    }
    // Assign new value to insert position.
    DASH_LOG_TRACE("UnorderedMap._insert_at", "value target address:",
                   lptr_insert);
    DASH_ASSERT(lptr_insert != nullptr);
    // Using placement new to avoid assignment/copy as value_type is
    // const:
    new (lptr_insert) value_type(value);
    // Convert local iterator to global iterator:
    DASH_LOG_TRACE("UnorderedMap._insert_at", "converting to global iterator",
                   "unit:", unit, "lidx:", old_local_size);
    result.first  = iterator(this, unit, old_local_size);
    result.second = true;

    if (unit != _myid) {
      DASH_LOG_TRACE("UnorderedMap.insert", "remote insertion");
      // Mark inserted element for move to remote unit in next commit:
      _move_elements.push_back(result.first);
    } else {
      ++_lend;
    }

    // Update iterators as global memory space has been changed for the
    // active unit:
    auto new_size = size();
    DASH_LOG_TRACE("UnorderedMap._insert_at", "new size:", new_size);
    DASH_LOG_TRACE("UnorderedMap._insert_at", "updating _begin");
    _begin        = iterator(this, 0);
    DASH_LOG_TRACE("UnorderedMap._insert_at", "updating _end");
    _end          = iterator(this, new_size);
    DASH_LOG_TRACE_VAR("UnorderedMap._insert_at", _begin);
    DASH_LOG_TRACE_VAR("UnorderedMap._insert_at", _end);
    DASH_LOG_DEBUG("UnorderedMap._insert_at >",
                   (result.second ? "inserted" : "existing"), ":",
                   result.first);
    return result;
  }

}; // class UnorderedMap

#endif // ifndef DOXYGEN

} // namespace dash

#endif // DASH__MAP__UNORDERED_MAP_H__INCLUDED<|MERGE_RESOLUTION|>--- conflicted
+++ resolved
@@ -99,25 +99,10 @@
     local_node_iterator;
   typedef typename glob_mem_type::const_local_pointer
     const_local_node_iterator;
-<<<<<<< HEAD
-  typedef typename glob_mem_type::reverse_global_iterator
-    reverse_node_iterator;
-  typedef typename glob_mem_type::const_reverse_global_iterator
-    const_reverse_node_iterator;
-  typedef typename glob_mem_type::reverse_local_iterator
-    reverse_local_node_iterator;
-  typedef typename glob_mem_type::const_reverse_local_iterator
-    const_reverse_local_node_iterator;
-
-  typedef typename glob_mem_type::local_pointer
-    local_node_pointer;
-  typedef typename glob_mem_type::const_local_pointer
-=======
 
   typedef typename glob_mem_type::pointer
     local_node_pointer;
   typedef typename glob_mem_type::const_pointer
->>>>>>> 90e68791
     const_local_node_pointer;
 
   typedef UnorderedMapGlobIter<Key, Mapped, Hash, Pred, Alloc>
