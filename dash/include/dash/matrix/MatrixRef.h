--- conflicted
+++ resolved
@@ -160,13 +160,8 @@
   MatrixRefView<ElementT, NumDimensions, PatternT, LocalMemT> _refview;
 
 public:
-<<<<<<< HEAD
-
-  MatrixRef<ElementT, NumDimensions, NumViewDim, PatternT, LocalMemT>()
-  { }
-=======
-  MatrixRef<ElementT, NumDimensions, NumViewDim, PatternT>() = default;
->>>>>>> fb79619b
+  MatrixRef<ElementT, NumDimensions, NumViewDim, PatternT, LocalMemT>() =
+      default;
 
   template <class T_>
   MatrixRef<ElementT, NumDimensions, NumViewDim, PatternT, LocalMemT>(
