#ifndef DASH__MATRIX__INTERNAL__LOCAL_MATRIX_REF_INL_H_INCLUDED
#define DASH__MATRIX__INTERNAL__LOCAL_MATRIX_REF_INL_H_INCLUDED

#include <dash/matrix/LocalMatrixRef.h>
#include <cassert>


namespace dash {

template <typename T, dim_t NumDim, dim_t CUR, class PatternT>
LocalMatrixRef<T, NumDim, CUR, PatternT>
::LocalMatrixRef(
  const LocalMatrixRef<T, NumDim, CUR+1, PatternT> & previous,
  index_type coord)
  : _refview(previous._refview)
{
  DASH_LOG_TRACE_VAR("LocalMatrixRef.(prev)", CUR);
  // Copy proxy of MatrixRef from last dimension:

  _refview._coord[_refview._dim] = coord;
  _refview._dim++;
  DASH_LOG_TRACE_VAR("LocalMatrixRef.(prev)", _refview._dim);
  DASH_LOG_TRACE_VAR("LocalMatrixRef.(prev)", _refview._coord);
  DASH_LOG_TRACE_VAR("LocalMatrixRef.(prev)", _refview._viewspec);
}

template<typename T, dim_t NumDim, dim_t CUR, class PatternT>
LocalMatrixRef<T, NumDim, CUR, PatternT>
::LocalMatrixRef(
  Matrix<T, NumDim, index_type, PatternT> * mat)
  : _refview(mat->_ref._refview)
{
  auto local_extents = mat->_pattern.local_extents();
  DASH_LOG_TRACE_VAR("LocalMatrixRef(mat)", local_extents);
  // Global offset to first local element is missing:
  // _refview._viewspec.resize(local_extents);
  std::array<index_type, NumDim> local_begin_coords = {{ }};
  auto local_offsets = mat->_pattern.global(local_begin_coords);
  _refview._viewspec = ViewSpec_t(local_offsets, local_extents);
  DASH_LOG_TRACE_VAR("LocalMatrixRef(mat)", _refview._viewspec);
}

#if 0
template<typename T, dim_t NumDim, dim_t CUR, class PatternT>
LocalMatrixRef<T, NumDim, CUR, PatternT>
::LocalMatrixRef(
  MatrixRef<T, NumDim, CUR, PatternT> * matref)
{
  DASH_THROW(
    dash::exception::NotImplemented,
    "Matrix view projection order matrix.sub().local() "
    "is not supported, yet. Use matrix.local().sub().");

  _refview = new MatrixRefView<T, NumDim, PatternT>(
             *(matref->_refview));
  std::array<size_t, NumDim> local_extents;
  for (int d = 0; d < NumDim; ++d) {
    // TODO: Workaround here, not implemented!
    local_extents[d] = matref->pattern().local_extent(d);
  }
  DASH_LOG_TRACE_VAR("LocalMatrixRef(matref)", local_extents);
  _refview._viewspec.resize(local_extents);
}
#endif

template<typename T, dim_t NumDim, dim_t CUR, class PatternT>
LocalMatrixRef<T, NumDim, CUR, PatternT>
LocalMatrixRef<T, NumDim, CUR, PatternT>
::block(
  const std::array<index_type, NumDim> & block_lcoords)
{
  // Note: This is equivalent to
  //   foreach (d in 0 ... NumDim):
  //     view = view.sub<d>(block_view.offset(d),
  //                        block_view.extent(d));
  //
  DASH_LOG_TRACE("LocalMatrixRef.block()", block_lcoords);
  auto pattern      = _refview._mat->_pattern;
  auto block_lindex = pattern.blockspec().at(block_lcoords);
  DASH_LOG_TRACE("LocalMatrixRef.block()", block_lindex);
  // Global view of local block:
  auto l_block_g_view = pattern.local_block(block_lindex);
  // Local view of local block:
  auto l_block_l_view = pattern.local_block_local(block_lindex);
  // Return a view specified by the block's viewspec:
  view_type<NumDim> view;
  view._refview              = MatrixRefView_t(_refview._mat);
  view._refview._viewspec   = l_block_g_view;
  view._refview._l_viewspec = l_block_l_view;
  DASH_LOG_TRACE("LocalMatrixRef.block >",
                 "global:",
                 "offsets:", view._refview._viewspec.offsets(),
                 "extents:", view._refview._viewspec.extents(),
                 "local:",
                 "offsets:", view._refview._l_viewspec.offsets(),
                 "extents:", view._refview._l_viewspec.extents());
  return view;
}

template<typename T, dim_t NumDim, dim_t CUR, class PatternT>
LocalMatrixRef<T, NumDim, CUR, PatternT>
LocalMatrixRef<T, NumDim, CUR, PatternT>
::block(
  index_type block_lindex)
{
  // Note: This is equivalent to
  //   foreach (d in 0 ... NumDim):
  //     view = view.sub<d>(block_view.offset(d),
  //                        block_view.extent(d));
  //
  DASH_LOG_TRACE("LocalMatrixRef.block()", block_lindex);
  auto pattern        = _refview._mat->_pattern;
  // Global view of local block:
  auto l_block_g_view = pattern.local_block(block_lindex);
  // Local view of local block:
  auto l_block_l_view = pattern.local_block_local(block_lindex);
  // Return a view specified by the block's viewspec:
  view_type<NumDim> view;
  view._refview              = MatrixRefView_t(_refview._mat);
  view._refview._viewspec   = l_block_g_view;
  view._refview._l_viewspec = l_block_l_view;
  DASH_LOG_TRACE("LocalMatrixRef.block >",
                 "global:",
                 "offsets:", view._refview._viewspec.offsets(),
                 "extents:", view._refview._viewspec.extents(),
                 "local:",
                 "offsets:", view._refview._l_viewspec.offsets(),
                 "extents:", view._refview._l_viewspec.extents());
  return view;
}

template<typename T, dim_t NumDim, dim_t CUR, class PatternT>
inline LocalMatrixRef<T, NumDim, CUR, PatternT>
::operator LocalMatrixRef<T, NumDim, CUR-1, PatternT> && ()
{
  LocalMatrixRef<T, NumDim, CUR-1, PatternT> ref;
  ref._refview = std::move(_refview);
  DASH_LOG_TRACE("LocalMatrixRef.&& move");
  return ::std::move(ref);
}

template<typename T, dim_t NumDim, dim_t CUR, class PatternT>
LocalMatrixRef<T, NumDim, CUR, PatternT>
::operator MatrixRef<T, NumDim, CUR, PatternT> ()
{
  // Should avoid cast from MatrixRef to LocalMatrixRef.
  // Different operation semantics.
  MatrixRef<T, NumDim, CUR, PatternT>  ref;
  ref._refview = _refview;
  DASH_LOG_TRACE("LocalMatrixRef.MatrixRef move");
  return ::std::move(ref);
}

template<typename T, dim_t NumDim, dim_t CUR, class PatternT>
inline typename LocalMatrixRef<T, NumDim, CUR, PatternT>::size_type
LocalMatrixRef<T, NumDim, CUR, PatternT>
::extent(
  dim_t dim) const noexcept
{
  if(dim >= NumDim || dim < 0) {
    DASH_LOG_ERROR(
      "LocalMatrixRef.offset(): Invalid dimension, expected 0..",
      (NumDim - 1), "got ", dim);
    assert(false);
  }
  return _refview._mat->_pattern.local_extent(dim);
//return _refview._viewspec.extent(dim);
}

template<typename T, dim_t NumDim, dim_t CUR, class PatternT>
inline std::array<typename PatternT::size_type, NumDim>
LocalMatrixRef<T, NumDim, CUR, PatternT>
::extents() const noexcept
{
  return _refview._viewspec.extents();
}

template<typename T, dim_t NumDim, dim_t CUR, class PatternT>
inline typename LocalMatrixRef<T, NumDim, CUR, PatternT>::index_type
LocalMatrixRef<T, NumDim, CUR, PatternT>
::offset(
  dim_t dim) const noexcept
{
  if(dim >= NumDim || dim < 0) {
    DASH_LOG_ERROR(
      "LocalMatrixRef.offset(): Invalid dimension, expected 0..",
      (NumDim - 1), "got ", dim);
    assert(false);
  }
  return _refview._viewspec.offset(dim);
}

template<typename T, dim_t NumDim, dim_t CUR, class PatternT>
inline std::array<typename PatternT::index_type, NumDim>
LocalMatrixRef<T, NumDim, CUR, PatternT>
::offsets() const noexcept
{
  return _refview._viewspec.offsets();
}

template<typename T, dim_t NumDim, dim_t CUR, class PatternT>
inline bool
LocalMatrixRef<T, NumDim, CUR, PatternT>
::empty() const noexcept
{
  return size() == 0;
}

template<typename T, dim_t NumDim, dim_t CUR, class PatternT>
inline typename LocalMatrixRef<T, NumDim, CUR, PatternT>::iterator
LocalMatrixRef<T, NumDim, CUR, PatternT>
::begin() noexcept
{
  // Offset of first local element in viewspec, e.g. local offset of first
  // element in block:
  auto l_vs_begin_idx = _refview._mat->_pattern.local_at(
                          _refview._coord,
                          _refview._l_viewspec);
  DASH_LOG_TRACE("LocalMatrixRef.begin=()",
                 "viewspec:",        _refview._viewspec,
                 "l_viewspec:",      _refview._l_viewspec,
                 "iterator offset:", l_vs_begin_idx);
  iterator gv_it(
    _refview._mat->_glob_mem,
    _refview._mat->_pattern,
    _refview._viewspec,
    0,                   // iterator position in view index space
    l_vs_begin_idx       // view index start offset
  );
  DASH_LOG_TRACE_VAR("LocalMatrixRef.begin= >", gv_it);
  return gv_it;
}

template<typename T, dim_t NumDim, dim_t CUR, class PatternT>
inline typename LocalMatrixRef<T, NumDim, CUR, PatternT>::const_iterator
LocalMatrixRef<T, NumDim, CUR, PatternT>
::begin() const noexcept
{
  // Offset of first local element in viewspec, e.g. local offset of first
  // element in block:
  auto l_vs_begin_idx = _refview._mat->_pattern.local_at(
                          _refview._coord,
                          _refview._l_viewspec);
  DASH_LOG_TRACE("LocalMatrixRef.begin()",
                 "viewspec:",        _refview._viewspec,
                 "l_viewspec:",      _refview._l_viewspec,
                 "iterator offset:", l_vs_begin_idx);
  const_iterator gv_it(
    _refview._mat->_glob_mem,
    _refview._mat->_pattern,
    _refview._viewspec,
    0,                   // iterator position in view index space
    l_vs_begin_idx       // view index start offset
  );
  DASH_LOG_TRACE_VAR("LocalMatrixRef.begin >", gv_it);
  return gv_it;
}

template<typename T, dim_t NumDim, dim_t CUR, class PatternT>
inline typename LocalMatrixRef<T, NumDim, CUR, PatternT>::iterator
LocalMatrixRef<T, NumDim, CUR, PatternT>
::end() noexcept
{
  return begin() + size();
}

template<typename T, dim_t NumDim, dim_t CUR, class PatternT>
inline typename LocalMatrixRef<T, NumDim, CUR, PatternT>::const_iterator
LocalMatrixRef<T, NumDim, CUR, PatternT>
::end() const noexcept
{
  return begin() + size();
}

template<typename T, dim_t NumDim, dim_t CUR, class PatternT>
inline T *
LocalMatrixRef<T, NumDim, CUR, PatternT>
::lbegin() noexcept
{
  return begin().local();
}

template<typename T, dim_t NumDim, dim_t CUR, class PatternT>
inline const T *
LocalMatrixRef<T, NumDim, CUR, PatternT>
::lbegin() const noexcept
{
  return begin().local();
}

template<typename T, dim_t NumDim, dim_t CUR, class PatternT>
inline T *
LocalMatrixRef<T, NumDim, CUR, PatternT>
::lend() noexcept
{
  return end().local();
}

template<typename T, dim_t NumDim, dim_t CUR, class PatternT>
inline const T *
LocalMatrixRef<T, NumDim, CUR, PatternT>
::lend() const noexcept
{
  return end().local();
}

template<typename T, dim_t NumDim, dim_t CUR, class PatternT>
typename LocalMatrixRef<T, NumDim, CUR, PatternT>::size_type
inline LocalMatrixRef<T, NumDim, CUR, PatternT>
::size() const noexcept
{
  return _refview._viewspec.size();
}

template<typename T, dim_t NumDim, dim_t CUR, class PatternT>
T & LocalMatrixRef<T, NumDim, CUR, PatternT>
::local_at(
  size_type pos)
{
  if (!(pos < _refview._viewspec.size())) {
    throw std::out_of_range("Out of range");
  }
  return _refview._mat->lbegin()[pos];
}

template<typename T, dim_t NumDim, dim_t CUR, class PatternT>
template<typename ... Args>
T & LocalMatrixRef<T, NumDim, CUR, PatternT>
::at(
  Args... args)
{
  if(sizeof...(Args) != (NumDim - _refview._dim)) {
    DASH_THROW(
      dash::exception::InvalidArgument,
      "LocalMatrixRef.at(): Invalid number of arguments " <<
      "expected " << (NumDim - _refview._dim) << " " <<
      "got " << sizeof...(Args));
  }
  std::array<long long, NumDim> coord = { static_cast<index_type>(args)... };
  for(auto i = _refview._dim; i < NumDim; ++i) {
    _refview._coord[i] = coord[i-_refview._dim];
  }
  return local_at(
<<<<<<< HEAD
           _refview._mat->_pattern.local_at(
             _refview._coord));
=======
           _refview->_mat->_pattern.local_at(
             _refview->_coord,
             _refview->_viewspec));
>>>>>>> 23884967
}

template<typename T, dim_t NumDim, dim_t CUR, class PatternT>
template<typename ... Args>
T & LocalMatrixRef<T, NumDim, CUR, PatternT>
::operator()(
  Args... args)
{
  return at(args...);
}

template<typename T, dim_t NumDim, dim_t CUR, class PatternT>
LocalMatrixRef<T, NumDim, CUR-1, PatternT>
LocalMatrixRef<T, NumDim, CUR, PatternT>
::operator[](
  index_type pos)
{
  DASH_LOG_TRACE("LocalMatrixRef.[]=()",
                 "curdim:",   CUR,
                 "index:",    pos,
                 "viewspec:", _refview._viewspec);
  LocalMatrixRef<T, NumDim, CUR-1, PatternT> ref(*this, pos);
  return ref;
#if 0
  DASH_LOG_TRACE("LocalMatrixRef.[]=",
                 "current refview:",
                 "refview.coord:",         _refview._coord,
                 "refview.dim:",           _refview._dim,
                 "refview.viewspec.rank:", _refview._viewspec.rank());
  LocalMatrixRef<T, NumDim, CUR-1, PatternT> ref;
  // Transfer ownership of _refview:
  ref._refview = _refview;
  ref._refview._coord[_refview._dim] = n;
  ref._refview._dim++;
  ref._refview._viewspec.set_rank(ref._refview._dim);
  DASH_LOG_TRACE("LocalMatrixRef.[]= >",
                 "refview coords:", ref._refview._coord);
  return ref;
#endif
}

template<typename T, dim_t NumDim, dim_t CUR, class PatternT>
LocalMatrixRef<T, NumDim, CUR-1, PatternT>
const LocalMatrixRef<T, NumDim, CUR, PatternT>
::operator[](
  index_type pos) const
{
  DASH_LOG_TRACE("LocalMatrixRef.[]()",
                 "curdim:",   CUR,
                 "index:",    pos,
                 "viewspec:", _refview._viewspec);
  LocalMatrixRef<T, NumDim, CUR-1, PatternT> ref(*this, pos);
  return ref;
#if 0
  LocalMatrixRef<T, NumDim, CUR-1, PatternT> ref;
  ref._refview = new MatrixRefView<T, NumDim, PatternT>(*_refview);
  ref._refview._coord[_refview._dim] = n;
  ref._refview._dim++;
  ref._refview._viewspec.set_rank(ref._refview._dim);
  DASH_LOG_TRACE("LocalMatrixRef.[] >",
                 "refview coords:", ref._refview._coord);
  return ref;
#endif
}

template<typename T, dim_t NumDim, dim_t CUR, class PatternT>
template<dim_t SubDimension>
LocalMatrixRef<T, NumDim, NumDim-1, PatternT>
LocalMatrixRef<T, NumDim, CUR, PatternT>
::sub(
  size_type n)
{
  static_assert(
      NumDim-1 > 0,
      "Dimension too low for sub()");
  static_assert(
      SubDimension < NumDim && SubDimension >= 0,
      "Illegal sub-dimension");
  dim_t target_dim = SubDimension + _refview._dim;
  LocalMatrixRef<T, NumDim, NumDim - 1, PatternT> ref;
  MatrixRefView<T, NumDim, PatternT> proxy = MatrixRefView<T, NumDim, PatternT>();
  ref._refview = proxy;
  ref._refview._coord[target_dim] = 0;

  ref._refview._viewspec = _refview._viewspec;
  ref._refview._viewspec.resize_dim(target_dim, n, 1);
  ref._refview._viewspec.set_rank(NumDim-1);

  ref._refview._mat = _refview._mat;
  ref._refview._dim = _refview._dim + 1;
  return ref;
}

template<typename T, dim_t NumDim, dim_t CUR, class PatternT>
inline LocalMatrixRef<T, NumDim, NumDim-1, PatternT>
LocalMatrixRef<T, NumDim, CUR, PatternT>
::col(
  size_type n)
{
  return sub<0>(n);
}

template<typename T, dim_t NumDim, dim_t CUR, class PatternT>
inline LocalMatrixRef<T, NumDim, NumDim-1, PatternT>
LocalMatrixRef<T, NumDim, CUR, PatternT>::row(
  size_type n)
{
  return sub<1>(n);
}

template<typename T, dim_t NumDim, dim_t CUR, class PatternT>
template<dim_t SubDimension>
LocalMatrixRef<T, NumDim, NumDim, PatternT>
LocalMatrixRef<T, NumDim, CUR, PatternT>
::sub(
  size_type offset,
  size_type extent)
{
  DASH_LOG_TRACE_VAR("LocalMatrixRef.sub()", SubDimension);
  DASH_LOG_TRACE_VAR("LocalMatrixRef.sub()", offset);
  DASH_LOG_TRACE_VAR("LocalMatrixRef.sub()", extent);
  static_assert(
      SubDimension < NumDim && SubDimension >= 0,
      "Wrong sub-dimension");
  LocalMatrixRef<T, NumDim, NumDim, PatternT> ref;
  MatrixRefView<T, NumDim, PatternT> proxy = MatrixRefView<T, NumDim, PatternT>();
  ::std::fill(proxy->_coord.begin(), proxy->_coord.end(), 0);
  ref._refview = proxy;
  ref._refview._viewspec = _refview._viewspec;
  ref._refview._viewspec.resize_dim(
                            SubDimension,
                            offset,
                            extent);
  DASH_LOG_TRACE_VAR("LocalMatrixRef.sub >",
                     ref._refview._viewspec.size());
  ref._refview._mat = _refview._mat;
  return ref;
}

template<typename T, dim_t NumDim, dim_t CUR, class PatternT>
LocalMatrixRef<T, NumDim, NumDim, PatternT>
LocalMatrixRef<T, NumDim, CUR, PatternT>
::rows(
  size_type offset,
  size_type extent)
{
  return sub<1>(offset, extent);
}

template<typename T, dim_t NumDim, dim_t CUR, class PatternT>
LocalMatrixRef<T, NumDim, NumDim, PatternT>
LocalMatrixRef<T, NumDim, CUR, PatternT>::cols(
  size_type offset,
  size_type extent)
{
  return sub<0>(offset, extent);
}

// LocalMatrixRef<T, NumDim, 0>
// Partial Specialization for value deferencing.

template <typename T, dim_t NumDim, class PatternT>
LocalMatrixRef<T, NumDim, 0, PatternT>
::LocalMatrixRef(
  const LocalMatrixRef<T, NumDim, 1, PatternT> & previous,
  typename PatternT::index_type                  coord)
{
  DASH_LOG_TRACE("LocalMatrixRef<0>.(prev)");
  // Copy proxy of MatrixRef from last dimension:
  _refview = MatrixRefView<T, NumDim, PatternT>(previous._refview);
  _refview._coord[_refview._dim] = coord;
  _refview._dim++;
  DASH_LOG_TRACE_VAR("LocalMatrixRef<0>.(prev)", _refview._coord);
  DASH_LOG_TRACE_VAR("LocalMatrixRef<0>.(prev)", _refview._dim);
  DASH_LOG_TRACE_VAR("LocalMatrixRef<0>.(prev)", _refview._viewspec);
  DASH_LOG_TRACE_VAR("LocalMatrixRef<0>.(prev)", _refview._l_viewspec);
}

template <typename T, dim_t NumDim, class PatternT>
inline T *
LocalMatrixRef<T, NumDim, 0, PatternT>
::local_at(
  index_type pos) const
{
  if (!(static_cast<size_type>(pos) < _refview._mat->size())) {
    DASH_THROW(
      dash::exception::OutOfRange,
      "Position for LocalMatrixRef<0>.local_at out of range");
  }
  return &(_refview._mat->lbegin()[pos]);
}

template <typename T, dim_t NumDim, class PatternT>
inline LocalMatrixRef<T, NumDim, 0, PatternT>
::operator T() const
{
  auto l_coords   = _refview._coord;
  auto l_viewspec = _refview._l_viewspec;
  auto pattern    = _refview._mat->_pattern;
  DASH_LOG_TRACE("LocalMatrixRef<0>.T()",
                 "coords:",         l_coords,
                 "local viewspec:", l_viewspec.extents());
  // Local coordinates and local viewspec to local index:
  auto local_index = pattern.local_at(
                       l_coords,
                       l_viewspec);
  DASH_LOG_TRACE_VAR("LocalMatrixRef<0>.T()", local_index);
  T ret = *local_at(local_index);
  DASH_LOG_TRACE("LocalMatrixRef<0>.T()", "delete _refview");
//delete _refview;
  return ret;
}

template <typename T, dim_t NumDim, class PatternT>
inline T
LocalMatrixRef<T, NumDim, 0, PatternT>
::operator=(
  const T & value)
{
  auto l_coords   = _refview._coord;
  auto l_viewspec = _refview._l_viewspec;
  auto pattern    = _refview._mat->_pattern;
  DASH_LOG_TRACE("LocalMatrixRef<0>.=()",
                 "coords:",         l_coords,
                 "local viewspec:", l_viewspec,
                 "value:",          value);
  DASH_LOG_TRACE_VAR("LocalMatrixRef<0>.=()", l_viewspec);
  // Local coordinates and local viewspec to local index:
  auto local_index = pattern.local_at(
                       l_coords,
                       l_viewspec);
  DASH_LOG_TRACE_VAR("LocalMatrixRef<0>.=", local_index);
  T* ref = local_at(local_index);
  *ref   = value;
  DASH_LOG_TRACE("LocalMatrixRef<0>.=", "delete _refview");
//delete _refview;
  return value;
}

template <typename T, dim_t NumDim, class PatternT>
inline T
LocalMatrixRef<T, NumDim, 0, PatternT>
::operator+=(
  const T & value)
{
  auto l_coords   = _refview._coord;
  auto l_viewspec = _refview._l_viewspec;
  auto pattern    = _refview._mat->_pattern;
  DASH_LOG_TRACE("LocalMatrixRef<0>.+=()",
                 "coords:",         l_coords,
                 "local viewspec:", l_viewspec,
                 "value:",          value);
  DASH_LOG_TRACE_VAR("LocalMatrixRef<0>.+=()", l_viewspec);
  // Local coordinates and local viewspec to local index:
  auto local_index = pattern.local_at(
                       l_coords,
                       l_viewspec);
  DASH_LOG_TRACE_VAR("LocalMatrixRef<0>.=", local_index);
  T* ref  = local_at(local_index);
  *ref   += value;
  DASH_LOG_TRACE("LocalMatrixRef<0>.+=", "delete _refview");
//delete _refview;
  return value;
}

template <typename T, dim_t NumDim, class PatternT>
inline T
LocalMatrixRef<T, NumDim, 0, PatternT>
::operator+(
  const T & value)
{
	auto res  = self_t(*this);
	res      += value;
	return res;
}

<<<<<<< HEAD
template<typename T, dim_t NumDim, dim_t CUR, class PatternT>
inline const PatternT&
LocalMatrixRef<T, NumDim, CUR, PatternT>::pattern() const
{
	return _refview._mat->_pattern;
}

=======
>>>>>>> 23884967
} // namespace dash

#endif  // DASH__MATRIX__INTERNAL__LOCAL_MATRIX_REF_INL_H_INCLUDED<|MERGE_RESOLUTION|>--- conflicted
+++ resolved
@@ -341,14 +341,9 @@
     _refview._coord[i] = coord[i-_refview._dim];
   }
   return local_at(
-<<<<<<< HEAD
-           _refview._mat->_pattern.local_at(
-             _refview._coord));
-=======
            _refview->_mat->_pattern.local_at(
              _refview->_coord,
              _refview->_viewspec));
->>>>>>> 23884967
 }
 
 template<typename T, dim_t NumDim, dim_t CUR, class PatternT>
@@ -625,16 +620,6 @@
 	return res;
 }
 
-<<<<<<< HEAD
-template<typename T, dim_t NumDim, dim_t CUR, class PatternT>
-inline const PatternT&
-LocalMatrixRef<T, NumDim, CUR, PatternT>::pattern() const
-{
-	return _refview._mat->_pattern;
-}
-
-=======
->>>>>>> 23884967
 } // namespace dash
 
 #endif  // DASH__MATRIX__INTERNAL__LOCAL_MATRIX_REF_INL_H_INCLUDED