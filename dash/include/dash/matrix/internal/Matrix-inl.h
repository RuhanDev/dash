--- conflicted
+++ resolved
@@ -479,13 +479,8 @@
 template <typename T, dim_t NumDim, typename IndexT, class PatternT, typename LocalMemT>
 template<dim_t __NumViewDim>
   typename std::enable_if<(__NumViewDim == 0),
-<<<<<<< HEAD
-  GlobRef<const T>>::type
+    typename Matrix<T, NumDim, IndexT, PatternT, LocalMemT>::const_reference>::type
 constexpr Matrix<T, NumDim, IndexT, PatternT, LocalMemT>::operator[](size_type pos) const
-=======
-    typename Matrix<T, NumDim, IndexT, PatternT>::const_reference>::type
-constexpr Matrix<T, NumDim, IndexT, PatternT>::operator[](size_type pos) const
->>>>>>> 79b68869
 {
   return _ref.at(pos);
 }
@@ -503,13 +498,8 @@
 template <typename T, dim_t NumDim, typename IndexT, class PatternT, typename LocalMemT>
 template<dim_t __NumViewDim>
   typename std::enable_if<(__NumViewDim == 0),
-<<<<<<< HEAD
-  GlobRef<T>>::type
+    typename Matrix<T, NumDim, IndexT, PatternT, LocalMemT>::reference>::type
 Matrix<T, NumDim, IndexT, PatternT, LocalMemT>::operator[](size_type pos)
-=======
-    typename Matrix<T, NumDim, IndexT, PatternT>::reference>::type
-Matrix<T, NumDim, IndexT, PatternT>::operator[](size_type pos)
->>>>>>> 79b68869
 {
   return _ref.at(pos);
 }
