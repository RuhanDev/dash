#ifndef DASH__MATRIX__INTERNAL__MATRIX_REF_INL_H_INCLUDED
#define DASH__MATRIX__INTERNAL__MATRIX_REF_INL_H_INCLUDED

#include <dash/matrix/MatrixRef.h>


namespace dash {

template <typename T, dim_t NumDim, dim_t CUR, class PatternT>
template <class T_>
MatrixRef<T, NumDim, CUR, PatternT>
::MatrixRef(
  const MatrixRef<T_, NumDim, CUR+1, PatternT> & previous,
  index_type coord)
: _refview(previous._refview)
{
  DASH_LOG_TRACE_VAR("MatrixRef.(MatrixRef prev)()", CUR);
  DASH_LOG_TRACE_VAR("MatrixRef.(MatrixRef prev)", coord);
  dim_t target_dim = NumDim-(CUR+1);
  // Coordinate in active dimension is 0 as it is relative to the
  // MatrixRefView's viewspec which contains the coord as view offset:
  _refview._coord[_refview._dim] = 0;
  _refview._dim++;
  _refview._viewspec.resize_dim(
                           target_dim,
                           _refview._viewspec.offset(target_dim) + coord,
                           1);
  DASH_LOG_TRACE_VAR("MatrixRef.(MatrixRef prev) >", _refview);
}

template <typename T, dim_t NumDim, dim_t CUR, class PatternT>
template <class T_>
MatrixRef<T, NumDim, CUR, PatternT>
::MatrixRef(
  const MatrixRef<T_, NumDim, CUR, PatternT> & other)
: _refview(other._refview)
{ }

template <typename T, dim_t NumDim, dim_t CUR, class PatternT>
MatrixRef<T, NumDim, CUR, PatternT>
::operator MatrixRef<T, NumDim, CUR-1, PatternT> ()
{
<<<<<<< HEAD
  DASH_LOG_TRACE_VAR("MatrixRef.() &&", CUR);
  MatrixRef<T, NumDim, CUR-1, PatternT> ref;
=======
  DASH_LOG_TRACE_VAR("MatrixRef.MatrixRef<NDim,NVDim-1>()", CUR);
  MatrixRef<T, NumDim, CUR-1, PatternT> ref =
    MatrixRef<T, NumDim, CUR-1, PatternT>();
>>>>>>> a3d66c36
  ref._refview = _refview;
  DASH_LOG_TRACE("MatrixRef.MatrixRef<NDim,NVDim-1> >");
  return ref;
}

template <typename T, dim_t NumDim, dim_t CUR, class PatternT>
constexpr const Team &
MatrixRef<T, NumDim, CUR, PatternT>
::team() const noexcept
{
  return *(_refview._mat->_team);
} 

template <typename T, dim_t NumDim, dim_t CUR, class PatternT>
constexpr typename MatrixRef<T, NumDim, CUR, PatternT>::size_type
MatrixRef<T, NumDim, CUR, PatternT>
::size() const noexcept
{
  return _refview._viewspec.size();
} 
 
template <typename T, dim_t NumDim, dim_t CUR, class PatternT>
typename MatrixRef<T, NumDim, CUR, PatternT>::size_type
constexpr MatrixRef<T, NumDim, CUR, PatternT>
::local_size() const noexcept
{
  return dash::local(
           dash::sub<CUR>(
             std::get<CUR>(_refview._viewspec.offsets()),
             ( std::get<CUR>(_refview._viewspec.offsets()) +
               std::get<CUR>(_refview._viewspec.extents()) ),
             *(_refview._mat)
           )
         ).size();
}

template <typename T, dim_t NumDim, dim_t CUR, class PatternT>
typename MatrixRef<T, NumDim, CUR, PatternT>::size_type
constexpr MatrixRef<T, NumDim, CUR, PatternT>
::local_capacity() const noexcept
{
  return dash::local(
           dash::sub<CUR>(
             std::get<CUR>(_refview._viewspec.offsets()),
             ( std::get<CUR>(_refview._viewspec.offsets()) +
               std::get<CUR>(_refview._viewspec.extents()) ),
             *(_refview._mat)
           )
         ).size();
}

template <typename T, dim_t NumDim, dim_t CUR, class PatternT>
constexpr typename MatrixRef<T, NumDim, CUR, PatternT>::size_type
MatrixRef<T, NumDim, CUR, PatternT>
::extent(
  dim_t dim) const noexcept
{
  return _refview._viewspec.extent(dim);
}

template <typename T, dim_t NumDim, dim_t CUR, class PatternT>
constexpr std::array<
  typename MatrixRef<T, NumDim, CUR, PatternT>::size_type,
  NumDim>
MatrixRef<T, NumDim, CUR, PatternT>
::extents() const noexcept
{
  return _refview._viewspec.extents();
}

template <typename T, dim_t NumDim, dim_t CUR, class PatternT>
constexpr typename MatrixRef<T, NumDim, CUR, PatternT>::index_type
MatrixRef<T, NumDim, CUR, PatternT>
::offset(
  dim_t dim) const noexcept
{
  return _refview._viewspec.offset(dim);
}

template <typename T, dim_t NumDim, dim_t CUR, class PatternT>
constexpr std::array<
  typename MatrixRef<T, NumDim, CUR, PatternT>::index_type,
  NumDim >
MatrixRef<T, NumDim, CUR, PatternT>
::offsets() const noexcept
{
  return _refview._viewspec.offsets();
}

template <typename T, dim_t NumDim, dim_t CUR, class PatternT>
constexpr bool
MatrixRef<T, NumDim, CUR, PatternT>
::empty() const noexcept
{
  return size() == 0;
}

template <typename T, dim_t NumDim, dim_t CUR, class PatternT>
inline void
MatrixRef<T, NumDim, CUR, PatternT>
::barrier() const
{
  _refview._mat->_team->barrier();
}

template <typename T, dim_t NumDim, dim_t CUR, class PatternT>
constexpr const typename MatrixRef<T, NumDim, CUR, PatternT>::pattern_type &
MatrixRef<T, NumDim, CUR, PatternT>
::pattern() const noexcept
{
  return _refview._mat->_pattern;
}

template <typename T, dim_t NumDim, dim_t CUR, class PatternT>
constexpr typename MatrixRef<T, NumDim, CUR, PatternT>::const_pointer
MatrixRef<T, NumDim, CUR, PatternT>
::data() const noexcept
{
  return begin();
}

template <typename T, dim_t NumDim, dim_t CUR, class PatternT>
typename MatrixRef<T, NumDim, CUR, PatternT>::pointer
MatrixRef<T, NumDim, CUR, PatternT>
::data() noexcept
{
  return begin();
}

template <typename T, dim_t NumDim, dim_t CUR, class PatternT>
constexpr typename MatrixRef<T, NumDim, CUR, PatternT>::const_iterator
MatrixRef<T, NumDim, CUR, PatternT>
::begin() const noexcept
{
  return const_iterator(
           _refview._mat->_glob_mem,
           _refview._mat->_pattern,
           _refview._viewspec,
           // Relative iterator position
           0,
           // Offset of first element in viewspec, e.g. offset
           // of first element in block:
           _refview._mat->_pattern.global_at(
                _refview._coord,
                _refview._viewspec)
         );
}

template <typename T, dim_t NumDim, dim_t CUR, class PatternT>
typename MatrixRef<T, NumDim, CUR, PatternT>::iterator
MatrixRef<T, NumDim, CUR, PatternT>
::begin() noexcept
{
  return iterator(
           _refview._mat->_glob_mem,
           _refview._mat->_pattern,
           _refview._viewspec,
           // Relative iterator position
           0,
           // Offset of first element in viewspec, e.g. offset
           // of first element in block:
           _refview._mat->_pattern.global_at(
                _refview._coord,
                _refview._viewspec)
         );
}

template <typename T, dim_t NumDim, dim_t CUR, class PatternT>
constexpr typename MatrixRef<T, NumDim, CUR, PatternT>::const_iterator
MatrixRef<T, NumDim, CUR, PatternT>
::end() const noexcept
{
  return const_iterator(
           _refview._mat->_glob_mem,
           _refview._mat->_pattern,
           _refview._viewspec,
           // Relative iterator position
           _refview._viewspec.size(),
           // Offset of first element in viewspec
           _refview._mat->_pattern.global_at(
                  _refview._coord,
                  _refview._viewspec)
         );
}

template <typename T, dim_t NumDim, dim_t CUR, class PatternT>
typename MatrixRef<T, NumDim, CUR, PatternT>::iterator
MatrixRef<T, NumDim, CUR, PatternT>
::end() noexcept
{
  return iterator(
           _refview._mat->_glob_mem,
           _refview._mat->_pattern,
           _refview._viewspec,
           // Relative iterator position
           _refview._viewspec.size(),
           // Offset of first element in viewspec
           _refview._mat->_pattern.global_at(
                  _refview._coord,
                  _refview._viewspec)
         );
}

template <typename T, dim_t NumDim, dim_t CUR, class PatternT>
typename MatrixRef<T, NumDim, CUR, PatternT>::local_type
MatrixRef<T, NumDim, CUR, PatternT>
::sub_local() noexcept
{
  return local_type(this);
}

template <typename T, dim_t NumDim, dim_t CUR, class PatternT>
T *
MatrixRef<T, NumDim, CUR, PatternT>
::lbegin() noexcept
{
  // TODO:
  // Expensive as a new LocalMatrixRef object is created.
  // Note: Not equivalent to
  //
  //   _mat->local.view(_refview)
  //
  // ... as order of projections (slice + local vs. local + slice) matters.
  return sub_local().begin();
}

template <typename T, dim_t NumDim, dim_t CUR, class PatternT>
T *
MatrixRef<T, NumDim, CUR, PatternT>
::lend() noexcept
{
  // TODO:
  // Expensive as a new LocalMatrixRef object is created.
  // Note: Not equivalent to
  //
  //   _mat->local.view(_refview)
  //
  // ... as order of projections (slice + local vs. local + slice) matters.
  return sub_local().end();
}

template <typename T, dim_t NumDim, dim_t CUR, class PatternT>
template<dim_t __NumViewDim>
typename std::enable_if<(__NumViewDim != 0), 
  MatrixRef<T, NumDim, __NumViewDim, PatternT>>::type
MatrixRef<T, NumDim, CUR, PatternT>
::operator[](
  index_type pos)
{
  return MatrixRef<T, NumDim, __NumViewDim, PatternT>(*this, pos);
}

template <typename T, dim_t NumDim, dim_t CUR, class PatternT>
template<dim_t __NumViewDim>
typename std::enable_if<(__NumViewDim != 0), 
  MatrixRef<const T, NumDim, __NumViewDim, PatternT>>::type
constexpr MatrixRef<T, NumDim, CUR, PatternT>
::operator[](index_type pos) const {
  return MatrixRef<const T, NumDim, __NumViewDim, PatternT>(*this, pos);
}

template <typename T, dim_t NumDim, dim_t CUR, class PatternT>
template<dim_t __NumViewDim>
typename std::enable_if<(__NumViewDim == 0), GlobRef<T> >::type
MatrixRef<T, NumDim, CUR, PatternT>
::operator[](index_type pos)
{
  auto coords = _refview._coord;
  coords[0] = pos;
  return _refview.global_reference(coords);
}

template <typename T, dim_t NumDim, dim_t CUR, class PatternT>
template<dim_t __NumViewDim>
typename std::enable_if<(__NumViewDim == 0), GlobRef<const T> >::type
MatrixRef<T, NumDim, CUR, PatternT>
::operator[](index_type pos) const
{
  auto coords = _refview._coord;
  coords[0] = pos;
  return _refview.global_reference(coords);
}
 
template <typename T, dim_t NumDim, dim_t CUR, class PatternT>
template <dim_t SubDimension>
MatrixRef<const T, NumDim, NumDim-1, PatternT>
MatrixRef<T, NumDim, CUR, PatternT>
::sub(
  size_type offset) const
{
  return const_cast<
           MatrixRef<T, NumDim, CUR, PatternT> *
         >(this)->sub<SubDimension>(offset);
}
 
template <typename T, dim_t NumDim, dim_t CUR, class PatternT>
template <dim_t SubDimension>
MatrixRef<T, NumDim, NumDim-1, PatternT>
MatrixRef<T, NumDim, CUR, PatternT>
::sub(
  size_type offset)
{
  static_assert(
      NumDim - 1 > 0,
      "Too low dim");
  static_assert(
      SubDimension < NumDim && SubDimension >= 0,
      "Wrong sub-dimension for sub()");
  DASH_LOG_TRACE("MatrixRef.sub()",
                 "dim:",    SubDimension,
                 "offset:", offset);
  dim_t target_dim = SubDimension + _refview._dim;
  DASH_LOG_TRACE("MatrixRef<N>.sub(n)", "n:", offset,
                 "target_dim:", target_dim, "refview.dim:", _refview._dim);

  MatrixRef<T, NumDim, NumDim-1, PatternT> ref;

  ref._refview._coord[target_dim] = 0;

  ref._refview._viewspec = _refview._viewspec;
  // Offset specified by user is relative to existing offset of the view
  // so slice offset must be applied on the view's current offset in the
  // sub-dimension:
  ref._refview._viewspec.resize_dim(
                           target_dim,
                           _refview._viewspec.offset(target_dim) + offset,
                           1);
  ref._refview._viewspec.set_rank(NumDim-1);

  ref._refview._mat = _refview._mat;
  ref._refview._dim = _refview._dim + 1;

  DASH_LOG_TRACE_VAR("MatrixRef.sub >",
                     ref._refview._viewspec);
  return ref;
}

template <typename T, dim_t NumDim, dim_t CUR, class PatternT>
inline MatrixRef<T, NumDim, NumDim-1, PatternT>
MatrixRef<T, NumDim, CUR, PatternT>
::col(
  size_type column_offset)
{
  return sub<1>(column_offset);
}

template <typename T, dim_t NumDim, dim_t CUR, class PatternT>
inline MatrixRef<T, NumDim, NumDim-1, PatternT>
MatrixRef<T, NumDim, CUR, PatternT>
::row(
  size_type row_offset)
{
  return sub<0>(row_offset);
}

template <typename T, dim_t NumDim, dim_t CUR, class PatternT>
template <dim_t SubDimension>
MatrixRef<T, NumDim, NumDim, PatternT>
MatrixRef<T, NumDim, CUR, PatternT>
::sub(
  size_type offset,
  size_type extent)
{
  DASH_LOG_TRACE("MatrixRef.sub()",
                 "dim:",    SubDimension,
                 "offset:", offset,
                 "extent:", extent);
  static_assert(
    SubDimension < NumDim && SubDimension >= 0,
    "Wrong sub-dimension for sub()");
  MatrixRef<T, NumDim, NumDim, PatternT> ref;
  ref._refview._mat      = _refview._mat;
  ref._refview._viewspec = _refview._viewspec;
  ref._refview._viewspec.resize_dim(
                            SubDimension,
                            offset,
                            extent);
  DASH_LOG_TRACE_VAR("MatrixRef.sub >",
                     ref._refview._viewspec);
  return ref;
}

template <typename T, dim_t NumDim, dim_t CUR, class PatternT>
inline MatrixRef<T, NumDim, NumDim, PatternT>
MatrixRef<T, NumDim, CUR, PatternT>
::rows(
  size_type offset,
  size_type extent)
{
  return sub<0>(offset, extent);
}

template <typename T, dim_t NumDim, dim_t CUR, class PatternT>
inline MatrixRef<T, NumDim, NumDim, PatternT>
MatrixRef<T, NumDim, CUR, PatternT>
::cols(
  size_type offset,
  size_type extent)
{
  return sub<1>(offset, extent);
}

template <typename T, dim_t NumDim, dim_t CUR, class PatternT>
template <typename ... Args>
inline typename MatrixRef<T, NumDim, CUR, PatternT>::const_reference
MatrixRef<T, NumDim, CUR, PatternT>
::at(Args... args) const
{
  return at(std::array<index_type, NumDim> {{
              static_cast<index_type>(args)...
            }});
}

template <typename T, dim_t NumDim, dim_t CUR, class PatternT>
template <typename ... Args>
inline typename MatrixRef<T, NumDim, CUR, PatternT>::reference
MatrixRef<T, NumDim, CUR, PatternT>
::at(Args... args)
{
  return at(std::array<index_type, NumDim> {{
              static_cast<index_type>(args)...
            }});
}

template <typename T, dim_t NumDim, dim_t CUR, class PatternT>
inline typename MatrixRef<T, NumDim, CUR, PatternT>::const_reference
MatrixRef<T, NumDim, CUR, PatternT>
::at(const ::std::array<typename PatternT::index_type, NumDim> & coords) const
{
  return _refview.global_reference(coords);
}

template <typename T, dim_t NumDim, dim_t CUR, class PatternT>
inline typename MatrixRef<T, NumDim, CUR, PatternT>::reference
MatrixRef<T, NumDim, CUR, PatternT>
::at(const ::std::array<typename PatternT::index_type, NumDim> & coords)
{
  return _refview.global_reference(coords);
}

template <typename T, dim_t NumDim, dim_t CUR, class PatternT>
template <typename ... Args>
inline typename MatrixRef<T, NumDim, CUR, PatternT>::reference
MatrixRef<T, NumDim, CUR, PatternT>
::operator()(Args... args)
{
  return at(args...);
}

template <typename T, dim_t NumDim, dim_t CUR, class PatternT>
constexpr bool
MatrixRef<T, NumDim, CUR, PatternT>
::is_local(
  index_type g_pos) const
{
  return (_refview._mat->_pattern.unit_at(g_pos, _refview._viewspec) ==
          _refview._mat->_team->myid());
}

template <typename T, dim_t NumDim, dim_t CUR, class PatternT>
template <dim_t Dimension>
constexpr bool
MatrixRef<T, NumDim, CUR, PatternT>
::is_local(
  index_type g_pos) const
{
  return _refview._mat->_pattern.has_local_elements(
           Dimension,
           g_pos,
           _refview._mat->_myid,
           _refview._mat->_team->myid(),
           _refview._viewspec);
}

template <typename T, dim_t NumDim, dim_t CUR, class PatternT>
template <int level>
inline dash::HView<
  Matrix<
    T,
    NumDim,
    typename MatrixRef<T, NumDim, CUR, PatternT>::index_type,
    PatternT>,
  level>
MatrixRef<T, NumDim, CUR, PatternT>
::hview()
{
  return dash::HView<Matrix<T, NumDim, index_type, PatternT>, level>(*this);
}

} // namespace dash

#endif // DASH__MATRIX__INTERNAL__MATRIX_REF_INL_H_INCLUDED<|MERGE_RESOLUTION|>--- conflicted
+++ resolved
@@ -40,14 +40,9 @@
 MatrixRef<T, NumDim, CUR, PatternT>
 ::operator MatrixRef<T, NumDim, CUR-1, PatternT> ()
 {
-<<<<<<< HEAD
-  DASH_LOG_TRACE_VAR("MatrixRef.() &&", CUR);
-  MatrixRef<T, NumDim, CUR-1, PatternT> ref;
-=======
   DASH_LOG_TRACE_VAR("MatrixRef.MatrixRef<NDim,NVDim-1>()", CUR);
   MatrixRef<T, NumDim, CUR-1, PatternT> ref =
     MatrixRef<T, NumDim, CUR-1, PatternT>();
->>>>>>> a3d66c36
   ref._refview = _refview;
   DASH_LOG_TRACE("MatrixRef.MatrixRef<NDim,NVDim-1> >");
   return ref;
@@ -517,7 +512,6 @@
   return _refview._mat->_pattern.has_local_elements(
            Dimension,
            g_pos,
-           _refview._mat->_myid,
            _refview._mat->_team->myid(),
            _refview._viewspec);
 }
