#ifndef DASH__BLOCK_PATTERN_1D_H_
#define DASH__BLOCK_PATTERN_1D_H_

#include <dash/Types.h>
#include <dash/Distribution.h>
#include <dash/Exception.h>
#include <dash/Dimensional.h>
#include <dash/Cartesian.h>
#include <dash/Team.h>

#include <dash/pattern/BlockPattern.h>
#include <dash/pattern/PatternProperties.h>
#include <dash/pattern/internal/PatternArguments.h>

#include <dash/internal/Math.h>
#include <dash/internal/Logging.h>

#include <functional>
#include <array>
#include <type_traits>


namespace dash {

/**
 * Defines how a list of global indices is mapped to single units
 * within a Team.
 *
 * \concept{DashPatternConcept}
 */
template<
  MemArrange Arrangement,
  typename   IndexType
>
class BlockPattern<1, Arrangement, IndexType>
{
private:
  static const dim_t NumDimensions = 1;

public:
  static constexpr const char * PatternName = "BlockPattern1D";

public:
  /// Satisfiable properties in pattern property category Partitioning:
  typedef pattern_partitioning_properties<
              // Block extents are constant for every dimension.
              pattern_partitioning_tag::rectangular,
              // Identical number of elements in every block.
              pattern_partitioning_tag::balanced,
              // Size of blocks may differ.
              pattern_partitioning_tag::unbalanced
          > partitioning_properties;
  /// Satisfiable properties in pattern property category Mapping:
  typedef pattern_mapping_properties<
              // Number of blocks assigned to a unit may differ.
              pattern_mapping_tag::unbalanced
          > mapping_properties;
  /// Satisfiable properties in pattern property category Layout:
  typedef pattern_layout_properties<
              // Local indices iterate over block boundaries.
              pattern_layout_tag::canonical,
              // Local element order corresponds to canonical linearization
              // within entire local memory.
              pattern_layout_tag::linear
          > layout_properties;

private:
  /// Derive size type from given signed index / ptrdiff type
  typedef typename std::make_unsigned<IndexType>::type
    SizeType;
  /// Fully specified type definition of self
  typedef BlockPattern<NumDimensions, Arrangement, IndexType>
    self_t;
  typedef CartesianIndexSpace<NumDimensions, Arrangement, IndexType>
    MemoryLayout_t;
  typedef CartesianIndexSpace<NumDimensions, Arrangement, IndexType>
    LocalMemoryLayout_t;
  typedef CartesianSpace<NumDimensions, SizeType>
    BlockSpec_t;
  typedef DistributionSpec<NumDimensions>
    DistributionSpec_t;
  typedef TeamSpec<NumDimensions, IndexType>
    TeamSpec_t;
  typedef SizeSpec<NumDimensions, SizeType>
    SizeSpec_t;
  typedef ViewSpec<NumDimensions, IndexType>
    ViewSpec_t;
  typedef internal::PatternArguments<NumDimensions, IndexType>
    PatternArguments_t;

public:
  typedef IndexType   index_type;
  typedef SizeType    size_type;
  typedef ViewSpec_t  viewspec_type;
  typedef struct {
    team_unit_t unit;
    IndexType   index;
  } local_index_t;
  typedef struct {
    team_unit_t unit;
    std::array<index_type, NumDimensions> coords;
  } local_coords_t;

private:
  PatternArguments_t          _arguments;
  /// Extent of the linear pattern.
  SizeType                    _size            = 0;
  /// Global memory layout of the pattern.
  MemoryLayout_t              _memory_layout;
  /// Distribution type (BLOCKED, CYCLIC, BLOCKCYCLIC or NONE) of
  /// all dimensions. Defaults to BLOCKED.
  DistributionSpec_t          _distspec;
  /// Team containing the units to which the patterns element are mapped
  dash::Team *                _team            = nullptr;
  /// Cartesian arrangement of units within the team
  TeamSpec_t                  _teamspec;
  /// Total amount of units to which this pattern's elements are mapped
  SizeType                    _nunits          = 0;
  /// Maximum extents of a block in this pattern
  SizeType                    _blocksize       = 0;
  /// Number of blocks in all dimensions
  SizeType                    _nblocks         = 0;
  /// Actual number of local elements.
  SizeType                    _local_size      = 0;
  /// Local memory layout of the pattern.
  LocalMemoryLayout_t         _local_memory_layout;
  /// Arrangement of local blocks in all dimensions
  SizeType                    _nlblocks        = 0;
  /// Maximum number of elements assigned to a single unit
  SizeType                    _local_capacity  = 0;
  /// Corresponding global index to first local index of the active unit
  std::array<IndexType, 2>    _lbegin_lend     = { };
  /// Corresponding global index past last local index of the active unit
  IndexType                   _lend            = -1;

public:
  constexpr BlockPattern() = delete;

  /**
   * Constructor, initializes a pattern from an argument list consisting
   * of the pattern size (extent, number of elements) followed by an optional
   * distribution type.
   *
   * Examples:
   *
   * \code
   *   // 500 elements with blocked distribution:
   *   Pattern p1(500, BLOCKED);
   *   // Same as
   *   Pattern p1(SizeSpec<1>(500),
   *              DistributionSpec<2>(BLOCKED),
   *              TeamSpec<1>(dash::Team::All()),
   *              // The team containing the units to which the pattern
   *              // maps the global indices. Defaults to all all units:
   *              dash::Team::All());
   * \endcode
   */
  template<typename ... Args>
  constexpr BlockPattern(
    /// Argument list consisting of the pattern size (extent, number of
    /// elements) in every dimension followed by optional distribution
    /// types.
    SizeType arg,
    /// Argument list consisting of the pattern size (extent, number of
    /// elements) in every dimension followed by optional distribution
    /// types.
    Args && ... args)
  : _arguments(arg, args...),
    _size(_arguments.sizespec().size()),
    _memory_layout(std::array<SizeType, 1> {{ _size }}),
    _distspec(_arguments.distspec()),
    _team(&_arguments.team()),
    _teamspec(_arguments.teamspec()),
    _nunits(_team->size()),
    _blocksize(initialize_blocksize(
        _size,
        _distspec,
        _nunits)),
    _nblocks(initialize_num_blocks(
        _size,
        _blocksize,
        _nunits)),
    _local_size(
        initialize_local_extent(_team->myid())),
    _local_memory_layout(std::array<SizeType, 1> {{ _local_size }}),
    _nlblocks(initialize_num_local_blocks(
        _nblocks,
        _blocksize,
        _distspec,
        _nunits,
        _local_size)),
    _local_capacity(initialize_local_capacity()),
    _lbegin_lend(initialize_local_range(_local_size))
  { }

  /**
   * Constructor, initializes a pattern from explicit instances of
   * \c SizeSpec, \c DistributionSpec, \c TeamSpec and a \c Team.
   *
   * Examples:
   *
   * \code
   *   // 500 elements with blocked distribution:
   *   Pattern p1(SizeSpec<1>(500),
   *              DistributionSpec<1>(BLOCKED),
   *              TeamSpec<1>(dash::Team::All()),
   *              // The team containing the units to which the pattern
   *              // maps the global indices. Defaults to all all units:
   *              dash::Team::All());
   *   // Same as
   *   Pattern p1(500, BLOCKED);
   *   // Same as
   *   Pattern p1(SizeSpec<1>(500),
   *              DistributionSpec<1>(BLOCKED));
   *   // Same as
   *   Pattern p1(SizeSpec<1>(500),
   *              DistributionSpec<1>(BLOCKED),
   *              TeamSpec<1>(dash::Team::All()));
   * \endcode
   */
  BlockPattern(
    /// Pattern size (extent, number of elements) in every dimension
    const SizeSpec_t         sizespec,
    /// Distribution type (BLOCKED, CYCLIC, BLOCKCYCLIC or NONE).
    /// Defaults to BLOCKED.
    const DistributionSpec_t dist     = DistributionSpec_t(),
    /// Cartesian arrangement of units within the team
    const TeamSpec_t         teamspec = TeamSpec_t::TeamSpec(),
    /// Team containing units to which this pattern maps its elements
    dash::Team &             team     = dash::Team::All())
  : _size(sizespec.size()),
    _memory_layout(std::array<SizeType, 1> {{ _size }}),
    _distspec(dist),
    _team(&team),
    _teamspec(
      teamspec,
      _distspec,
      *_team),
    _nunits(_team->size()),
    _blocksize(initialize_blocksize(
        _size,
        _distspec,
        _nunits)),
    _nblocks(initialize_num_blocks(
        _size,
        _blocksize,
        _nunits)),
    _local_size(
        initialize_local_extent(_team->myid())),
    _local_memory_layout(std::array<SizeType, 1> {{ _local_size }}),
    _nlblocks(initialize_num_local_blocks(
        _nblocks,
        _blocksize,
        _distspec,
        _nunits,
        _local_size)),
    _local_capacity(initialize_local_capacity()),
    _lbegin_lend(initialize_local_range(_local_size))
  { }

  /**
   * Constructor, initializes a pattern from explicit instances of
   * \c SizeSpec, \c DistributionSpec, \c TeamSpec and a \c Team.
   *
   * Examples:
   *
   * \code
   *   // 500 elements with blocked distribution:
   *   Pattern p1(SizeSpec<1>(500),
   *              DistributionSpec<1>(BLOCKED),
   *              TeamSpec<1>(dash::Team::All()),
   *              // The team containing the units to which the pattern
   *              // maps the global indices. Defaults to all all units:
   *              dash::Team::All());
   *   // Same as
   *   Pattern p1(500, BLOCKED);
   *   // Same as
   *   Pattern p1(SizeSpec<1>(500),
   *              DistributionSpec<1>(BLOCKED));
   *   // Same as
   *   Pattern p1(SizeSpec<1>(500),
   *              DistributionSpec<1>(BLOCKED),
   *              TeamSpec<1>(dash::Team::All()));
   * \endcode
   */
  BlockPattern(
    /// Pattern size (extent, number of elements) in every dimension
    const SizeSpec_t         sizespec,
    /// Distribution type (BLOCKED, CYCLIC, BLOCKCYCLIC, TILE or NONE) of
    /// all dimensions. Defaults to BLOCKED in first, and NONE in higher
    /// dimensions
    const DistributionSpec_t dist = DistributionSpec_t(),
    /// Team containing units to which this pattern maps its elements
    Team &                   team = dash::Team::All())
  : _size(sizespec.size()),
    _memory_layout(std::array<SizeType, 1> {{ _size }}),
    _distspec(dist),
    _team(&team),
    _teamspec(_distspec, *_team),
    _nunits(_team->size()),
    _blocksize(initialize_blocksize(
        _size,
        _distspec,
        _nunits)),
    _nblocks(initialize_num_blocks(
        _size,
        _blocksize,
        _nunits)),
    _local_size(
        initialize_local_extent(_team->myid())),
    _local_memory_layout(std::array<SizeType, 1> {{ _local_size }}),
    _nlblocks(initialize_num_local_blocks(
        _nblocks,
        _blocksize,
        _distspec,
        _nunits,
        _local_size)),
    _local_capacity(initialize_local_capacity()),
    _lbegin_lend(initialize_local_range(_local_size))
  { }

  /**
   * Move constructor.
   */
  constexpr BlockPattern(self_t && other)      = default;

  /**
   * Copy constructor.
   */
  constexpr BlockPattern(const self_t & other) = default;

  /**
   * Copy constructor using non-const lvalue reference parameter.
   *
   * Introduced so variadic constructor is not a better match for
   * copy-construction.
   */
  constexpr BlockPattern(self_t & other)
  : BlockPattern(static_cast<const self_t &>(other)) {
  }

  /**
   * Move-assignment operator.
   */
  self_t & operator=(self_t && other)         = default;

  /**
   * Assignment operator.
   */
  self_t & operator=(const self_t & other)    = default;

  /**
   * Equality comparison operator.
   */
  constexpr bool operator==(
    /// Pattern instance to compare for equality
    const self_t & other
  ) const {
    // no need to compare all members as most are derived from
    // constructor arguments.
    return (
      this == &other
      || ( _size        == other._size &&
           _distspec    == other._distspec &&
           _teamspec    == other._teamspec &&
           _nblocks     == other._nblocks &&
           _nlblocks    == other._nlblocks &&
           _local_size  == other._local_size &&
           _blocksize   == other._blocksize &&
           _nunits      == other._nunits &&
           _lbegin_lend == other._lbegin_lend
         )
      );
  }

  /**
   * Inquality comparison operator.
   */
  constexpr bool operator!=(
    /// Pattern instance to compare for inequality
    const self_t & other
  ) const {
    return !(*this == other);
  }

  /**
   * Resolves the global index of the first local element in the pattern.
   *
   * \see DashPatternConcept
   */
  constexpr IndexType lbegin() const {
    return _lbegin_lend[0];
  }

  /**
   * Resolves the global index past the last local element in the pattern.
   *
   * \see DashPatternConcept
   */
  constexpr IndexType lend() const {
    return _lbegin_lend[1];
  }

  ////////////////////////////////////////////////////////////////////////////
  /// unit_at
  ////////////////////////////////////////////////////////////////////////////

  /**
   * Convert given point in pattern to its assigned unit id.
   *
   * \see DashPatternConcept
   */
  constexpr team_unit_t unit_at(
    /// Absolute coordinates of the point
    const std::array<IndexType, NumDimensions> & coords,
    /// View specification (offsets) to apply on \c coords
    const ViewSpec_t & viewspec) const {
    return team_unit_t (((coords[0] + viewspec[0].offset) / _blocksize)
                        % _nunits);
  }

  /**
   * Convert given coordinate in pattern to its assigned unit id.
   *
   * \see DashPatternConcept
   */
  constexpr team_unit_t unit_at(
    const std::array<IndexType, NumDimensions> & coords) const {
    return team_unit_t((coords[0] / _blocksize) % _nunits);
  }

  /**
   * Convert given global linear index to its assigned unit id.
   *
   * \see DashPatternConcept
   */
  constexpr team_unit_t unit_at(
    /// Global linear element offset
    IndexType global_pos,
    /// View to apply global position
    const ViewSpec_t & viewspec
  ) const {
    return team_unit_t(((global_pos + viewspec[0].offset) / _blocksize)
                       % _nunits);
  }

  /**
   * Convert given global linear index to its assigned unit id.
   *
   * \see DashPatternConcept
   */
  constexpr team_unit_t unit_at(
    /// Global linear element offset
    IndexType global_pos
  ) const {
    return team_unit_t((global_pos / _blocksize) % _nunits);
  }

  ////////////////////////////////////////////////////////////////////////////
  /// extent
  ////////////////////////////////////////////////////////////////////////////

  /**
   * The number of elements in this pattern in the given dimension.
   *
   * \see  blocksize()
   * \see  local_size()
   * \see  local_extent()
   *
   * \see  DashPatternConcept
   */
  IndexType extent(dim_t dim) const {
    DASH_ASSERT_EQ(
      0, dim,
      "Wrong dimension for Pattern::local_extent. " <<
      "Expected dimension = 0, got " << dim);
    return _size;
  }

  /**
   * The number of elements in this pattern in the given dimension.
   *
   * \see  blocksize()
   * \see  local_size()
   * \see  local_extent()
   *
   * \see  DashPatternConcept
   */
  template <dim_t dim = 0>
  constexpr IndexType extent() const {
    static_assert(
      0 == dim,
      "Wrong dimension for Pattern::local_extent. "
      "Expected dimension = 0");
    return _size;
  }

  /**
   * The actual number of elements in this pattern that are local to the
   * calling unit in the given dimension.
   *
   * \see  local_extents()
   * \see  blocksize()
   * \see  local_size()
   * \see  extent()
   *
   * \see  DashPatternConcept
   */
  IndexType local_extent(dim_t dim) const {
    DASH_ASSERT_EQ(
      0, dim,
      "Wrong dimension for Pattern::local_extent. " <<
      "Expected dimension = 0, got " << dim);
    return _local_size;
  }

  /**
   * The actual number of elements in this pattern that are local to the
   * calling unit in the given dimension.
   *
   * \see  local_extents()
   * \see  blocksize()
   * \see  local_size()
   * \see  extent()
   *
   * \see  DashPatternConcept
   */
  template <dim_t dim = 0>
  constexpr IndexType local_extent() const {
    static_assert(
      0 == dim,
      "Wrong dimension for Pattern::local_extent. "
      "Expected dimension = 0");
    return _local_size;
  }

  /**
   * The actual number of elements in this pattern that are local to the
   * given unit, by dimension.
   *
   * \see  local_extent()
   * \see  blocksize()
   * \see  local_size()
   * \see  extent()
   *
   * \see  DashPatternConcept
   */
  constexpr std::array<SizeType, NumDimensions> local_extents(
    team_unit_t unit) const {
    return std::array<SizeType, 1> {{
              unit == _team->myid()
              ? _local_size
              : initialize_local_extent(unit)
           }};
  }

  /**
   * The actual number of elements in this pattern that are local to the
   * active unit, by dimension.
   *
   * \see  local_extent()
   * \see  blocksize()
   * \see  local_size()
   * \see  extent()
   *
   * \see  DashPatternConcept
   */
  constexpr std::array<SizeType, NumDimensions> local_extents() const {
    return std::array<SizeType, 1> {{  _local_size }};
  }

  ////////////////////////////////////////////////////////////////////////////
  /// local
  ////////////////////////////////////////////////////////////////////////////

  /**
   * Convert given local coordinates and viewspec to linear local offset
   * (index).
   *
   * \see DashPatternConcept
   */
  constexpr IndexType local_at(
    /// Point in local memory
    const std::array<IndexType, NumDimensions> & local_coords,
    /// View specification (offsets) to apply on \c coords
    const ViewSpec_t & viewspec) const {
    return local_coords[0] + viewspec[0].offset;
  }

  /**
   * Convert given local coordinates to linear local offset (index).
   *
   * \see DashPatternConcept
   */
  constexpr IndexType local_at(
    /// Point in local memory
    const std::array<IndexType, NumDimensions> & local_coords) const {
    return local_coords[0];
  }

  /**
   * Converts global coordinates to their associated unit and its respective
   * local coordinates.
   *
   * TODO: Unoptimized
   *
   * \see  DashPatternConcept
   */
  constexpr local_coords_t local(
    const std::array<IndexType, NumDimensions> & global_coords) const {
    return local_coords_t {
             unit_at(global_coords),      // .unit
             local_coords(global_coords)  // .coords
           };
  }

  /**
   * Converts global index to its associated unit and respective local index.
   *
   * TODO: Unoptimized
   *
   * \see  DashPatternConcept
   */
  constexpr local_index_t local(
    IndexType g_index) const {
    return local_index(coords(g_index));
  }

  /**
   * Converts global coordinates to their associated unit's respective
   * local coordinates.
   *
   * \see  DashPatternConcept
   */
  constexpr std::array<IndexType, NumDimensions> local_coords(
    const std::array<IndexType, NumDimensions> & global_coords) const {
    return std::array<IndexType, 1> {{
             static_cast<IndexType>(
               (((global_coords[0] / _blocksize) / _nunits) * _blocksize)
               + (global_coords[0] % _blocksize)
             )
           }};
  }

  /**
   * Resolves the unit and the local index from global coordinates.
   *
   * \see  DashPatternConcept
   */
  constexpr local_index_t local_index(
    const std::array<IndexType, NumDimensions> & g_coords) const {
    return local_index_t {
             team_unit_t(unit_at(g_coords[0])),
             at(g_coords)
           };
  }

  ////////////////////////////////////////////////////////////////////////////
  /// global
  ////////////////////////////////////////////////////////////////////////////

  /**
   * Converts local coordinates of a given unit to global coordinates.
   *
   * \see  DashPatternConcept
   */
  std::array<IndexType, NumDimensions> global(
    team_unit_t unit,
    const std::array<IndexType, NumDimensions> & local_coords) const {
    DASH_LOG_DEBUG_VAR("BlockPattern<1>.global()", unit);
    DASH_LOG_DEBUG_VAR("BlockPattern<1>.global()", local_coords);
    DASH_LOG_TRACE_VAR("BlockPattern<1>.global", _nunits);
    if (_nunits < 2) {
      return local_coords;
    }
    DASH_LOG_TRACE_VAR("BlockPattern<1>.global", _nblocks);
    // Global coords of the element's block within all blocks.
    // Use initializer so elements are initialized with 0s:
    IndexType block_index;
    // Index of the element:
    IndexType glob_index;

    const Distribution & dist = _distspec[0];
    IndexType local_index     = local_coords[0];
    IndexType elem_phase      = local_index % _blocksize;
    DASH_LOG_TRACE_VAR("BlockPattern<1>.global", local_index);
    DASH_LOG_TRACE_VAR("BlockPattern<1>.global", elem_phase);
    // Global coords of the element's block within all blocks:
    block_index               = dist.local_index_to_block_coord(
                                  static_cast<IndexType>(unit),
                                  local_index,
                                  _nunits,
                                  _nblocks,
                                  _blocksize
                                );
    glob_index  = (block_index * _blocksize) + elem_phase;
    DASH_LOG_TRACE_VAR("BlockPattern<1>.global", block_index);
    DASH_LOG_TRACE_VAR("BlockPattern<1>.global >", glob_index);
    return std::array<IndexType, 1> {{ glob_index }};
  }

  /**
   * Converts local coordinates of active unit to global coordinates.
   *
   * \see  DashPatternConcept
   */
  constexpr std::array<IndexType, NumDimensions> global(
    const std::array<IndexType, NumDimensions> & l_coords) const
  {
    return global(_team->myid(), l_coords);
  }

  /**
   * Resolve an element's linear global index from the calling unit's local
   * index of that element.
   *
   * \see  at  Inverse of global()
   *
   * \see  DashPatternConcept
   */
  constexpr IndexType global(
    IndexType l_index) const
  {
    return global(_team->myid(), std::array<IndexType, 1> {{ l_index }})[0];
  }

  /**
   * Resolve an element's linear global index from a given unit's local
   * coordinates of that element.
   *
   * \see  at
   *
   * \see  DashPatternConcept
   */
  constexpr IndexType global_index(
    team_unit_t unit,
    const std::array<IndexType, NumDimensions> & l_coords) const
  {
    return global(unit, l_coords)[0];
  }

  ////////////////////////////////////////////////////////////////////////////
  /// at
  ////////////////////////////////////////////////////////////////////////////

  /**
   * Global coordinates to local index.
   *
   * Convert given global coordinates in pattern to their respective
   * linear local index.
   *
   * \see  DashPatternConcept
   */
  constexpr IndexType at(
    const std::array<IndexType, NumDimensions> & g_coords) const {
    return local_coords(g_coords)[0];
  }

  /**
   * Global coordinates and viewspec to local index.
   *
   * Convert given global coordinate in pattern to its linear local index.
   *
   * \see  DashPatternConcept
   */
  constexpr IndexType at(
    const std::array<IndexType, 1> & g_coords,
    const ViewSpec_t & viewspec) const {
    return local_coords(
             std::array<IndexType, 1> {{
               g_coords[0] + viewspec[0].offset
             }}
           )[0];
  }

  /**
   * Global coordinates to local index.
   *
   * Convert given coordinate in pattern to its linear local index.
   *
   * \see  DashPatternConcept
   */
  template<typename ... Values>
  constexpr IndexType at(IndexType value, Values ... values) const {
    static_assert(
      sizeof...(values) == NumDimensions-1,
      "Wrong parameter number");
    return at(std::array<IndexType, NumDimensions> {
                value, (IndexType)values...
              });
  }

  ////////////////////////////////////////////////////////////////////////////
  /// is_local
  ////////////////////////////////////////////////////////////////////////////

  /**
   * Whether there are local elements in a dimension at a given offset,
   * e.g. in a specific row or column.
   *
   * \see  DashPatternConcept
   */
  constexpr bool has_local_elements(
    /// Dimension to check
    dim_t dim,
    /// Offset in dimension
    IndexType dim_offset,
    /// DART id of the unit
    team_unit_t unit,
    /// Viewspec to apply
    const ViewSpec_t & viewspec) const {
    // Check if unit id lies in cartesian sub-space of team spec
    return _teamspec.includes_index(
              unit,
              dim,
              dim_offset);
  }

  /**
   * Whether the given global index is local to the specified unit.
   *
   * \see  DashPatternConcept
   */
  constexpr bool is_local(
    IndexType index,
    team_unit_t unit) const {
    return unit_at(index) == unit;
  }

  /**
   * Whether the given global index is local to the unit that created
   * this pattern instance.
   *
   * \see  DashPatternConcept
   */
  constexpr bool is_local(
    IndexType index) const {
    return is_local(index, team().myid());
  }

  ////////////////////////////////////////////////////////////////////////////
  /// block
  ////////////////////////////////////////////////////////////////////////////

  /**
   * Cartesian arrangement of pattern blocks.
   */
  constexpr BlockSpec_t blockspec() const {
    return BlockSpec_t({ _nblocks });
  }

  /**
   * Index of block at given global coordinates.
   *
   * \see  DashPatternConcept
   */
  constexpr index_type block_at(
    /// Global coordinates of element
    const std::array<index_type, NumDimensions> & g_coords) const {
    return g_coords[0] / _blocksize;
  }

  /**
   * View spec (offset and extents) of block at global linear block index in
   * cartesian element space.
   */
  constexpr ViewSpec_t block(
    /// Global block index
    index_type g_block_index) const
  {
<<<<<<< HEAD
    return ViewSpec_t(
      {{ static_cast<index_type>(g_block_index * _blocksize) }},
      {{ static_cast<size_type>(
          _blocksize - (g_block_index < blockspec().size() - 1
                         ? 0
                         : (_nblocks * _blocksize) - _size)
         ) }}
    );
=======
    DASH_LOG_DEBUG_VAR("BlockPattern<1>.block()", g_block_index);
    index_type offset = g_block_index * _size;
    std::array<index_type, NumDimensions> offsets = {{ offset }};
    std::array<size_type, NumDimensions>  extents = {{ _blocksize }};
    if(g_block_index == (_nblocks - 1)){
      extents[0] -= underfilled_blocksize(0);
    }
    ViewSpec_t block_vs(offsets, extents);
    DASH_LOG_DEBUG_VAR("BlockPattern<1>.block >", block_vs);
    return block_vs;
>>>>>>> f9820108
  }

  /**
   * View spec (offset and extents) of block at local linear block index in
   * global cartesian element space.
   */
  constexpr ViewSpec_t local_block(
    /// Local block index
    index_type l_block_index) const
  {
    // Local block index to local block coords:
<<<<<<< HEAD
    return ViewSpec_t(
      {{ static_cast<index_type>( global(l_block_index * _blocksize) ) }},
      {{ static_cast<size_type>(
          _blocksize - (l_block_index < _nlblocks - 1
                         ? 0
                         : (_nlblocks * _blocksize) - _local_size)
         ) }}
    );
=======
    auto l_elem_index = l_block_index * _blocksize;
    auto g_elem_index = global(l_elem_index);
    std::array<index_type, NumDimensions> offsets = {{ g_elem_index }};
    std::array<size_type, NumDimensions>  extents = {{ _blocksize }};
    DASH_LOG_DEBUG("_nlblocks", _nlblocks);
    DASH_LOG_DEBUG("_nblocks", _nblocks);
    DASH_LOG_DEBUG("l_block_index", l_block_index);
    DASH_LOG_DEBUG("g_block_index", global(l_block_index));
    if(l_block_index == (_nlblocks - 1)) {
      size_type remaining = _local_size % extents[0];
      extents[0] = (remaining == 0) ? extents[0] : remaining;
    }
    ViewSpec_t block_vs(offsets, extents);
    DASH_LOG_DEBUG_VAR("BlockPattern<1>.local_block >", block_vs);
    return block_vs;
>>>>>>> f9820108
  }

  /**
   * View spec (offset and extents) of block at local linear block index in
   * local cartesian element space.
   */
  ViewSpec_t local_block_local(
    index_type l_block_index) const
  {
    DASH_LOG_DEBUG_VAR("BlockPattern<1>.local_block_local()", l_block_index);
    index_type offset = l_block_index * _blocksize;
    std::array<index_type, NumDimensions> offsets = {{ offset }};
    std::array<size_type, NumDimensions>  extents = {{ _blocksize }};
    if(l_block_index == (_nlblocks - 1))
    {
      size_type remaining = _local_size % extents[0];
      extents[0] = (remaining == 0) ? extents[0] : remaining;
    }
    ViewSpec_t block_vs(offsets, extents);
    DASH_LOG_DEBUG_VAR("BlockPattern<1>.local_block_local >", block_vs);
    return block_vs;
  }

  /**
   * Maximum number of elements in a single block in the given dimension.
   *
   * \return  The blocksize in the given dimension
   *
   * \see     DashPatternConcept
   */
  constexpr SizeType blocksize(
    /// The dimension in the pattern
    dim_t dimension) const {
    return _blocksize;
  }

  /**
   * Maximum number of elements in a single block in all dimensions.
   *
   * \return  The maximum number of elements in a single block assigned to
   *          a unit.
   *
   * \see     DashPatternConcept
   */
  constexpr SizeType max_blocksize() const {
    return _blocksize;
  }

  /**
   * Maximum number of elements assigned to a single unit in total,
   * equivalent to the local capacity of every unit in this pattern.
   *
   * \see  DashPatternConcept
   */
  constexpr SizeType local_capacity(
    team_unit_t unit = UNDEFINED_TEAM_UNIT_ID) const
  {
    return _local_capacity;
  }

  /**
   * The actual number of elements in this pattern that are local to the
   * specified unit in total.
   *
   * \see  blocksize()
   * \see  local_extent()
   * \see  local_capacity()
   *
   * \see  DashPatternConcept
   */
  constexpr SizeType local_size(team_unit_t unit) const
  {
    return (unit == _team->myid().id)
           ? _local_size
           : initialize_local_extent(unit);
  }

  /**
   * The actual number of elements in this pattern that are local to the
   * calling unit in total.
   *
   * \see  blocksize()
   * \see  local_extent()
   * \see  local_capacity()
   *
   * \see  DashPatternConcept
   */
  constexpr SizeType local_size() const
  {
    return _local_size;
  }

  /**
   * The number of units to which this pattern's elements are mapped.
   *
   * \see  DashPatternConcept
   */
  constexpr IndexType num_units() const {
    return _nunits;
  }

  /**
   * The maximum number of elements arranged in this pattern.
   *
   * \see  DashPatternConcept
   */
  constexpr IndexType capacity() const {
    return _size;
  }

  /**
   * The number of elements arranged in this pattern.
   *
   * \see  DashPatternConcept
   */
  constexpr IndexType size() const {
    return _size;
  }

  /**
   * The Team containing the units to which this pattern's elements are
   * mapped.
   */
  constexpr dash::Team & team() const {
    return *_team;
  }

  /**
   * Distribution specification of this pattern.
   */
  constexpr const DistributionSpec_t & distspec() const {
    return _distspec;
  }

  /**
   * Size specification of the index space mapped by this pattern.
   *
   * \see DashPatternConcept
   */
  constexpr SizeSpec_t sizespec() const {
    return SizeSpec_t(std::array<SizeType, 1> {{ _size }});
  }

  /**
   * Size specification of the index space mapped by this pattern.
   *
   * \see DashPatternConcept
   */
  constexpr const std::array<SizeType, NumDimensions> extents() const {
    return std::array<SizeType, 1> {{ _size }};
  }

  /**
   * Cartesian index space representing the underlying memory model of the
   * pattern.
   *
   * \see DashPatternConcept
   */
  constexpr const MemoryLayout_t & memory_layout() const {
    return _memory_layout;
  }

  /**
   * Cartesian index space representing the underlying local memory model
   * of this pattern for the calling unit.
   * Not part of DASH Pattern concept.
   */
  constexpr const LocalMemoryLayout_t & local_memory_layout() const {
    return _local_memory_layout;
  }

  /**
   * Cartesian arrangement of the Team containing the units to which this
   * pattern's elements are mapped.
   *
   * \see DashPatternConcept
   */
  constexpr const TeamSpec_t & teamspec() const {
    return _teamspec;
  }

  /**
   * Convert given global linear offset (index) to global cartesian
   * coordinates.
   *
   * \see DashPatternConcept
   */
  constexpr std::array<IndexType, NumDimensions> coords(
    IndexType index) const {
    return std::array<IndexType, 1> {{ index }};
  }

  /**
   * Memory order followed by the pattern.
   */
  constexpr static MemArrange memory_order() {
    return Arrangement;
  }

  /**
   * Number of dimensions of the cartesian space partitioned by the pattern.
   */
  constexpr static dim_t ndim() {
    return 1;
  }

  /**
   * Number of elements missing in the overflow block of given dimension
   * compared to the regular blocksize (\see blocksize(d)), with
   * 0 <= \c underfilled_blocksize(d) < blocksize(d).
   */
  constexpr SizeType underfilled_blocksize(
    dim_t dimension) const {
    // Underflow blocksize = regular blocksize - overflow blocksize:
    return ( _blocksize == 0 || _size % _blocksize == 0
             ? 0
             : _blocksize - (_size % _blocksize)
           );
#if 0
    auto ovf_blocksize = (_blocksize == 0)
                         ? 0
                         : _size % _blocksize;
    if (ovf_blocksize == 0) {
      return 0;
    } else {
      return _blocksize - ovf_blocksize;
    }
#endif
  }

private:
  /**
   * Initialize block size specs from memory layout, team spec and
   * distribution spec.
   */
  SizeType initialize_blocksize(
    SizeType                   size,
    const DistributionSpec_t & distspec,
    SizeType                   nunits) const {
    DASH_LOG_TRACE_VAR("BlockPattern<1>.init_blocksize", nunits);
    if (nunits == 0) {
      return 0;
    }
    const Distribution & dist = distspec[0];
    return dist.max_blocksize_in_range(
             size,    // size of range (extent)
             nunits); // number of blocks (units)
  }

  /**
   * Initialize block spec from memory layout, team spec and distribution
   * spec.
   */
  SizeType initialize_num_blocks(
    SizeType                   size,
    SizeType                   blocksize,
    SizeType                   nunits) const {
    if (blocksize == 0) {
      return 0;
    }
    DASH_LOG_TRACE("BlockPattern<1>.init_num_blocks()",
                   "size", size, "blocksize", blocksize, "nunits", nunits);
    SizeType n_blocks = dash::math::div_ceil(
                          size,
                          blocksize);
    DASH_LOG_TRACE_VAR("BlockPattern<1>.init_blockspec", n_blocks);
    return n_blocks;
  }

  /**
   * Initialize local block spec from global block spec.
   */
  SizeType initialize_num_local_blocks(
    SizeType                    num_blocks,
    SizeType                    blocksize,
    const DistributionSpec_t  & distspec,
    SizeType                    nunits,
    SizeType                    local_size) const {
    auto num_l_blocks = local_size;
    if (blocksize > 0) {
      num_l_blocks = dash::math::div_ceil(
                       num_l_blocks,
                       blocksize);
    } else {
      num_l_blocks = 0;
    }
    DASH_LOG_TRACE_VAR("BlockPattern<1>.init_num_local_blocks", num_l_blocks);
    return num_l_blocks;
  }

  /**
   * Max. elements per unit (local capacity)
   *
   * Note:
   * Currently calculated as a multiple of full blocks, thus ignoring
   * underfilled blocks.
   */
  SizeType initialize_local_capacity() const {
    SizeType l_capacity = 1;
    if (_nunits == 0) {
      return 0;
    }
    auto max_l_blocks = dash::math::div_ceil(
                          _nblocks,
                          _nunits);
    DASH_LOG_TRACE_VAR("BlockPattern<1>.init_lcapacity.d", _nunits);
    DASH_LOG_TRACE_VAR("BlockPattern<1>.init_lcapacity.d", max_l_blocks);
    l_capacity = max_l_blocks * _blocksize;
    DASH_LOG_DEBUG_VAR("BlockPattern<1>.init_lcapacity >", l_capacity);
    return l_capacity;
  }

  /**
   * Initialize block- and block size specs from memory layout, team spec
   * and distribution spec.
   */
  constexpr std::array<IndexType, 2>
  initialize_local_range(SizeType l_size) const {
    return (l_size == 0)
             ? std::array<IndexType, 2> {{ 0, 0 }}
             : std::array<IndexType, 2> {{
                 global(0),
                 global(l_size - 1) + 1
               }};
  }

  /**
   * Resolve extents of local memory layout for a specified unit.
   */
  constexpr SizeType initialize_local_extent(
    team_unit_t unit) const
  {
    return (_nunits == 0
           ? 0
           : (_nblocks == 1 && _nunits == 1
             ? _size
               // Possibly there are more blocks than units in dimension
               // and no block left for this unit. Local extent in d then
               // becomes 0.
             : ((_nblocks / _nunits) * _blocksize
               // Unbalanced blocks owned by the unit:
               + (unit < (_nblocks % _nunits)
                 ? _blocksize
                 : 0 )
               // If the last block in the dimension is underfilled and
               // assigned to the local unit, subtract the missing extent:
               - (unit ==
                    // Unit id assigned to the last block:
                    (_nblocks % _nunits == 0
                    ? _nunits - 1
                    : ((_nblocks % _nunits) - 1 ))
                 ? underfilled_blocksize(0)
                 : 0 )
               )
             )
           );

#if 0
    if (_nunits == 0) {
      return 0;
    }
    // Coordinates of local unit id in team spec:
    SizeType l_extent     = 0;
    // Minimum number of blocks local to every unit in dimension:
    auto min_local_blocks = _nblocks / _nunits;
    // Possibly there are more blocks than units in dimension and no
    // block left for this unit. Local extent in d then becomes 0.
    l_extent = min_local_blocks * _blocksize;
    if (_nblocks == 1 && _nunits == 1) {
      // One block assigned to one unit, use full extent in dimension:
      l_extent = _size;
    } else {
      // Number of additional blocks for this unit, if any:
      IndexType num_add_blocks = static_cast<IndexType>(
                                   _nblocks % _nunits);
      // Unit id assigned to the last block in dimension:
      team_unit_t last_block_unit(((_nblocks % _nunits == 0)
                                        ? _nunits - 1
                                        : (_nblocks % _nunits) - 1));
      if (unit < num_add_blocks) {
        // Unit is assigned to an additional block:
        l_extent += _blocksize;
      }
      if (unit == last_block_unit) {
        // If the last block in the dimension is underfilled and
        // assigned to the local unit, subtract the missing extent:
        SizeType undfill_blocksize = underfilled_blocksize(0);
        l_extent -= undfill_blocksize;
      }
    }
    return l_extent;
#endif
  }
};

} // namespace dash

#endif // DASH__BLOCK_PATTERN_1D_H_<|MERGE_RESOLUTION|>--- conflicted
+++ resolved
@@ -868,17 +868,15 @@
     /// Global block index
     index_type g_block_index) const
   {
-<<<<<<< HEAD
     return ViewSpec_t(
       {{ static_cast<index_type>(g_block_index * _blocksize) }},
       {{ static_cast<size_type>(
-          _blocksize - (g_block_index < blockspec().size() - 1
+          _blocksize - ( g_block_index < _nblocks - 1
                          ? 0
-                         : (_nblocks * _blocksize) - _size)
+                         : underfilled_blocksize(0) )
          ) }}
     );
-=======
-    DASH_LOG_DEBUG_VAR("BlockPattern<1>.block()", g_block_index);
+#if 0
     index_type offset = g_block_index * _size;
     std::array<index_type, NumDimensions> offsets = {{ offset }};
     std::array<size_type, NumDimensions>  extents = {{ _blocksize }};
@@ -888,7 +886,7 @@
     ViewSpec_t block_vs(offsets, extents);
     DASH_LOG_DEBUG_VAR("BlockPattern<1>.block >", block_vs);
     return block_vs;
->>>>>>> f9820108
+#endif
   }
 
   /**
@@ -900,16 +898,17 @@
     index_type l_block_index) const
   {
     // Local block index to local block coords:
-<<<<<<< HEAD
     return ViewSpec_t(
       {{ static_cast<index_type>( global(l_block_index * _blocksize) ) }},
       {{ static_cast<size_type>(
-          _blocksize - (l_block_index < _nlblocks - 1
-                         ? 0
-                         : (_nlblocks * _blocksize) - _local_size)
+          (l_block_index == (_nlblocks - 1)
+          ? (_local_size % _blocksize == 0
+             ? _blocksize
+             : _local_size % _blocksize )
+          : _blocksize )
          ) }}
     );
-=======
+#if 0
     auto l_elem_index = l_block_index * _blocksize;
     auto g_elem_index = global(l_elem_index);
     std::array<index_type, NumDimensions> offsets = {{ g_elem_index }};
@@ -925,7 +924,7 @@
     ViewSpec_t block_vs(offsets, extents);
     DASH_LOG_DEBUG_VAR("BlockPattern<1>.local_block >", block_vs);
     return block_vs;
->>>>>>> f9820108
+#endif
   }
 
   /**
