--- conflicted
+++ resolved
@@ -24,28 +24,9 @@
              >::type
 >
 constexpr auto
-domain(const ViewT & view)
-  -> typename std::enable_if<
-       dash::view_traits<ViewT>::is_view::value,
-       const typename dash::view_traits<ViewT>::domain_type &
-    // decltype(view.domain())
-     >::type {
-  return view.domain();
-}
-#if 0
-template <
-  class    ViewT,
-  typename ViewValueT =
-             typename std::remove_const<
-               typename std::remove_reference<ViewT>::type
-             >::type
->
-constexpr auto
 domain(ViewT && view)
   -> typename std::enable_if<
        dash::view_traits<ViewValueT>::is_view::value,
-<<<<<<< HEAD
-=======
     // const typename dash::view_traits<ViewT>::domain_type &
     // decltype(view.domain())
        decltype(std::forward<ViewT>(view).domain())
@@ -65,7 +46,6 @@
 domain(ViewT && view)
   -> typename std::enable_if<
        dash::view_traits<ViewValueT>::is_view::value,
->>>>>>> 2df1ffcc
        const typename dash::view_traits<ViewValueT>::domain_type &
     // decltype(view.domain())
      >::type {
