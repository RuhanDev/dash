--- conflicted
+++ resolved
@@ -13,13 +13,10 @@
 
 #include <dash/Iterator.h>
 
-<<<<<<< HEAD
 #include <dash/util/FunctionalExpr.h>
 #include <dash/util/ArrayExpr.h>
 #include <dash/util/IndexSequence.h>
 
-=======
->>>>>>> 39dd7976
 #include <dash/util/internal/IteratorBase.h>
 
 #include <memory>
@@ -174,13 +171,8 @@
 
 
 template <
-<<<<<<< HEAD
   class       IndexSetType,
   class       ViewType,
-=======
-  class IndexSetType,
-  class ViewType,
->>>>>>> 39dd7976
   std::size_t NDim >
 constexpr auto
 local(
@@ -192,13 +184,8 @@
 }
 
 template <
-<<<<<<< HEAD
   class       IndexSetType,
   class       ViewType,
-=======
-  class IndexSetType,
-  class ViewType,
->>>>>>> 39dd7976
   std::size_t NDim >
 constexpr auto
 global(
@@ -213,23 +200,13 @@
  * \concept{DashRangeConcept}
  */
 template <
-<<<<<<< HEAD
   class       IndexSetType,
   class       ViewType,
-=======
-  class IndexSetType,
-  class ViewType,
->>>>>>> 39dd7976
   std::size_t NDim = ViewType::rank::value >
 class IndexSetBase
 {
   typedef IndexSetBase<IndexSetType, ViewType, NDim> self_t;
  public:
-<<<<<<< HEAD
-=======
-  typedef typename ViewType::index_type
-    index_type;
->>>>>>> 39dd7976
   typedef typename dash::view_traits<ViewType>::origin_type
     origin_type;
   typedef typename dash::view_traits<ViewType>::domain_type
@@ -250,7 +227,6 @@
 
   typedef detail::IndexSetIterator<IndexSetType>
     iterator;
-<<<<<<< HEAD
   typedef typename pattern_type::size_type
     size_type;
   typedef typename pattern_type::index_type
@@ -263,14 +239,6 @@
 
   static constexpr std::size_t ndim() { return NDim; }
 
-=======
-  typedef index_type
-    value_type;
-
-  typedef std::integral_constant<std::size_t, NDim>
-    rank;
-
->>>>>>> 39dd7976
  protected:
   const ViewType     & _view;
   const pattern_type & _pattern;
@@ -295,17 +263,10 @@
   self_t & operator=(self_t &&)          = delete;
   self_t & operator=(const self_t &)     = delete;
   
-<<<<<<< HEAD
-  const ViewType & view() {
+  constexpr const ViewType & view() const {
     return _view;
   }
-=======
->>>>>>> 39dd7976
-  constexpr const ViewType & view() const {
-    return _view; // *(_view.get());
-  }
-
-<<<<<<< HEAD
+
   constexpr index_set_domain_type domain() const {
     // To allow subclasses to overwrite method view():
 //  return dash::index(dash::domain(derived().view()));
@@ -315,22 +276,6 @@
   constexpr const pattern_type & pattern() const {
     return _pattern;
 //  return (dash::origin(*_view).pattern());
-=======
-  constexpr iterator begin() const {
-    return iterator(derived(), 0);
-  }
-
-  constexpr iterator end() const {
-    return iterator(derived(), derived().size());
-  }
-
-  constexpr index_type first() const {
-    return *(derived().begin());
-  }
-
-  constexpr index_type last() const {
-    return *(derived().begin() + (derived().size() - 1));
->>>>>>> 39dd7976
   }
 
   constexpr const local_type & local() const {
@@ -345,7 +290,6 @@
     return dash::index(dash::global(_view));
   }
 
-<<<<<<< HEAD
   // ---- extents ---------------------------------------------------------
 
   constexpr std::array<size_type, NDim>
@@ -382,19 +326,6 @@
 
   constexpr index_type last() const {
     return *(derived().begin() + (derived().size() - 1));
-=======
-  constexpr auto domain() const
-    -> decltype(dash::index(
-                  dash::domain( std::declval< ViewType >() ))) {
-    // To allow subclasses to overwrite method view():
-//  return dash::index(dash::domain(derived().view()));
-    return dash::index(dash::domain(_view));
-  }
-
-  constexpr const pattern_type & pattern() const {
-    return _pattern; // *(_pattern.get());
-//  return (dash::origin(*_view).pattern());
->>>>>>> 39dd7976
   }
 
   /*
@@ -529,12 +460,7 @@
   }
 
   constexpr index_type size() const {
-<<<<<<< HEAD
-    // return _size;
-    return calc_size();
-=======
     return _size; // calc_size();
->>>>>>> 39dd7976
   }
 
  private:
@@ -555,8 +481,6 @@
 // -----------------------------------------------------------------------
 // IndexSetBlock
 // -----------------------------------------------------------------------
-<<<<<<< HEAD
-=======
 
 template <class ViewType>
 class IndexSetBlock
@@ -641,92 +565,6 @@
 // -----------------------------------------------------------------------
 // IndexSetSub
 // -----------------------------------------------------------------------
->>>>>>> 39dd7976
-
-template <class ViewType>
-class IndexSetBlock
-: public IndexSetBase<
-           IndexSetBlock<ViewType>,
-           ViewType,
-           1 >
-{
-  typedef IndexSetBlock<ViewType>                               self_t;
-  typedef IndexSetBase<self_t, ViewType>                        base_t;
- public:
-  typedef typename ViewType::index_type                     index_type;
-   
-  typedef self_t                                            local_type;
-  typedef IndexSetGlobal<ViewType>                         global_type;
-  typedef global_type                                    preimage_type;
-
-  typedef typename base_t::iterator                           iterator;
-  typedef typename base_t::pattern_type                   pattern_type;
-  
-  typedef dash::local_index_t<index_type>             local_index_type;
-  typedef dash::global_index_t<index_type>           global_index_type;
-  
- private:
-  index_type _block_idx;
-//index_type _size;
-
-  constexpr static dim_t NDim = 1;
- public:
-  constexpr IndexSetBlock()                = delete;
-  constexpr IndexSetBlock(self_t &&)       = default;
-  constexpr IndexSetBlock(const self_t &)  = default;
-  ~IndexSetBlock()                         = default;
-  self_t & operator=(self_t &&)            = default;
-  self_t & operator=(const self_t &)       = default;
-
- public:
-  constexpr explicit IndexSetBlock(
-    const ViewType & view,
-    index_type       block_idx)
-  : base_t(view)
-  , _block_idx(block_idx)
-//, _size(calc_size())
-  { }
-
-  constexpr iterator begin() const {
-    return iterator(*this, 0);
-  }
-
-  constexpr iterator end() const {
-    return iterator(*this, size());
-  }
-
-  constexpr index_type
-  operator[](index_type image_index) const {
-    return image_index +
-           // index of block at first index in domain
-           this->pattern().block_at(
-             {{ *(this->domain().begin()) }}
-           );
-  }
-
-  constexpr index_type size() const {
-    // return _size;
-    return calc_size();
-  }
-
- private:
-  constexpr index_type calc_size() const {
-    return (
-      // index of block at last index in domain
-      this->pattern().block_at(
-        {{ *(this->domain().begin() + (this->domain().size() - 1)) }}
-      ) -
-      // index of block at first index in domain
-      this->pattern().block_at(
-        {{ *(this->domain().begin()) }}
-      ) + 1
-    );
-  }
-};
-
-// -----------------------------------------------------------------------
-// IndexSetSub
-// -----------------------------------------------------------------------
 
 template <
   class       ViewType,
@@ -734,11 +572,7 @@
 constexpr auto
 local(const IndexSetSub<ViewType, SubDim> & index_set) ->
 // decltype(index_set.local()) {
-<<<<<<< HEAD
   typename view_traits<IndexSetSub<ViewType, SubDim>>::local_type & {
-=======
-  typename view_traits<IndexSetSub<ViewType>>::local_type & {
->>>>>>> 39dd7976
   return index_set.local();
 }
 
@@ -748,11 +582,7 @@
 constexpr auto
 global(const IndexSetSub<ViewType, SubDim> & index_set) ->
 // decltype(index_set.global()) {
-<<<<<<< HEAD
   typename view_traits<IndexSetSub<ViewType, SubDim>>::global_type & {
-=======
-  typename view_traits<IndexSetSub<ViewType>>::global_type & {
->>>>>>> 39dd7976
   return index_set.global();
 }
 
@@ -770,44 +600,28 @@
   typedef IndexSetSub<ViewType, SubDim>                         self_t;
   typedef IndexSetBase<self_t, ViewType>                        base_t;
  public:
-<<<<<<< HEAD
   typedef typename base_t::index_type                       index_type;
   typedef typename base_t::size_type                         size_type;
-=======
-  typedef typename ViewType::index_type                     index_type;
->>>>>>> 39dd7976
   typedef typename base_t::view_domain_type           view_domain_type;
   typedef typename base_t::index_set_domain_type index_set_domain_type;
   typedef typename base_t::pattern_type                   pattern_type;
   typedef typename base_t::local_type                       local_type;
   typedef typename base_t::global_type                     global_type;
   typedef typename base_t::iterator                           iterator;
-<<<<<<< HEAD
   typedef IndexSetSub<ViewType, SubDim>                  preimage_type;
-=======
-  typedef IndexSetSub<ViewType>                          preimage_type;
->>>>>>> 39dd7976
 
  public:
   constexpr IndexSetSub()               = delete;
   constexpr IndexSetSub(self_t &&)      = default;
   constexpr IndexSetSub(const self_t &) = default;
   ~IndexSetSub()                        = default;
-<<<<<<< HEAD
-  self_t & operator=(self_t &&)         = delete;
-  self_t & operator=(const self_t &)    = delete;
- private:
-  index_type _domain_begin_idx;
-  index_type _domain_end_idx;
-
-  static constexpr std::size_t NDim   = ViewType::ndim();
-=======
   self_t & operator=(self_t &&)         = default;
   self_t & operator=(const self_t &)    = default;
  private:
   index_type _domain_begin_idx;
   index_type _domain_end_idx;
->>>>>>> 39dd7976
+
+  static constexpr std::size_t NDim   = ViewType::ndim();
  public:
   constexpr IndexSetSub(
     const ViewType   & view,
@@ -866,18 +680,6 @@
 
   constexpr iterator end() const {
     return iterator(*this, size());
-<<<<<<< HEAD
-=======
-  }
-
-  constexpr index_type size() const {
-    return std::min<index_type>(
-             (_domain_end_idx - _domain_begin_idx),
-       // TODO:
-       //    this->domain().size()
-             (_domain_end_idx - _domain_begin_idx)
-           );
->>>>>>> 39dd7976
   }
 
   constexpr preimage_type pre() const {
@@ -919,12 +721,9 @@
   typedef IndexSetLocal<ViewType>                               self_t;
   typedef IndexSetBase<self_t, ViewType>                        base_t;
  public:
-<<<<<<< HEAD
   typedef typename ViewType::index_type                     index_type;
   typedef typename ViewType::size_type                       size_type;
 
-=======
->>>>>>> 39dd7976
   typedef self_t                                            local_type;
   typedef IndexSetGlobal<ViewType>                         global_type;
   typedef global_type                                    preimage_type;
@@ -932,12 +731,9 @@
   typedef typename base_t::iterator                           iterator;
   typedef typename base_t::pattern_type                   pattern_type;
 
-<<<<<<< HEAD
-=======
   typedef typename pattern_type::index_type                 index_type;
   typedef typename pattern_type::size_type                   size_type;
 
->>>>>>> 39dd7976
   typedef dash::local_index_t<index_type>             local_index_type;
   typedef dash::global_index_t<index_type>           global_index_type;
 
@@ -957,7 +753,6 @@
   , _size(calc_size())
   { }
 
-<<<<<<< HEAD
   constexpr const local_type & local() const {
     return *this;
   }
@@ -999,35 +794,6 @@
 
   constexpr size_type size(std::size_t sub_dim) const {
     return _size;
-=======
-  constexpr iterator begin() const {
-    return iterator(*this, 0);
-  }
-
-  constexpr iterator end() const {
-    return iterator(*this, size());
-  }
-
-  constexpr index_type
-  operator[](index_type local_index) const {
-    // NOTE:
-    // Random access operator must allow access at [end] because
-    // end iterator of an index range may be dereferenced.
-    return local_index +
-              // only required if local of sub
-              ( this->domain()[0] == 0
-                ? 0
-                : this->pattern().at(
-                    std::max<index_type>(
-                      this->pattern().global(0),
-                      this->domain()[0]
-                  ))
-              );
-  }
-
-  constexpr index_type size() const {
-    return _size; // calc_size();
->>>>>>> 39dd7976
   }
 
   constexpr size_type size() const {
@@ -1150,11 +916,7 @@
   constexpr IndexSetGlobal(const self_t &) = delete;
   ~IndexSetGlobal()                        = default;
   self_t & operator=(self_t &&)            = default;
-<<<<<<< HEAD
-  self_t & operator=(const self_t &)       = default;
-=======
   self_t & operator=(const self_t &)       = delete;
->>>>>>> 39dd7976
  private:
   index_type _size;
  public:
