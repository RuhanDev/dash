#include <dash/util/Locality.h>

#include <dash/Array.h>
#include <dash/algorithm/Copy.h>

#include <dash/dart/if/dart_types.h>
#include <dash/dart/if/dart_locality.h>

#include <iostream>
#include <iomanip>
#include <sstream>
#include <vector>
#include <string>
#include <cstring>


namespace dash {
namespace util {

static void print_domain(
  std::ostream                 & ostr,
  dart_team_t                    team,
  const dart_domain_locality_t * domain,
  std::string                    indent = "");

} // namespace util
} // namespace dash

std::ostream & operator<<(
  std::ostream                 & os,
  const dart_domain_locality_t & domain_loc)
{
  dash::util::print_domain(os, domain_loc.team, &domain_loc);
  return os;
}

std::ostream & operator<<(
  std::ostream                 & os,
  const dart_unit_locality_t   & unit_loc)
{
  std::ostringstream ss;
  ss << "dart_unit_locality_t("
     <<   "unit:"      << unit_loc.unit.id             << " "
     <<   "domain:'"   << unit_loc.domain_tag          << "' "
     <<   "host:'"     << unit_loc.hwinfo.host         << "' "
     <<   "numa_id:'"  << unit_loc.hwinfo.numa_id      << "' "
     <<   "core_id:"   << unit_loc.hwinfo.cpu_id       << " "
     <<   "n_cores:"   << unit_loc.hwinfo.num_cores    << " "
     <<   "cpu_mhz:"   << unit_loc.hwinfo.min_cpu_mhz  << ".."
                       << unit_loc.hwinfo.max_cpu_mhz  << " "
     <<   "threads:"   << unit_loc.hwinfo.max_threads  << " "
     <<   "mem_mbps:"  << unit_loc.hwinfo.max_shmem_mbps
     << ")";
  return operator<<(os, ss.str());
}

std::ostream & operator<<(
  std::ostream                 & os,
  dash::util::Locality::Scope    scope)
{
  return os << (static_cast<dart_locality_scope_t>(scope));
}

std::ostream & operator<<(
  std::ostream                 & os,
  dart_locality_scope_t          scope)
{
  switch(scope) {
    case DART_LOCALITY_SCOPE_GLOBAL:  os << "GLOBAL";    break;
    case DART_LOCALITY_SCOPE_GROUP:   os << "GROUP";     break;
    case DART_LOCALITY_SCOPE_NETWORK: os << "NETWORK";   break;
    case DART_LOCALITY_SCOPE_NODE:    os << "NODE";      break;
    case DART_LOCALITY_SCOPE_MODULE:  os << "MODULE";    break;
    case DART_LOCALITY_SCOPE_NUMA:    os << "NUMA";      break;
    case DART_LOCALITY_SCOPE_UNIT:    os << "UNIT";      break;
    case DART_LOCALITY_SCOPE_PACKAGE: os << "PACKAGE";   break;
    case DART_LOCALITY_SCOPE_UNCORE:  os << "UNCORE";    break;
    case DART_LOCALITY_SCOPE_CACHE:   os << "CACHE";     break;
    case DART_LOCALITY_SCOPE_CORE:    os << "CORE";      break;
    case DART_LOCALITY_SCOPE_CPU:     os << "CPU";       break;
    default:                          os << "UNDEFINED"; break;
  }
  return os;
}

namespace dash {
namespace util {

void Locality::init()
{
  DASH_LOG_DEBUG("dash::util::Locality::init()");

  if (dart_unit_locality(DART_TEAM_ALL, dash::Team::All().myid(), &_unit_loc)
      != DART_OK) {
    DASH_THROW(dash::exception::RuntimeError,
               "Locality::init(): dart_unit_locality failed " <<
               "for unit " << dash::Team::GlobalUnitID());
  }
  DASH_LOG_TRACE_VAR("dash::util::Locality::init", _unit_loc);
  if (_unit_loc == nullptr) {
    DASH_THROW(dash::exception::RuntimeError,
               "Locality::init(): dart_unit_locality returned nullptr " <<
               "for unit " << dash::Team::GlobalUnitID());
  }
  if (dart_domain_team_locality(
        DART_TEAM_ALL, _unit_loc->domain_tag, &_team_loc)
      != DART_OK) {
    DASH_THROW(dash::exception::RuntimeError,
               "Locality::init(): dart_domain_team_locality failed " <<
               "for domain '" << _unit_loc->domain_tag << "'");
  }
  DASH_LOG_TRACE_VAR("dash::util::Locality::init", _team_loc);
  if (_team_loc == nullptr) {
    DASH_THROW(dash::exception::RuntimeError,
               "Locality::init(): dart_domain_team_locality returned 0 " <<
               "for domain '" << _unit_loc->domain_tag << "'");
  }
  DASH_LOG_DEBUG("dash::util::Locality::init >");
}

std::ostream & operator<<(
  std::ostream        & os,
  const dart_hwinfo_t & hwinfo)
{
  os << "dart_hwinfo_t("
     << "numa_id:"     << hwinfo.numa_id     << " "
     << "num_numa:"    << hwinfo.num_numa    << " "
     << "num_cores:"   << hwinfo.num_cores   << " "
     << "cpu_id:"      << hwinfo.cpu_id      << " "
     << "threads("     << hwinfo.min_threads << "..."
                       << hwinfo.max_threads << ") "
     << "cpu_mhz("     << hwinfo.min_cpu_mhz << "..."
                       << hwinfo.max_cpu_mhz << ") "
     << "mem_mbps:"    << hwinfo.max_shmem_mbps
     << ")";
  return os;
}

dart_unit_locality_t   * Locality::_unit_loc = nullptr;
dart_domain_locality_t * Locality::_team_loc = nullptr;

static void print_domain(
  std::ostream                 & ostr,
  dart_team_t                    team,
  const dart_domain_locality_t * domain,
  std::string                    indent)
{
  using namespace std;

  ostr << "(" << domain->domain_tag;

  if (domain->num_aliases > 0) {
    ostr << " = ";
    for (int a = 0; a < domain->num_aliases; a++) {
      ostr << domain->aliases[a]->domain_tag;
      if (a+1 < domain->num_aliases) {
        ostr << ", ";
      }
    }
  }
<<<<<<< HEAD
  ostr << ")\n";
=======
  ostr << ") @ " << static_cast<const void *>(domain) << "\n";
>>>>>>> 166ebb98

  ostr << indent << "scope:   " << domain->scope << " "
                                << "(level " << domain->level << ")"
       << '\n'
       << indent << "rel.idx: " << domain->relative_index
       << '\n';

  if (static_cast<int>(domain->scope) <
      static_cast<int>(DART_LOCALITY_SCOPE_NODE)) {
    ostr << indent << "nodes:   " << domain->num_domains << '\n';
  }

  if (domain->num_units > 0) {
    ostr << indent << "units:   " << "{ ";
    for (team_unit_t u{0}; u < domain->num_units; ++u) {
      ostr << domain->unit_ids[u].id;
      if (u < domain->num_units-1) {
        ostr << ", ";
      }
    }
    ostr << " }" << '\n';
  }

  if (domain->scope == DART_LOCALITY_SCOPE_CORE) {
    std::string uindent = indent;
    uindent += std::string(9, ' ');

    for (int u = 0; u < domain->num_units; ++u) {
      dart_team_unit_t        unit_lid;
      dart_global_unit_t     unit_gid = domain->unit_ids[u];
      dart_unit_locality_t * uloc;

      dart_team_unit_g2l(domain->team, unit_gid, &unit_lid);
      dart_unit_locality(domain->team, unit_lid, &uloc);

      ostr << uindent << "unit id:   " << uloc->unit.id << "  ("
                                       << "in team " << uloc->team  << ", "
                                       << "global: " << unit_gid.id << ")"
                      << '\n';
      ostr << uindent << "domain:    " << uloc->domain_tag  << '\n';
      ostr << uindent << "host:      " << uloc->hwinfo.host << '\n';
      ostr << uindent << "hwinfo:    " << uloc->hwinfo      << '\n';
    }
  }

  if (domain->num_domains > 0) {
    ostr << indent << "domains: " << domain->num_domains << '\n';

    for (int d = 0; d < domain->num_domains; ++d) {
      if (static_cast<int>(domain->children[d]->scope) <=
          static_cast<int>(DART_LOCALITY_SCOPE_CORE)) {

        ostr << indent;
        std::string sub_indent = indent;

        if (d < domain->num_domains - 1) {
          sub_indent += "|";
          ostr << "|";
        } else if (d == domain->num_domains - 1) {
          sub_indent += " ";
          ostr << "'";
        }
        sub_indent += std::string(8, ' ');

        ostr << "-- [" << d << "]: ";

        print_domain(ostr, team, domain->children[d], sub_indent);
      }
    }
  }
}

} // namespace util
} // namespace dash<|MERGE_RESOLUTION|>--- conflicted
+++ resolved
@@ -158,11 +158,7 @@
       }
     }
   }
-<<<<<<< HEAD
-  ostr << ")\n";
-=======
   ostr << ") @ " << static_cast<const void *>(domain) << "\n";
->>>>>>> 166ebb98
 
   ostr << indent << "scope:   " << domain->scope << " "
                                 << "(level " << domain->level << ")"
