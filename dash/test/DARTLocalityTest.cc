--- conflicted
+++ resolved
@@ -32,18 +32,6 @@
     EXPECT_GT_U(ul->hwinfo.min_threads, 0);
     EXPECT_GT_U(ul->hwinfo.max_threads, 0);
 
-<<<<<<< HEAD
-    // Get domain locality from unit locality descriptor:
-    DASH_LOG_TRACE("DARTLocalityTest.UnitLocality",
-                   "get local unit's domain descriptor");
-    dart_domain_locality_t * dl;
-    ASSERT_EQ_U(
-        DART_OK,
-        dart_domain_locality(DART_TEAM_ALL, ul->domain_tag, &dl));
-    DASH_LOG_TRACE("DARTLocalityTest.UnitLocality",
-                   "pointer to local unit's domain descriptor:", dl);
-    DASH_LOG_TRACE_VAR("DARTLocalityTest.UnitLocality", *dl);
-=======
   // Get domain locality from unit locality descriptor:
   DASH_LOG_TRACE("DARTLocalityTest.UnitLocality",
                  "get local unit's domain descriptor");
@@ -54,22 +42,11 @@
   DASH_LOG_TRACE("DARTLocalityTest.UnitLocality",
                  "pointer to local unit's domain descriptor:", dl);
   DASH_LOG_TRACE_VAR("DARTLocalityTest.UnitLocality", *dl);
->>>>>>> 49c6b453
 
     EXPECT_GT_U(dl->level, 2);
     EXPECT_EQ_U(dl->scope, DART_LOCALITY_SCOPE_CORE);
 }
 
-<<<<<<< HEAD
-TEST_F(DARTLocalityTest, Domains) {
-    DASH_LOG_TRACE("DARTLocalityTest.Domains",
-                   "get global domain descriptor");
-    dart_domain_locality_t * dl;
-    ASSERT_EQ_U(DART_OK, dart_domain_locality(DART_TEAM_ALL, ".", &dl));
-    DASH_LOG_TRACE("DARTLocalityTest.Domains",
-                   "pointer to global domain descriptor: ", dl);
-    DASH_LOG_TRACE_VAR("DARTLocalityTest.Domains", *dl);
-=======
 TEST_F(DARTLocalityTest, Domains)
 {
   DASH_LOG_TRACE("DARTLocalityTest.Domains",
@@ -79,7 +56,6 @@
   DASH_LOG_TRACE("DARTLocalityTest.Domains",
                  "pointer to global domain descriptor: ", dl);
   DASH_LOG_TRACE_VAR("DARTLocalityTest.Domains", *dl);
->>>>>>> 49c6b453
 
     DASH_LOG_TRACE_VAR("DARTLocalityTest.Domains", dl->domain_tag);
     DASH_LOG_TRACE_VAR("DARTLocalityTest.Domains", dl->level);
