--- conflicted
+++ resolved
@@ -10,7 +10,6 @@
 
 
 class HDF5ArrayTest : public ::testing::Test {
-<<<<<<< HEAD
 protected:
   dash::global_unit_t _dash_id;
   size_t      _dash_size;
@@ -18,9 +17,9 @@
   std::string _dataset  = "data";
 
   HDF5ArrayTest()
-      : _dash_id(0),
-        _dash_size(0) {
-      LOG_MESSAGE(">>> Test suite: HDFTest");
+  : _dash_id(0),
+    _dash_size(0) {
+    LOG_MESSAGE(">>> Test suite: HDFTest");
   }
 
   virtual ~HDF5ArrayTest() {
@@ -33,18 +32,6 @@
     _dash_size = dash::size();
     if(_dash_id == 0) {
       remove(_filename.c_str());
-=======
-  protected:
-    dash::global_unit_t _dash_id;
-    size_t      _dash_size;
-    std::string _filename = "test_array.hdf5";
-    std::string _dataset  = "data";
-
-    HDF5ArrayTest()
-        : _dash_id(0),
-          _dash_size(0) {
-        LOG_MESSAGE(">>> Test suite: HDFTest");
->>>>>>> 267ae09d
     }
     dash::Team::All().barrier();
     LOG_MESSAGE("===> Running test case with %d units ...",
