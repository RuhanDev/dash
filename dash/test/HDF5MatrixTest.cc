--- conflicted
+++ resolved
@@ -175,15 +175,10 @@
 
 TEST_F(HDF5MatrixTest, AutoGeneratePattern) {
   {
-<<<<<<< HEAD
     dash::Matrix<int, 2> matrix_a(
                            dash::SizeSpec<2>(
                              dash::size(),
                              dash::size()));
-=======
-    auto matrix_a =
-        dash::Matrix<int, 2>(dash::SizeSpec<2>(dash::size(), dash::size()));
->>>>>>> ccfce5eb
     // Fill
     fill_matrix(matrix_a);
     dash::barrier();
@@ -213,14 +208,10 @@
   int ext_x = dash::size();
   int ext_y = ext_x * 2 + 1;
   {
-<<<<<<< HEAD
     dash::Matrix<int, 2> matrix_a(
                            dash::SizeSpec<2>(
                              ext_x,
                              ext_y));
-=======
-    auto matrix_a = dash::Matrix<int, 2>(dash::SizeSpec<2>(ext_x, ext_y));
->>>>>>> ccfce5eb
     // Fill
     fill_matrix(matrix_a, static_cast<int>(dash::myid()));
     dash::barrier();
@@ -421,13 +412,8 @@
   double secret_b = 3;
 
   {
-<<<<<<< HEAD
     dash::Matrix<int,    2> matrix_a(dash::SizeSpec<2>(ext_x,ext_y));
     dash::Matrix<double, 2> matrix_b(dash::SizeSpec<2>(ext_x,ext_y));
-=======
-    auto matrix_a = dash::Matrix<int, 2>(dash::SizeSpec<2>(ext_x, ext_y));
-    auto matrix_b = dash::Matrix<double, 2>(dash::SizeSpec<2>(ext_x, ext_y));
->>>>>>> ccfce5eb
 
     // Fill
     fill_matrix(matrix_a, secret_a);
@@ -460,13 +446,8 @@
   double secret_a = 10;
   double secret_b = 3;
   {
-<<<<<<< HEAD
     dash::Matrix<double,2> matrix_a(dash::SizeSpec<2>(ext_x,ext_y));
     dash::Matrix<double,2> matrix_b(dash::SizeSpec<2>(ext_x,ext_y));
-=======
-    auto matrix_a = dash::Matrix<double, 2>(dash::SizeSpec<2>(ext_x, ext_y));
-    auto matrix_b = dash::Matrix<double, 2>(dash::SizeSpec<2>(ext_x, ext_y));
->>>>>>> ccfce5eb
 
     // Fill
     fill_matrix(matrix_a, secret_a);
