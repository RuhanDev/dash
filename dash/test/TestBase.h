#ifndef DASH__TEST__TEST_BASE_H_
#define DASH__TEST__TEST_BASE_H_

#include <type_traits>

#include <gtest/gtest.h>

#include <dash/dart/if/dart_tasking.h>

#include <dash/internal/Config.h>
#include <dash/internal/Logging.h>
#include <dash/internal/StreamConversion.h>

#include <dash/Init.h>
#include <dash/Team.h>
#include <dash/Types.h>
#include <dash/view/IndexSet.h>

#include "TestGlobals.h"
#include "TestLogHelpers.h"
#include "TestPrinter.h"

namespace testing {
namespace internal {

#define ASSERT_FAIL() EXPECT_EQ(0, 1) << "ASSERT_FAIL"

#define ASSERT_TRUE_U(b)  EXPECT_TRUE(b)  << "Unit " << dash::myid().id
#define ASSERT_FALSE_U(b) EXPECT_FALSE(b) << "Unit " << dash::myid().id
#define ASSERT_NE_U(e,a)  EXPECT_NE(e,a)  << "Unit " << dash::myid().id
#define ASSERT_LT_U(e,a)  EXPECT_LT(e,a)  << "Unit " << dash::myid().id
#define ASSERT_GT_U(e,a)  EXPECT_GT(e,a)  << "Unit " << dash::myid().id
#define ASSERT_LE_U(e,a)  EXPECT_LE(e,a)  << "Unit " << dash::myid().id
#define ASSERT_GE_U(e,a)  EXPECT_GE(e,a)  << "Unit " << dash::myid().id

#define EXPECT_TRUE_U(b)  EXPECT_TRUE(b)  << "Unit " << dash::myid().id
#define EXPECT_FALSE_U(b) EXPECT_FALSE(b) << "Unit " << dash::myid().id
#define EXPECT_NE_U(e,a)  EXPECT_NE(e,a)  << "Unit " << dash::myid().id
#define EXPECT_LT_U(e,a)  EXPECT_LT(e,a)  << "Unit " << dash::myid().id
#define EXPECT_GT_U(e,a)  EXPECT_GT(e,a)  << "Unit " << dash::myid().id
#define EXPECT_LE_U(e,a)  EXPECT_LE(e,a)  << "Unit " << dash::myid().id
#define EXPECT_GE_U(e,a)  EXPECT_GE(e,a)  << "Unit " << dash::myid().id

/**
 * This is used in the general case. It evaluates to a failing test,
 * which is OK because assert_float_eq is only called for floating point
 * types. It's a wrapper around CmpHelperFloatingPointEQ, which cannot
 * be called on arbitrary types.
 *
 * TODO: A warning is issued if the expected value is literal NULL.
 *       GTest seems to have a workaround for that case, which we might
 *       adopt.
 */
#if defined(__GNUC__)
#pragma GCC diagnostic ignored "-Wconversion-null"
#endif // defined(__GNUC__)
template <typename T, typename S>
typename std::enable_if<
    !std::is_floating_point<T>::value,
    ::testing::AssertionResult>::type
assert_float_eq(
    const char* /*exp_e*/,
    const char* /*exp_a*/,
    const T& /*val_e*/,
    const S& /*val_a*/)
{
  // return success for types other than floats
  return ::testing::AssertionFailure() << "Wrong type for assert_float_eq()";
}

/**
 * Internally calls CmpHelperFloatingPointEQ provided by GTest.
 */
template<typename T>
typename std::enable_if<std::is_floating_point<T>::value,
              ::testing::AssertionResult>::type
assert_float_eq(
  const char *exp_e,
  const char *exp_a,
  T val_e,
  T val_a)
{
  return ::testing::internal::CmpHelperFloatingPointEQ<T>(
                                  exp_e, exp_a, val_e, val_a);
}

/**
 * float_type_helper is used to pick double over float.
 */
template<typename T, typename S>
struct float_type_helper {
  using type = T;
};

template<typename S>
struct float_type_helper<double, S> {
  using type = double;
};

template<typename S>
struct float_type_helper<float, S> {
  using type = float;
};

template<typename S>
struct float_type_helper<S, double> {
  using type = double;
};
template<typename S>
struct float_type_helper<S, float> {
  using type = float;
};

template<>
struct float_type_helper<double, double> {
  using type = double;
};
template<>
struct float_type_helper<float, float> {
  using type = float;
};

template <
    class T,
    class S,
    bool isAnyFP =
        std::is_floating_point<T>::value || std::is_floating_point<S>::value>
class EQAsserter {
  using lhs_t = typename std::remove_cv<T>::type;
  using rhs_t = typename std::remove_cv<S>::type;

public:
  void operator()(lhs_t const & _e, rhs_t const & _a)
  {
    EXPECT_EQ(_e, _a) << "Unit " << dash::myid().id;
  }
};

template <class T, class S>
class EQAsserter<T, S, true> {
  using value_t = typename ::testing::internal::float_type_helper<
      typename std::remove_cv<T>::type,
      typename std::remove_cv<S>::type>::type;

  using lhs_t = typename std::remove_cv<T>::type;
  using rhs_t = typename std::remove_cv<S>::type;

public:
  void operator()(lhs_t const& _e, rhs_t const& _a)
  {
    if (std::is_same<value_t, double>::value) {
      EXPECT_DOUBLE_EQ(_e, _a) << "Unit " << dash::myid().id;
    }
    else if (std::is_same<value_t, float>::value) {
      EXPECT_FLOAT_EQ(_e, _a) << "Unit " << dash::myid().id;
    }
  }
};

#define ASSERT_EQ_U(_e, _a)                                                \
  do {                                                                     \
    ::testing::internal::EQAsserter<decltype(_e), decltype(_a)>{}(_e, _a); \
  } while (0)

#define EXPECT_EQ_U(e,a) ASSERT_EQ_U(e,a)


enum GTestColor {
    COLOR_DEFAULT,
    COLOR_RED,
    COLOR_GREEN,
    COLOR_YELLOW
};

extern void ColoredPrintf(
  GTestColor color,
  const char* fmt,
  ...);

} // namespace internal
} // namespace testing

#if defined(DASH_ENABLE_TEST_LOGGING)

#define LOG_MESSAGE(...) do { \
  char buffer[300]; \
  const char * filepath = __FILE__; \
  const char * filebase = strrchr(filepath, '/'); \
  const char * filename = (filebase != 0) ? filebase + 1 : filepath; \
  sprintf(buffer, __VA_ARGS__); \
<<<<<<< HEAD
  testing::internal::ColoredPrintf( \
    testing::internal::COLOR_YELLOW, \
    "[= %3d:%-2d LOG =] %*s :%*d | %s \n", \
    dash::myid().id, \
    dart_task_thread_num ? dart_task_thread_num() : 0, \
    24, filename, 4, __LINE__, \
=======
  printf( \
    "[= %*d LOG =] %*s :%*d | %s \n", \
    2, dash::myid().id, 24, filename, 4, __LINE__, \
>>>>>>> cb9120f6
    buffer); \
} while(0)

#else  // DASH_ENABLE_TEST_LOGGING

#define LOG_MESSAGE(...) do {  } while(0)

#endif // DASH_ENABLE_TEST_LOGGING

#define DASH_TEST_LOCAL_ONLY() do { \
  if (dash::myid() > 0) { \
    return; \
  } \
} while(0)

#define SCOPED_TRACE_MSG(msg)                    \
  do {                                           \
    SCOPED_TRACE(::testing::Message() << (msg)); \
  } while (0)

#define SKIP_TEST()\
    if(dash::myid() == 0) {\
      std::cout << TEST_SKIPPED << "Warning: test skipped" \
                << std::endl;\
    }\
    return

#define SKIP_TEST_MSG(msg)                                          \
  if (dash::myid() == 0) {                                          \
    std::cout << TEST_SKIPPED << "Warning: test skipped: " << (msg) \
              << std::endl;                                         \
  }                                                                 \
  return

namespace dash {
namespace test {

template <class ValueRange>
static std::string range_str(
  const ValueRange & vrange) {
  typedef typename ValueRange::value_type value_t;
  std::ostringstream ss;
  auto idx = dash::index(vrange);
  int        i   = 0;

  // ss << "<" << dash::internal::typestr(*vrange.begin()) << "> ";
  for (const auto & v : vrange) {
    ss << std::setw(2) << *(dash::begin(idx) + i) << "|"
       << std::fixed << std::setprecision(4)
       << static_cast<const value_t>(v) << " ";
    ++i;
  }
  return ss.str();
}

template <class ValueT, class RangeA, class RangeB>
static bool expect_range_values_equal(
  const RangeA & rng_a,
  const RangeB & rng_b) {
  DASH_LOG_TRACE_VAR("TestBase.expect_range_values_equal", rng_a);
  DASH_LOG_TRACE_VAR("TestBase.expect_range_values_equal", rng_b);
  auto       it_a  = dash::begin(rng_a);
  auto       it_b  = dash::begin(rng_b);
  const auto end_a = dash::end(rng_a);
  const auto end_b = dash::end(rng_b);
  for (; it_a != end_a && it_b != end_b; ++it_a, ++it_b) {
    if (static_cast<ValueT>(*it_a) !=
        static_cast<ValueT>(*it_b)) {
      return false;
    }
  }
  return (end_a == it_a) && (end_b == it_b);
}

class TestBase : public ::testing::Test {

 protected:
   void SetUp() override
   {
     const ::testing::TestInfo* const test_info =
         ::testing::UnitTest::GetInstance()->current_test_info();
     LOG_MESSAGE(
         "===> Running test case %s.%s ...",
         test_info->test_case_name(),
         test_info->name());
     dash::init(&TESTENV::argc, &TESTENV::argv);

     LOG_MESSAGE("-==- DASH initialized with %lu units", dash::size());
     dash::barrier();
  }

  void TearDown() override
  {
    auto myid = dash::myid();
    size_t size = dash::size();
    const ::testing::TestInfo* const test_info =
      ::testing::UnitTest::GetInstance()->current_test_info();

    LOG_MESSAGE("-==- Test case finished at unit %d", myid.id);

    dash::Team::All().barrier();
    LOG_MESSAGE("-==- Finalize DASH at unit %d", myid.id);
    dash::finalize();

    LOG_MESSAGE("<=== Finished test case %s.%s with %lu units",
                test_info->test_case_name(), test_info->name(),
                size);
  }

  std::string _hostname() const {
    char hostname[100];
    gethostname(hostname, 100);
    return std::string(hostname);
  }

  int _pid() const {
    return static_cast<int>(getpid());
  }
};

} // namespace test
} // namespace dash


#endif // DASH__TEST__TEST_BASE_H_<|MERGE_RESOLUTION|>--- conflicted
+++ resolved
@@ -188,18 +188,11 @@
   const char * filebase = strrchr(filepath, '/'); \
   const char * filename = (filebase != 0) ? filebase + 1 : filepath; \
   sprintf(buffer, __VA_ARGS__); \
-<<<<<<< HEAD
-  testing::internal::ColoredPrintf( \
-    testing::internal::COLOR_YELLOW, \
-    "[= %3d:%-2d LOG =] %*s :%*d | %s \n", \
-    dash::myid().id, \
+  printf( \
+    "[= %*d:%-2d LOG =] %*s :%*d | %s \n", \
+    2, dash::myid().id, \
     dart_task_thread_num ? dart_task_thread_num() : 0, \
     24, filename, 4, __LINE__, \
-=======
-  printf( \
-    "[= %*d LOG =] %*s :%*d | %s \n", \
-    2, dash::myid().id, 24, filename, 4, __LINE__, \
->>>>>>> cb9120f6
     buffer); \
 } while(0)
 
