--- conflicted
+++ resolved
@@ -101,13 +101,8 @@
     int expected = (10000 + l_idx) +
                    ((dash::size() * (dash::size() + 1)) / 2);
     LOG_MESSAGE("TransformTest.ArrayGlobalPlusLocalBlocking: "
-<<<<<<< HEAD
                 "array_dest.local[%lu]: %d",
                 l_idx, array_dest.local[l_idx]);
-=======
-                "array_dest.local[%lu]: %p",
-                l_idx, &array_dest.local[l_idx]);
->>>>>>> 46d2f3d9
     EXPECT_EQ_U(expected, array_dest.local[l_idx]);
   }
 
@@ -180,11 +175,8 @@
   EXPECT_EQ(matrix_size, matrix_a.size());
   EXPECT_EQ(extent_cols, matrix_a.extent(0));
   EXPECT_EQ(extent_rows, matrix_a.extent(1));
-<<<<<<< HEAD
+
   LOG_MESSAGE("Matrix size: %zu", matrix_size);
-=======
-  LOG_MESSAGE("Matrix size: %lu", matrix_size);
->>>>>>> 46d2f3d9
 
   // Fill matrix
   if(myid == 0) {
