--- conflicted
+++ resolved
@@ -179,20 +179,12 @@
                      "offsets:", array.pattern().block(b_idx).offsets()[0],
                      "extents:", array.pattern().block(b_idx).extents()[0]);
 
-<<<<<<< HEAD
-  //  DASH_LOG_DEBUG("ViewTest.BlocksView1Dim", "--",
-  //                 "blocks[b].begin.pos, blocks[b].end.pos", 
-  //                 "(", (array_blocks[b_idx].begin()),
-  //                 ",", (array_blocks[b_idx].end()),
-  //                 ")");
-=======
-      DASH_LOG_DEBUG("ViewTest.BlocksView1Dim", "----",
-                     "GlobIter: blocks[b].begin",
-                     array_blocks[b_idx].begin());
-      DASH_LOG_DEBUG("ViewTest.BlocksView1Dim", "----",
-                     "GlobIter: blocks[b].end",
-                     array_blocks[b_idx].end());
->>>>>>> 92afdb8e
+   // DASH_LOG_DEBUG("ViewTest.BlocksView1Dim", "----",
+   //                "GlobIter: blocks[b].begin",
+   //                array_blocks[b_idx].begin());
+   // DASH_LOG_DEBUG("ViewTest.BlocksView1Dim", "----",
+   //                "GlobIter: blocks[b].end",
+   //                array_blocks[b_idx].end());
 
       DASH_LOG_DEBUG("ViewTest.BlocksView1Dim", "----",
                      "index(block).begin, index(block).end:", 
