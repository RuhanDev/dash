--- conflicted
+++ resolved
@@ -22,7 +22,6 @@
 
   dash::barrier();
 
-<<<<<<< HEAD
   int result = dash::accumulate(
       target.begin(),
       target.end(),
@@ -31,13 +30,6 @@
   if (dash::myid() == 0) {
     ASSERT_EQ_U(num_elem_total * value + start, result);
   }
-=======
-  int result = dash::accumulate(target.begin(),
-        target.end(),
-        start); //start value
-
-  ASSERT_EQ_U(num_elem_total * value + start, result);
->>>>>>> b27959a9
 }
 
 TEST_F(AccumulateTest, OpMult)
@@ -59,13 +51,9 @@
       start,  // start value
       dash::multiply<value_t>());
 
-<<<<<<< HEAD
   if (dash::myid() == 0) {
     ASSERT_EQ_U((1ULL << num_elem_total) * start, result);
   }
-=======
-  ASSERT_EQ_U((1ULL<<num_elem_total) * start, result);
->>>>>>> b27959a9
 }
 
 TEST_F(AccumulateTest, SimpleStruct)
@@ -106,7 +94,6 @@
   auto result =
       dash::accumulate(target.begin(), target.end(), value_struct(10, 20));
 
-<<<<<<< HEAD
   if (dash::myid() == 0) {
     ASSERT_EQ_U(num_elem_total * x + 10, result.x);
     ASSERT_EQ_U(num_elem_total * y + 20, result.y);
@@ -122,17 +109,6 @@
     ASSERT_EQ_U(num_elem_total / 2 * x + 10, result.x);
     ASSERT_EQ_U(num_elem_total / 2 * y + 20, result.y);
   }
-=======
-  ASSERT_EQ_U(num_elem_total * x + 10, result.x);
-  ASSERT_EQ_U(num_elem_total * y + 20, result.y);
-
-  // half-range reduce
-  result = dash::accumulate(target.begin(), target.begin() + num_elem_total/2,
-                            value_struct(10, 20));
-
-  ASSERT_EQ_U(num_elem_total/2 * x + 10, result.x);
-  ASSERT_EQ_U(num_elem_total/2 * y + 20, result.y);
->>>>>>> b27959a9
 }
 
 TEST_F(AccumulateTest, StringConcatOperaton)
@@ -159,10 +135,7 @@
   if (dash::myid() == 0) {
     ASSERT_STREQ("1-2-3-4", result.c_str());
   }
-<<<<<<< HEAD
-=======
 }
-
 
 TEST_F(AccumulateTest, LocalPredefined) {
   int value = 2;
@@ -184,5 +157,4 @@
                                  1, dash::plus<int>(), true);
 
   ASSERT_EQ_U(((dash::size()-1)*(dash::size())/2) * (1 + 2 + 3)  + 1, result);
->>>>>>> b27959a9
 }