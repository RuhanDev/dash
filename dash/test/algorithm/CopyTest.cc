
#include "CopyTest.h"

#include <gtest/gtest.h>

#include <dash/Array.h>
#include <dash/Matrix.h>

#include <dash/algorithm/Copy.h>
<<<<<<< HEAD
#include <dash/pattern/BlockPattern1D.h>
=======
#include <dash/algorithm/Fill.h>
#include <dash/algorithm/Generate.h>
#include <dash/algorithm/ForEach.h>

>>>>>>> 3dab9581
#include <dash/pattern/ShiftTilePattern1D.h>
#include <dash/pattern/TilePattern1D.h>

#include <dash/View.h>

#include <vector>
#include <algorithm>



TEST_F(CopyTest, BlockingGlobalToLocalBlock)
{
  // Copy all elements contained in a single, continuous block.
  const int num_elem_per_unit = 20;
  size_t num_elem_total       = _dash_size * num_elem_per_unit;

  dash::Array<int> array(num_elem_total, dash::BLOCKED);

  // Assign initial values: [ 1000, 1001, 1002, ... 2000, 2001, ... ]
  for (auto l = 0; l < num_elem_per_unit; ++l) {
    array.local[l] = ((dash::myid().id + 1) * 1000) + l;
  }
  array.barrier();

  // Local range to store copy:
  auto* local_copy = new int[num_elem_per_unit];

  // Copy values from global range to local memory.
  // All units copy first block, so unit 0 tests local-to-local copying.
  int * dest_end = dash::copy(array.begin(),
                              array.begin() + num_elem_per_unit,
                              local_copy);
  auto val = local_copy + num_elem_per_unit;

  EXPECT_EQ_U(val, dest_end);
  for (auto l = 0; l < num_elem_per_unit; ++l) {
    EXPECT_EQ_U(static_cast<int>(array[l]),
                local_copy[l]);
  }
  delete[] local_copy;
}

TEST_F(CopyTest, Blocking2DimGlobalToLocalBlock)
{
  // Copy all blocks from a single remote unit.
  const size_t block_size_x  = 3;
  const size_t block_size_y  = 2;
  const size_t block_size    = block_size_x * block_size_y;
  size_t num_local_blocks_x  = 2;
  size_t num_local_blocks_y  = 2;
  size_t num_blocks_x        = _dash_size * num_local_blocks_x;
  size_t num_blocks_y        = _dash_size * num_local_blocks_y;
  size_t num_blocks_total    = num_blocks_x * num_blocks_y;
  size_t extent_x            = block_size_x * num_blocks_x;
  size_t extent_y            = block_size_y * num_blocks_y;
  size_t num_elem_total      = extent_x * extent_y;
  // Assuming balanced mapping:
  size_t num_elem_per_unit   = num_elem_total / _dash_size;
  size_t num_blocks_per_unit = num_elem_per_unit / block_size;

  if (_dash_size < 2) {
    LOG_MESSAGE("CopyTest.Blocking2DimGlobalToLocalBlock "
                "requires > 1 units");
    return;
  }

  LOG_MESSAGE("nunits:%zu elem_total:%zu "
              "elem_per_unit:%zu blocks_per_unit:%zu",
              _dash_size, num_elem_total,
              num_elem_per_unit, num_blocks_per_unit);

  typedef dash::ShiftTilePattern<2>      pattern_t;
  typedef typename pattern_t::index_type index_t;
  typedef float                          value_t;

  pattern_t pattern(
    dash::SizeSpec<2>(
      extent_x,
      extent_y),
    dash::DistributionSpec<2>(
      dash::TILE(block_size_x),
      dash::TILE(block_size_y))
  );

  dash::Matrix<value_t, 2, dash::default_index_t, pattern_t>
    matrix(pattern);

  // Assign initial values:
  for (size_t lb = 0; lb < num_blocks_per_unit; ++lb) {
    auto lblock         = matrix.local.block(lb);
    auto lblock_view    = lblock.begin().viewspec();
    auto lblock_extents = lblock_view.extents();
    auto lblock_offsets = lblock_view.offsets();
    dash__unused(lblock_offsets);
    EXPECT_EQ_U(block_size_x, lblock_extents[0]);
    EXPECT_EQ_U(block_size_y, lblock_extents[1]);
    for (auto bx = 0; bx < static_cast<int>(lblock_extents[0]); ++bx) {
      for (auto by = 0; by < static_cast<int>(lblock_extents[1]); ++by) {
        // Phase coordinates (bx,by) to global coordinates (gx,gy):
        index_t gx       = lblock_view.offset(0) + bx;
        index_t gy       = lblock_view.offset(1) + by;
        dash__unused(gx);
        dash__unused(gy);
        value_t value    = static_cast<value_t>(dash::myid().id + 1) +
                           (0.00001 * (
                             ((lb + 1) * 10000) +
                             ((bx + 1) * 100) +
                             by + 1
                           ));
        lblock[bx][by] = value;
      }
    }
  }

  matrix.barrier();

  // Log matrix values:
  if (dash::myid().id == 0) {
    std::vector< std::vector<value_t> > matrix_values;
    for (size_t x = 0; x < extent_x; ++x) {
      std::vector<value_t> row;
      for (size_t y = 0; y < extent_y; ++y) {
        value_t value = matrix[x][y];
        row.push_back(value);
      }
      matrix_values.push_back(row);
    }
    for (size_t row = 0; row < extent_x; ++row) {
      DASH_LOG_DEBUG_VAR("CopyTest.Blocking2Dim", matrix_values[row]);
    }
  }

  matrix.barrier();

  // Array to store local copy:
<<<<<<< HEAD
  auto* local_copy = new value_t[num_elem_per_unit];
=======
  std::vector<value_t> local_copy(num_elem_per_unit);
>>>>>>> 3dab9581
  // Pointer to first value in next copy destination range:
  value_t * copy_dest_begin = local_copy.data();
  value_t * copy_dest_last  = local_copy.data();

  //
  // Create local copy of all blocks from a single remote unit:
  //
  dash::team_unit_t remote_unit_id(
                       (dash::Team::All().myid().id + 1) % _dash_size);
  LOG_MESSAGE("Creating local copy of blocks at remote unit %d",
              remote_unit_id.id);
  int rb = 0;
  for (size_t gb = 0; gb < num_blocks_total; ++gb) {
    // View of block at global block index gb:
    auto g_block_view = pattern.block(gb);
    // Unit assigned to block at global block index gb:
    auto g_block_unit = pattern.unit_at(
                          std::array<index_t, 2> {{ 0,0 }},
                          g_block_view);
    DASH_LOG_DEBUG("CopyTest.Blocking2DimGlobalToLocalBlock", " ---- ",
                   "block gidx:", gb,
                   "assigned to unit", g_block_unit.id);
    if (g_block_unit == remote_unit_id) {
      // Block is assigned to selecte remote unit, create local copy:
      auto remote_block_matrix = matrix.block(gb);
      auto remote_block_view   = dash::blocks(matrix)[gb];

      DASH_LOG_DEBUG("CopyTest.Blocking2DimGlobalToLocalBlock",
                     "source block view:",
                     dash::typestr(remote_block_view));
      DASH_LOG_DEBUG("CopyTest.Blocking2DimGlobalToLocalBlock",
                     "source block view",
                     "extents:", remote_block_view.extents(),
                     "offsets:", remote_block_view.offsets(),
                     "size:",    remote_block_view.size());
      DASH_LOG_DEBUG("CopyTest.Blocking2DimGlobalToLocalBlock",
                     "source block view domain:",
                     dash::typestr(dash::domain(remote_block_view)));
      DASH_LOG_DEBUG("CopyTest.Blocking2DimGlobalToLocalBlock",
                     "source block view origin:",
                     dash::typestr(dash::origin(remote_block_view)));
      DASH_LOG_DEBUG("CopyTest.Blocking2DimGlobalToLocalBlock",
                     "source block view domain extents:",
                     dash::domain(remote_block_view).extents());
      DASH_LOG_DEBUG("CopyTest.Blocking2DimGlobalToLocalBlock",
                     "source block view iterator:",
                     dash::typestr(remote_block_view.begin()));
      DASH_LOG_DEBUG("CopyTest.Blocking2DimGlobalToLocalBlock",
                     "begin.pos:",  remote_block_view.begin().pos(),
                     "end.pos:",    remote_block_view.end().pos(),
                     "begin.gpos:", remote_block_view.begin().gpos(),
                     "end.gpos:",   remote_block_view.end().gpos());
      DASH_LOG_DEBUG("CopyTest.Blocking2DimGlobalToLocalBlock",
                     dash::test::nview_str(remote_block_view));

      EXPECT_EQ_U(remote_block_matrix.viewspec().offsets(),
                  dash::index(remote_block_view).offsets());
      EXPECT_EQ_U(remote_block_matrix.viewspec().extents(),
                  dash::index(remote_block_view).extents());
#if 0
      copy_dest_last    = dash::copy(remote_block_view.begin(),
                                     remote_block_view.end(),
                                     copy_dest_begin);
#else
      copy_dest_last    = dash::copy(remote_block_view,
                                     copy_dest_begin);
#endif

#if 0
      auto remote_block_range  = dash::make_range(
                                   remote_block_view.begin(),
                                   remote_block_view.end());

      DASH_LOG_DEBUG("CopyTest.Blocking2DimGlobalToLocalBlock",
                     "source block range:",
                     dash::typestr(remote_block_range));
      DASH_LOG_DEBUG("CopyTest.Blocking2DimGlobalToLocalBlock",
                     "source block range",
                     "extents:", remote_block_range.extents(),
                     "offsets:", remote_block_range.offsets(),
                     "size:",    remote_block_range.size());
      DASH_LOG_DEBUG("CopyTest.Blocking2DimGlobalToLocalBlock",
                     "source block range domain:",
                     dash::typestr(dash::domain(remote_block_range)));
      DASH_LOG_DEBUG("CopyTest.Blocking2DimGlobalToLocalBlock",
                     "source block range origin:",
                     dash::typestr(dash::origin(remote_block_range)));
      DASH_LOG_DEBUG("CopyTest.Blocking2DimGlobalToLocalBlock",
                     "source block range domain extents:",
                     dash::domain(remote_block_range).extents());
      DASH_LOG_DEBUG("CopyTest.Blocking2DimGlobalToLocalBlock",
                     "source block range iterator:",
                     dash::typestr(remote_block_range.begin()));
      DASH_LOG_DEBUG("CopyTest.Blocking2DimGlobalToLocalBlock",
                     "begin.pos:",  remote_block_range.begin().pos(),
                     "end.pos:",    remote_block_range.end().pos(),
                     "begin.gpos:", remote_block_range.begin().gpos(),
                     "end.gpos:",   remote_block_range.end().gpos());
      DASH_LOG_DEBUG("CopyTest.Blocking2DimGlobalToLocalBlock",
                     dash::test::nview_str(remote_block_range));

      EXPECT_EQ_U(remote_block_matrix.viewspec().offsets(),
                  dash::index(remote_block_range).offsets());
      EXPECT_EQ_U(remote_block_matrix.viewspec().extents(),
                  dash::index(remote_block_range).extents());

      copy_dest_last    = dash::copy(remote_block_range,
                                     copy_dest_begin);
#endif
      // Validate number of copied elements:
      auto num_copied = copy_dest_last - copy_dest_begin;
      EXPECT_EQ_U(num_copied, block_size);
      // Advance local copy destination pointer:
      copy_dest_begin = copy_dest_last;
      ++rb;
    }
  }
  // Validate number of copied blocks:
  EXPECT_EQ_U(num_blocks_per_unit, rb);

  // Log values in local copy:
  std::vector< std::vector<value_t> > local_block_values;
  for (size_t lb = 0; lb < num_blocks_per_unit; ++lb) {
    for (size_t bx = 0; bx < block_size_x; ++bx) {
      std::vector<value_t> row;
      for (size_t by = 0; by < block_size_y; ++by) {
        auto l_offset = (lb * block_size) + (bx * block_size_y) + by;
        auto value    = local_copy[l_offset];
        row.push_back(value);
      }
      local_block_values.push_back(row);
    }
  }
  for (const auto& row : local_block_values) {
    DASH_LOG_DEBUG_VAR("CopyTest.Blocking2Dim", row);
  }

  // Validate values:
  for (size_t lb = 0; lb < num_blocks_per_unit; ++lb) {
    for (size_t bx = 0; bx < block_size_x; ++bx) {
      for (size_t by = 0; by < block_size_y; ++by) {
        auto    l_offset = (lb * block_size) + (bx * block_size_y) + by;
        value_t expected = static_cast<value_t>(remote_unit_id + 1) +
                           (0.00001 * (
                             ((lb + 1) * 10000) +
                             ((bx + 1) * 100) +
                             by + 1
                           ));
        EXPECT_EQ_U(expected, local_copy[l_offset]);
      }
    }
  }

  //
  // Create local copy of first local block (local to local):
  //
  value_t local_block_copy[block_size];
  int  lb      = 0;
  auto l_block = matrix.local.block(lb);
  DASH_LOG_DEBUG("CopyTest.Blocking2Dim", "matrix.local.block(0):",
                 "size:", l_block.size());
  EXPECT_EQ_U(block_size, l_block.size());
  auto local_block_copy_last = dash::copy(l_block.begin(),
                                          l_block.end(),
                                          local_block_copy);
  // Validate number of copied elements:
  auto num_copied = local_block_copy_last - local_block_copy;
  EXPECT_EQ_U(block_size, num_copied);
  for (size_t bx = 0; bx < block_size_x; ++bx) {
    for (size_t by = 0; by < block_size_y; ++by) {
      auto    l_offset = (bx * block_size_y) + by;
      value_t expected = static_cast<value_t>(dash::myid().id + 1) +
                         (0.00001 * (
                           ((lb + 1) * 10000) +
                           ((bx + 1) * 100) +
                           by + 1
                         ));
      EXPECT_EQ_U(expected, local_block_copy[l_offset]);
    }
  }
}

TEST_F(CopyTest, BlockingGlobalToLocalMasterOnlyAllRemote)
{
  typedef int64_t index_t;
  typedef dash::Array<
            int,
            index_t,
            dash::CSRPattern<1, dash::ROW_MAJOR, index_t>
          > Array_t;
  if (_dash_size < 2) {
    return;
  }
  // Copy all elements contained in a single, continuous block.
  const int num_elem_per_unit = 250;
  size_t    num_elem_total    = _dash_size * num_elem_per_unit;
  size_t    num_copy_elem     = (_dash_size - 1) * num_elem_per_unit;

  Array_t   array(num_elem_total, dash::BLOCKED);
  auto      l_start_idx       = array.pattern().lbegin();
  auto      l_end_idx         = array.pattern().lend();

  LOG_MESSAGE("lstart:%li lend:%li ncopy:%zu",
              l_start_idx, l_end_idx, num_copy_elem);

  // Assign initial values: [ 1000, 1001, 1002, ... 2000, 2001, ... ]
  for (int l = 0; l < num_elem_per_unit; ++l) {
    array.local[l] = ((dash::myid().id + 1) * 1000) + l;
  }
  array.barrier();

  // Local range to store copy:
  auto* local_copy = new int[num_copy_elem];
  int * dest_first = local_copy;
  int * dest_last  = local_copy;
  if (dash::myid().id == 0) {
    // Copy elements in front of local range:
    LOG_MESSAGE("Copying from global range (%d-%ld]",
                0, l_start_idx);
    dest_first = dash::copy(
                   array.begin(),
                   array.begin() + l_start_idx,
                   dest_first);
    // Copy elements after local range:
    LOG_MESSAGE("Copying from global range (%li-%zu]",
                l_end_idx, array.size());
    dest_last  = dash::copy(
                   array.begin() + l_end_idx,
                   array.end(),
                   dest_first);
    dash__unused(dest_last);
    LOG_MESSAGE("Validating elements");
    int l = 0;
    for (size_t g = 0; g < array.size(); ++g) {
      if (array.pattern().unit_at(g) != dash::myid().id) {
        int expected = array[g];
        EXPECT_EQ_U(expected, local_copy[l]);
        ++l;
      }
    }
  }
  delete[] local_copy;
}

TEST_F(CopyTest, BlockingGlobalToLocalBarrierUnaligned)
{
  dash::global_unit_t myid = dash::myid();
  size_t num_units       = dash::Team::All().size();
  size_t num_elems_unit  = 20;
  size_t start_index     = 7;
  size_t num_elems_copy  = num_elems_unit;
  size_t num_elems_total = num_elems_unit * num_units;

  if (dash::size() < 2) {
    num_elems_copy = num_elems_unit - start_index - 1;
  }

  std::vector<int> local_array(num_elems_copy);
  dash::Array<int> array(num_elems_total);

  LOG_MESSAGE("Elements per unit: %zu", num_elems_unit);
  LOG_MESSAGE("Start index:       %zu", start_index);
  LOG_MESSAGE("Elements to copy:  %zu", num_elems_copy);
  LOG_MESSAGE("Array size:        %zu", array.size());

  std::fill(array.lbegin(), array.lend(), myid);

  array.barrier();

  dash::copy(array.begin() + start_index,
             array.begin() + start_index + num_elems_copy,
             local_array.data());

  array.barrier();

  for (size_t l = 0; l < num_elems_copy; ++l) {
    EXPECT_EQ_U(local_array[l],
                static_cast<int>(array[start_index + l]));
  }
}

TEST_F(CopyTest, BlockingLocalToGlobalBlock)
{
  // Copy all elements contained in a single, continuous block.
  const int num_elem_per_unit = 20;
  size_t num_elem_total       = _dash_size * num_elem_per_unit;

  // Global target range:
  dash::Array<int> array(num_elem_total, dash::BLOCKED);
  // Local range to copy:
  int local_range[num_elem_per_unit];
  int target_range[num_elem_per_unit];

  // Assign initial values: [ 1000, 1001, 1002, ... 2000, 2001, ... ]
  for (auto l = 0; l < num_elem_per_unit; ++l) {
    array.local[l] = ((dash::myid() + 1) * 10000) + (l * 10);
    local_range[l] = ((dash::myid() + 1) * 1000) + l;
  }
  array.barrier();

  // Block- and global offset of target range:
  auto block_offset  = _dash_size - 1 - dash::myid();
  auto global_offset = block_offset * num_elem_per_unit;

  // First, create local copy of remote target region and check
  // its initial values:
  dash::copy(array.begin() + global_offset,
             array.begin() + global_offset + num_elem_per_unit,
             target_range);

  for (auto l = 0; l < num_elem_per_unit; ++l) {
    int target_unit_id = _dash_size - 1 - dash::myid();
    int expected_value = ((target_unit_id + 1) * 10000) + (l * 10);
    // Test values when obtained from dash::copy:
    EXPECT_EQ_U(expected_value,
                target_range[l]);
    // Test values when obtained from single dart_get requests:
    EXPECT_EQ_U(expected_value,
                static_cast<int>(array[global_offset + l]));
  }
  array.barrier();

  // Copy values from local range to remote global range.
  // All units (u) copy into block (nblocks-1-u), so unit 0 copies into
  // last block.
  dash::copy(local_range,
             local_range + num_elem_per_unit,
             array.begin() + global_offset);

  array.barrier();

  for (auto l = 0; l < num_elem_per_unit; ++l) {
    EXPECT_EQ_U(local_range[l],
                static_cast<int>(array[global_offset + l]));
  }

  array.barrier();
}

TEST_F(CopyTest, AsyncLocalToGlobPtrWait)
{
  // Copy all elements contained in a single, continuous block.
  const int num_elem_per_unit = 5;
  size_t num_elem_total       = _dash_size * num_elem_per_unit;

  // Global target range:
  dash::Array<int> array(num_elem_total, dash::BLOCKED);
  // Local range to copy:
  int local_range[num_elem_per_unit];

  // Assign initial values: [ 1000, 1001, 1002, ... 2000, 2001, ... ]
  for (auto l = 0; l < num_elem_per_unit; ++l) {
    array.local[l] = ((dash::myid() + 1) * 110000) + l;
    local_range[l] = ((dash::myid() + 1) * 1000) + l;
  }
  array.barrier();

  // Copy values from local range to remote global range.
  // All units (u) copy into block (nblocks-1-u), so unit 0 copies into
  // last block.
  auto block_offset  = (dash::myid() + 1) % dash::size();
  auto global_offset = block_offset * num_elem_per_unit;

  using glob_it_t    = decltype(array.begin());
  using glob_ptr_t   = typename glob_it_t::pointer;

  glob_ptr_t gptr_dest = static_cast<glob_ptr_t>(
                           array.begin() + global_offset);
  LOG_MESSAGE("CopyTest.AsyncLocalToGlobPtrWait: call copy_async");

  auto copy_fut = dash::copy_async(local_range,
                                   local_range + num_elem_per_unit,
                                   gptr_dest);

  // Blocks until remote completion:
  LOG_MESSAGE("CopyTest.AsyncLocalToGlobPtrWait: call fut.wait");
  copy_fut.wait();

  array.barrier();

  for (auto l = 0; l < num_elem_per_unit; ++l) {
    // Compare local buffer and global array dest range:
    EXPECT_EQ_U(local_range[l],
                static_cast<int>(array[global_offset + l]));
  }
  array.barrier();
}

TEST_F(CopyTest, BlockingLocalToGlobalBlockNDim)
{
  // Copy all elements contained in a single, continuous block.
  const int num_rows_per_unit = 3;
  const int num_cols_per_unit = 7;

  // Distribute row-wise, 3 rows per units:
  dash::SizeSpec<2> sizespec(num_rows_per_unit * dash::size(),
                             num_cols_per_unit);
  dash::DistributionSpec<2> distspec(dash::BLOCKED, dash::NONE);
  dash::TeamSpec<2> teamspec(dash::size(), 1);

  using pattern_t = dash::BlockPattern<2>;

  dash::NArray<int, 2, dash::default_index_t, pattern_t> matrix(
    sizespec, distspec, dash::Team::All(), teamspec);

  std::iota(matrix.local.begin(),
            matrix.local.end(),
            (dash::myid() + 1) * 100);
  matrix.barrier();

  if (dash::myid() == 0) {
    DASH_LOG_DEBUG("CopyTest.BlockingLocalToGlobalBlockNDim",
                   "initial matrix:");
    DASH_LOG_DEBUG("CopyTest.BlockingLocalToGlobalBlockNDim",
                   dash::test::nrange_str(matrix));
  }
  matrix.barrier();

  DASH_LOG_DEBUG_VAR("CopyTest.BlockingLocalToGlobalBlockNDim",
                     matrix.local.row(1));
  DASH_LOG_DEBUG_VAR("CopyTest.BlockingLocalToGlobalBlockNDim",
                     matrix.local.row(1).begin());
  DASH_LOG_DEBUG_VAR("CopyTest.BlockingLocalToGlobalBlockNDim",
                     matrix.local.row(1).end());

  DASH_LOG_DEBUG("CopyTest.BlockingLocalToGlobalBlockNDim",
                 "source range:");
  auto in_range = dash::sub<0>(1, dash::local(matrix));
  DASH_LOG_DEBUG("CopyTest.BlockingLocalToGlobalBlockNDim",
                 dash::test::nview_str(in_range));

  auto dest_row = ((dash::myid() + 1) * num_rows_per_unit)
                  % matrix.extents()[0];
  DASH_LOG_DEBUG_VAR("CopyTest.BlockingLocalToGlobalBlockNDim",
                     dest_row);

  matrix.barrier();

  // Copy second local row into matrix row at next unit:
  dash::copy(in_range.begin(),
             in_range.end(),
             dash::sub<0>(
               dest_row,
               dest_row + 1,
               matrix).begin()
             );

  if (dash::myid() == 0) {
    DASH_LOG_DEBUG("CopyTest.BlockingLocalToGlobalBlockNDim",
                   "result matrix:");
    DASH_LOG_DEBUG("CopyTest.BlockingLocalToGlobalBlockNDim",
                   dash::test::nrange_str(matrix));
  }
}

TEST_F(CopyTest, AsyncLocalToGlobPtrTest)
{
  // Copy all elements contained in a single, continuous block.
  const int num_elem_per_unit = 5;
  size_t num_elem_total       = _dash_size * num_elem_per_unit;

  // Global target range:
  dash::Array<int> array(num_elem_total, dash::BLOCKED);
  // Local range to copy:
  int local_range[num_elem_per_unit];

  // Assign initial values: [ 1000, 1001, 1002, ... 2000, 2001, ... ]
  for (auto l = 0; l < num_elem_per_unit; ++l) {
    array.local[l] = ((dash::myid() + 1) * 110000) + l;
    local_range[l] = ((dash::myid() + 1) * 1000) + l;
  }
  array.barrier();

  // Copy values from local range to remote global range.
  // All units (u) copy into block (nblocks-1-u), so unit 0 copies into
  // last block.
  auto block_offset  = (dash::myid() + 1) % dash::size();
  auto global_offset = block_offset * num_elem_per_unit;

  using glob_it_t    = decltype(array.begin());
  using glob_ptr_t   = typename glob_it_t::pointer;

  glob_ptr_t gptr_dest = static_cast<glob_ptr_t>(
                           array.begin() + global_offset);
  LOG_MESSAGE("CopyTest.AsyncLocalToGlobPtrTest: call copy_async");

  auto copy_fut = dash::copy_async(local_range,
                                   local_range + num_elem_per_unit,
                                   gptr_dest);

  // Blocks until remote completion:
  LOG_MESSAGE("CopyTest.AsyncLocalToGlobPtrTest: call fut.test");
  while (!copy_fut.test()) {}

  array.barrier();

  for (auto l = 0; l < num_elem_per_unit; ++l) {
    // Compare local buffer and global array dest range:
    EXPECT_EQ_U(local_range[l],
                static_cast<int>(array[global_offset + l]));
  }
  array.barrier();
}

TEST_F(CopyTest, BlockingGlobalToLocalSubBlock)
{
  // Copy all elements contained in a single, continuous block,
  // starting from an index unequal 0.
  const size_t num_elems_per_unit = 20;
  const size_t num_elems_total    = _dash_size * num_elems_per_unit;
  // Number of elements to copy
  const size_t num_elems_copy     = 5;
  // Index to start the copy
  const size_t start_index        = 5;

  dash::Array<int> array(num_elems_total, dash::BLOCKED);

  // Assign initial values: [ 1000, 1001, 1002, ... 2000, 2001, ... ]
  for (size_t l = 0; l < num_elems_per_unit; ++l) {
    array.local[l] = ((dash::myid() + 1) * 1000) + l;
  }
  LOG_MESSAGE("Waiting for barrier");
  array.barrier();

  // Local range to store copy:
  int local_array[num_elems_copy];

  // Copy values from global range to local memory.
  // All units copy a part of the first block, so unit 0 tests
  // local-to-local copying.
  dash::copy(array.begin() + start_index,
             array.begin() + start_index + num_elems_copy,
             local_array);

  LOG_MESSAGE("Waiting for barrier");
  array.barrier();

  for (size_t l = 0; l < num_elems_copy; ++l) {
    LOG_MESSAGE("Testing local value %zu", l);
    EXPECT_EQ_U(static_cast<int>(array[l+start_index]), local_array[l]);
  }
}

TEST_F(CopyTest, BlockingGlobalToLocalSubBlockTwoUnits)
{
  // Copy all elements contained in a single, continuous block,
  // starting from an index unequal 0.

  if (_dash_size < 2) {
    return;
  }

  const size_t num_elems_per_unit = 20;
  const size_t num_elems_total    = _dash_size * num_elems_per_unit;
  // Number of elements to copy
  const size_t num_elems_copy     = num_elems_per_unit;
  // Index to start the copy
  const size_t start_index        = 5;

  dash::Array<int> array(num_elems_total, dash::BLOCKED);

  // Assign initial values: [ 1000, 1001, 1002, ... 2000, 2001, ... ]
  for (size_t l = 0; l < num_elems_per_unit; ++l) {
    array.local[l] = ((dash::myid() + 1) * 1000) + l;
  }
  array.barrier();

  // Local range to store copy:
  int local_array[num_elems_copy];

  // Copy values from global range to local memory.
  // All units copy a part of the first block, so unit 0 tests
  // local-to-local copying.
  dash::copy(array.begin() + start_index,
             array.begin() + start_index + num_elems_copy,
             local_array);
  for (size_t l = 0; l < num_elems_copy; ++l) {
    EXPECT_EQ_U(static_cast<int>(array[l+start_index]), local_array[l]);
  }
}

TEST_F(CopyTest, BlockingGlobalToLocalSubBlockThreeUnits)
{
  // Copy all elements contained in a single, continuous block,
  // starting from an index unequal 0.

  if(_dash_size < 3) {
    LOG_MESSAGE("CopyTest.BlockingGlobalToLocalSubBlockThreeUnits "
                "requires > 3 units");
    return;
  }

  const size_t num_elems_per_unit = 20;
  const size_t num_elems_total    = _dash_size * num_elems_per_unit;
  // Number of elements to copy
  const size_t num_elems_copy     = num_elems_per_unit * 2;
  // Index to start the copy
  const size_t start_index        = 5;

  dash::Array<int> array(num_elems_total, dash::BLOCKED);

  // Assign initial values: [ 1000, 1001, 1002, ... 2000, 2001, ... ]
  for (size_t l = 0; l < num_elems_per_unit; ++l) {
    array.local[l] = ((dash::myid() + 1) * 1000) + l;
  }
  array.barrier();

  // Local range to store copy:
  auto* local_array = new int[num_elems_copy];

  // Copy values from global range to local memory.
  // All units copy a part of the first block, so unit 0 tests
  // local-to-local copying.
  dash::copy(array.begin() + start_index,
             array.begin() + start_index + num_elems_copy,
             local_array);
  for (size_t l = 0; l < num_elems_copy; ++l) {
    EXPECT_EQ_U(static_cast<int>(array[l+start_index]), local_array[l]);
  }
  delete[] local_array;
}

TEST_F(CopyTest, AsyncGlobalToLocalTiles)
{
  typedef double
    value_t;
  typedef dash::TilePattern<2>
    pattern_t;
  typedef dash::Matrix<value_t, 2, dash::default_index_t, pattern_t>
    matrix_t;
  typedef typename pattern_t::index_type
    index_t;

  if (_dash_size < 3) {
    LOG_MESSAGE("CopyTest.AsyncGlobalToLocalTiles requires > 3 units");
    return;
  }
  if (_dash_size % 2 != 0) {
    LOG_MESSAGE("Team size must be multiple of 2 for "
                "CopyTest.AsyncGlobalToLocalTiles");
    return;
  }

  size_t tilesize_x     = 2;
  size_t tilesize_y     = 3;
  size_t num_block_elem = tilesize_x * tilesize_y;
  // Additional blocks in both dimensions to ensure unbalanced mapping:
  size_t odd_blocks_x   = std::ceil(sqrt(_dash_size)) + 1;
  size_t odd_blocks_y   = 1;
  size_t num_blocks_x   = (_dash_size / 2 + odd_blocks_x);
  size_t num_blocks_y   = (_dash_size / 2 + odd_blocks_y);
  size_t extent_x       = num_blocks_x * tilesize_x;
  size_t extent_y       = num_blocks_y * tilesize_y;

  dash::SizeSpec<2> sizespec(extent_x, extent_y);
  dash::DistributionSpec<2> distspec(dash::TILE(tilesize_x),
                                     dash::TILE(tilesize_y));
  dash::TeamSpec<2> teamspec;
  teamspec.balance_extents();

  LOG_MESSAGE("SizeSpec(%lu,%lu) TeamSpec(%lu,%lu)",
              sizespec.extent(0), sizespec.extent(1),
              teamspec.extent(0), teamspec.extent(1));

  pattern_t pattern(sizespec, distspec, teamspec);

  if (_dash_id == 0) {
    dash::test::print_pattern_mapping(
      "matrix.pattern.unit_at", pattern, 3,
      [](const pattern_t & _pattern, int _x, int _y) -> dart_unit_t {
          return _pattern.unit_at(
                   std::array<index_t, 2> {{ _x, _y }});
      });
    dash::test::print_pattern_mapping(
      "matrix.pattern.at", pattern, 3,
      [](const pattern_t & _pattern, int _x, int _y) -> index_t {
          return _pattern.at(
                   std::array<index_t, 2> {{ _x, _y }});
      });
    dash::test::print_pattern_mapping(
      "matrix.pattern.block_at", pattern, 3,
      [](const pattern_t & _pattern, int _x, int _y) -> index_t {
          return _pattern.block_at(
                   std::array<index_t, 2> {{ _x, _y }});
      });
    dash::test::print_pattern_mapping(
      "matrix.pattern.block.offset", pattern, 5,
      [](const pattern_t & _pattern, int _x, int _y) -> std::string {
          auto block_idx = _pattern.block_at(
                             std::array<index_t, 2> {{ _x, _y }});
          auto block_vs  = _pattern.block(block_idx);
          std::ostringstream ss;
          ss << block_vs.offset(0) << "," << block_vs.offset(1);
          return ss.str();
      });
    dash::test::print_pattern_mapping(
      "matrix.pattern.local_index", pattern, 3,
      [](const pattern_t & _pattern, int _x, int _y) -> index_t {
          return _pattern.local_index(
                   std::array<index_t, 2> {{ _x, _y }}).index;
      });
  }

  matrix_t matrix_a(pattern);
  matrix_t matrix_b(pattern);

  auto lblockspec_a = matrix_a.pattern().local_blockspec();
  auto lblockspec_b = matrix_b.pattern().local_blockspec();
  auto blockspec_a  = matrix_a.pattern().blockspec();

  size_t num_local_blocks_a = lblockspec_a.size();
  size_t num_local_blocks_b = lblockspec_b.size();

  EXPECT_EQ_U(num_local_blocks_a, num_local_blocks_b);

  LOG_MESSAGE("lblockspec_a(%lu,%lu)[%zu] lblockspec_b(%lu,%lu)[%zu]",
              lblockspec_a.extent(0), lblockspec_a.extent(1),
              num_local_blocks_a,
              lblockspec_b.extent(0), lblockspec_b.extent(1),
              num_local_blocks_b);

  // Initialize values in local blocks of matrix A:
  for (int lb = 0; lb < static_cast<int>(num_local_blocks_a); ++lb) {
    auto lblock = matrix_a.local.block(lb);
    for (auto lit = lblock.begin(); lit != lblock.end(); ++lit) {
      *lit = dash::myid() + 0.1 * lb + 0.01 * lit.pos();
    }
  }

  matrix_a.barrier();

  if (_dash_id == 0) {
    dash::test::print_pattern_mapping(
      "matrix.a", pattern, 3,
      [](const pattern_t & _pattern, int _x, int _y) -> dart_unit_t {
          return _pattern.unit_at(std::array<index_t, 2> {{ _x, _y }});
      });
    dash::test::print_matrix("matrix.a", matrix_a, 2);
  }

  // Copy blocks of matrix A from neighbor unit into local blocks of
  // matrix B:

  // Request handles from asynchronous copy operations:
  std::vector< dash::Future<value_t*> > req_handles;
  // Local copy target pointers for later validation:
  std::vector< value_t* >               dst_pointers;
  for (int lb = 0; lb < static_cast<int>(num_local_blocks_a); ++lb) {
    // Get native pointer of local block of B as destination of copy:
    auto matrix_b_lblock   = matrix_b.local.block(lb);
    auto matrix_b_dest     = matrix_b_lblock.begin().local();
    auto lblock_b_offset_x = matrix_b_lblock.offset(0);
    auto lblock_b_offset_y = matrix_b_lblock.offset(1);
    auto lblock_b_gcoord_x = lblock_b_offset_x / tilesize_x;
    auto lblock_b_gcoord_y = lblock_b_offset_y / tilesize_y;
    auto block_a_gcoord_x  = (lblock_b_gcoord_x + 1) % num_blocks_x;
    auto block_a_gcoord_y  = (lblock_b_gcoord_y + 1) % num_blocks_y;
    auto block_a_index     = blockspec_a.at(block_a_gcoord_x,
                                            block_a_gcoord_y);
    auto gblock_a          = matrix_a.block(block_a_index);

    LOG_MESSAGE("local block %d: copy_async: "
                "A.block((%lu,%lu):%lu) -> B.block((%lu,%lu):%d)",
                lb,
                block_a_gcoord_x,  block_a_gcoord_y,  block_a_index,
                lblock_b_gcoord_x, lblock_b_gcoord_y, lb);

    EXPECT_NE_U(nullptr, matrix_b_dest);
    auto req = dash::copy_async(gblock_a.begin(),
                                gblock_a.end(),
                                matrix_b_dest);
    req_handles.push_back(std::move(req));
    dst_pointers.push_back(matrix_b_dest);
  }

  // Create some CPU load
  double m = 123.10;
  double n = 234.23;
  double p = 322.12;
  for (size_t i = 0; i < 50000000; ++i) {
    m = (n / std::pow(p, 1.0/3.0)) + sqrt(m);
  }
  // To prevent compiler from removing work load loop in optimization:
  LOG_MESSAGE("Dummy result: %f", m);

  for (auto& req : req_handles) {
    // Wait for completion of async copy operation.
    // Returns pointer to final element copied into target range:
    value_t * copy_dest_end   = req.get();
    // Corresponding pointer to start of copy target range, also tests
    // number of elements copied:
    value_t * copy_dest_begin = copy_dest_end - num_block_elem;
    // Test if correspondig start pointer is in set of start pointers used
    // for copy_async:
    EXPECT_TRUE_U(std::find(dst_pointers.begin(), dst_pointers.end(),
                            copy_dest_begin) != dst_pointers.end());
  }

  // Wait for all units to complete their copy operations:
  matrix_a.barrier();

  if (_dash_id == 0) {
    dash::test::print_matrix("matrix.b", matrix_b, 2);
  }

  // Validate copied values:
  for (int lb = 0; lb < static_cast<int>(num_local_blocks_a); ++lb) {
//  auto block_view = matrix_a.local.block(lb);
  }
}

TEST_F(CopyTest, AsyncGlobalToLocalBlockWait)
{
  // Copy all elements contained in a single, continuous block.
  const int num_elem_per_unit = 20;
  size_t num_elem_total       = _dash_size * num_elem_per_unit;

  dash::Array<int> array(num_elem_total, dash::BLOCKED);

  EXPECT_EQ_U(num_elem_per_unit, array.local.size());
  EXPECT_EQ_U(num_elem_per_unit, array.lsize());

  // Assign initial values: [ 1000, 1001, 1002, ... 2000, 2001, ... ]
  for (auto l = 0; l < num_elem_per_unit; ++l) {
    array.local[l] = ((dash::myid() + 1) * 1000) + l;
  }
  array.barrier();

  // Local range to store copy:
  int local_copy[num_elem_per_unit];

  // Copy values from global range to local memory.
  // All units copy first block, so unit 0 tests local-to-local copying.
  auto dest_end = dash::copy_async(array.begin(),
                                   array.begin() + num_elem_per_unit,
                                   local_copy);
  dest_end.wait();

  EXPECT_EQ_U(num_elem_per_unit, dest_end.get() - local_copy);
  for (auto l = 0; l < num_elem_per_unit; ++l) {
    EXPECT_EQ_U(static_cast<int>(array[l]),
                local_copy[l]);
  }
}

TEST_F(CopyTest, GlobalToGlobal)
{
  using value_t = int;
  constexpr int elem_per_unit = 100;
  dash::Array<value_t> source(dash::size() * elem_per_unit);
  dash::Array<value_t> target(dash::size() * elem_per_unit);

  dash::fill(target.begin(), target.end(), 0);
  dash::generate_with_index(source.begin(), source.end(),
    [](size_t idx) {
      return dash::myid() * 1000 + idx;
    }
  );

  source.barrier();

  // copy the full range
  dash::copy(source.begin(), source.end(), target.begin());
  source.barrier();

  dash::for_each_with_index(target.begin(), target.end(),
    [](value_t val, size_t idx) {
      ASSERT_EQ_U(val, dash::myid() * 1000 + idx);
    }
  );

  // copy the range with an offset (effectively moving the input
  // range to the left by 1)
  dash::copy(source.begin() + 1, source.end(), target.begin());
  source.barrier();

  dash::for_each_with_index(target.begin(), target.end() - 1,
    [](value_t val, size_t idx) {
      std::cout << idx << ": " << val << std::endl;
      // the array has shifted so the last element is different
      if ((idx % elem_per_unit) == (elem_per_unit - 1)) {
        // the last element comes from the next unit
        // this element has not been copied on the last unit
        ASSERT_EQ_U(val, (dash::myid() + 1) * 1000 + idx + 1);
      } else {
        ASSERT_EQ_U(val, dash::myid() * 1000 + idx + 1);
      }
    }
  );
}

TEST_F(CopyTest, AsyncGlobalToLocalTest)
{
  // Copy all elements contained in a single, continuous block.
  const int num_elem_per_unit = 20;
  size_t num_elem_total       = _dash_size * num_elem_per_unit;

  dash::Array<int> array(num_elem_total, dash::BLOCKED);

  EXPECT_EQ_U(num_elem_per_unit, array.local.size());
  EXPECT_EQ_U(num_elem_per_unit, array.lsize());

  // Assign initial values: [ 1000, 1001, 1002, ... 2000, 2001, ... ]
  for (auto l = 0; l < num_elem_per_unit; ++l) {
    array.local[l] = ((dash::myid() + 1) * 1000) + l;
  }
  array.barrier();

  // Local range to store copy:
  int local_copy[num_elem_per_unit];

  // Copy values from global range to local memory.
  // All units copy first block, so unit 0 tests local-to-local copying.
  auto dest_end = dash::copy_async(array.begin(),
                                   array.begin() + num_elem_per_unit,
                                   local_copy);

  // spin until the transfer is completed
  while (!dest_end.test()) { }

  EXPECT_EQ_U(num_elem_per_unit, dest_end.get() - local_copy);
  for (auto l = 0; l < num_elem_per_unit; ++l) {
    EXPECT_EQ_U(static_cast<int>(array[l]),
                local_copy[l]);
  }
}

#if 0
// TODO
TEST_F(CopyTest, AsyncAllToLocalVector)
{
  // Copy all elements of global array into local vector:
  const int num_elem_per_unit = 20;
  size_t num_elem_total       = _dash_size * num_elem_per_unit;

  dash::Array<int> array(num_elem_total, dash::BLOCKED);

  // Assign initial values: [ 1000, 1001, 1002, ... 2000, 2001, ... ]
  for (auto l = 0; l < num_elem_per_unit; ++l) {
    array.local[l] = ((dash::myid() + 1) * 1000) + l;
  }
  array.barrier();

  // Local vector to store copy of global array;
  std::vector<int> local_vector;

  // Copy values from global range to local memory.
  // All units copy first block, so unit 0 tests local-to-local copying.
  auto future = dash::copy_async(array.begin(),
                                   array.end(),
                                   local_vector.begin());
  auto local_dest_end = future.get();

  EXPECT_EQ_U(num_elem_total, local_dest_end - local_vector.begin());
  for (size_t i = 0; i < array.size(); ++i) {
    EXPECT_EQ_U(static_cast<int>(array[i]), local_vector[i]);
  }
}
#endif<|MERGE_RESOLUTION|>--- conflicted
+++ resolved
@@ -6,15 +6,13 @@
 #include <dash/Array.h>
 #include <dash/Matrix.h>
 
+#include <dash/pattern/BlockPattern1D.h>
+
 #include <dash/algorithm/Copy.h>
-<<<<<<< HEAD
-#include <dash/pattern/BlockPattern1D.h>
-=======
 #include <dash/algorithm/Fill.h>
 #include <dash/algorithm/Generate.h>
 #include <dash/algorithm/ForEach.h>
 
->>>>>>> 3dab9581
 #include <dash/pattern/ShiftTilePattern1D.h>
 #include <dash/pattern/TilePattern1D.h>
 
@@ -150,11 +148,7 @@
   matrix.barrier();
 
   // Array to store local copy:
-<<<<<<< HEAD
-  auto* local_copy = new value_t[num_elem_per_unit];
-=======
   std::vector<value_t> local_copy(num_elem_per_unit);
->>>>>>> 3dab9581
   // Pointer to first value in next copy destination range:
   value_t * copy_dest_begin = local_copy.data();
   value_t * copy_dest_last  = local_copy.data();
