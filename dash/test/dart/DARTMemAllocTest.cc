
#include "DARTMemAllocTest.h"
#include <dash/dart/if/dart_communication.h>
#include <dash/dart/if/dart_globmem.h>
#include <dash/Array.h>

TEST_F(DARTMemAllocTest, SmallLocalAlloc)
{
  typedef int value_t;
  dart_gptr_t gptr1;
  ASSERT_EQ_U(
    DART_OK,
<<<<<<< HEAD
    dart_memalloc(sizeof(value_t), DART_TYPE_LONG, &gptr1));
  ASSERT_FALSE_U(
    DART_GPTR_ISNULL(gptr1));
  value_t *baseptr;
=======
    dart_memalloc(3, DART_TYPE_INT, &gptr1));
  ASSERT_NE_U(
    DART_GPTR_NULL,
    gptr1);

  dart_gptr_t gptr2;
>>>>>>> d116f950
  ASSERT_EQ_U(
    DART_OK,
    dart_memalloc(1, DART_TYPE_INT, &gptr2));
  ASSERT_NE_U(
    DART_GPTR_NULL,
    gptr2);


  // check that different allocation receives a different pointer
  ASSERT_NE(gptr1, gptr2);

  // test for overlap of small allocations
  value_t *baseptr1;
  ASSERT_EQ_U(
    DART_OK,
<<<<<<< HEAD
    dart_memalloc(sizeof(value_t), DART_TYPE_LONG, &gptr2));

  ASSERT_FALSE_U(DART_GPTR_EQUAL(gptr1, gptr2));
=======
    dart_gptr_getaddr(gptr1, (void**)&baseptr1));
  value_t *baseptr2;
  ASSERT_EQ_U(
    DART_OK,
    dart_gptr_getaddr(gptr2, (void**)&baseptr2));
  ASSERT_LE(baseptr1+4, baseptr2);
>>>>>>> d116f950

  ASSERT_EQ_U(
    DART_OK,
    dart_memfree(gptr2));
  ASSERT_EQ_U(
    DART_OK,
    dart_memfree(gptr1));
}

TEST_F(DARTMemAllocTest, LocalAlloc)
{
  typedef int value_t;
  const size_t block_size = 10;

  dart_gptr_t gptr;
  ASSERT_EQ_U(
    DART_OK,
<<<<<<< HEAD
    dart_memalloc(block_size * sizeof(value_t), DART_TYPE_LONG, &gptr));
  ASSERT_FALSE_U(
    DART_GPTR_ISNULL(gptr));
=======
    dart_memalloc(block_size, DART_TYPE_INT, &gptr));
  ASSERT_NE_U(
    DART_GPTR_NULL,
    gptr);
>>>>>>> d116f950
  value_t *baseptr;
  ASSERT_EQ_U(
    DART_OK,
    dart_gptr_getaddr(gptr, (void**)&baseptr));


  // check that different allocation receives a different pointer
  dart_gptr_t gptr2;
  ASSERT_EQ_U(
    DART_OK,
<<<<<<< HEAD
    dart_memalloc(block_size * sizeof(value_t), DART_TYPE_LONG, &gptr2));

  ASSERT_FALSE_U(DART_GPTR_EQUAL(gptr, gptr2));
=======
    dart_memalloc(block_size, DART_TYPE_INT, &gptr2));
  ASSERT_NE(gptr, gptr2);
>>>>>>> d116f950

  ASSERT_EQ_U(
    DART_OK,
    dart_memfree(gptr2));

  for (size_t i = 0; i < block_size; ++i) {
    baseptr[i] = dash::myid().id;
  }

  dash::Array<dart_gptr_t> arr(dash::size());
  arr.local[0] = gptr;
  arr.barrier();

  value_t neighbor_val;
  size_t  neighbor_id = (dash::myid().id + 1) % dash::size();
  dash::dart_storage<value_t> ds(1);
  ASSERT_EQ_U(
    DART_OK,
    dart_get_blocking(
        &neighbor_val,
        arr[neighbor_id],
        ds.nelem,
        ds.dtype,
        ds.dtype));

  ASSERT_EQ_U(
    neighbor_id,
    neighbor_val);

  arr.barrier();

  ASSERT_EQ_U(
    DART_OK,
    dart_memfree(gptr));
}


TEST_F(DARTMemAllocTest, SegmentReuseTest)
{
  const size_t block_size = 10;
  dart_gptr_t gptr;
  ASSERT_EQ_U(
    DART_OK,
    dart_team_memalloc_aligned(DART_TEAM_ALL, block_size, DART_TYPE_INT, &gptr)
  );
  int16_t segid = gptr.segid;

  // check that all allocations have the same segment ID
  dash::Array<dart_gptr_t> arr(dash::size());
  arr.local[0] = gptr;
  arr.barrier();
  if (dash::myid() == 0) {
    for (int i = 0; i < dash::size(); ++i) {
      EXPECT_EQ_U(
          gptr.segid,
          static_cast<dart_gptr_t>(arr[i]).segid);
    }
  }

  // check that consecutive allocations do not share segment IDs
  dart_gptr_t gptr2;
  ASSERT_EQ_U(
    DART_OK,
    dart_team_memalloc_aligned(
        DART_TEAM_ALL, block_size, DART_TYPE_INT, &gptr2)
  );

  ASSERT_NE_U(gptr2.segid, gptr.segid);
  arr.local[0] = gptr2;
  arr.barrier();
  if (dash::myid() == 0) {
    for (int i = 0; i < dash::size(); ++i) {
      ASSERT_EQ_U(
          gptr2.segid,
          static_cast<dart_gptr_t>(arr[i]).segid);
    }
  }

  // check that a released segment ID is re-used
  ASSERT_EQ_U(
    DART_OK,
    dart_team_memfree(gptr));

  ASSERT_EQ_U(
    DART_OK,
    dart_team_memalloc_aligned(DART_TEAM_ALL, block_size, DART_TYPE_INT, &gptr)
  );

  ASSERT_EQ_U(gptr.segid, segid);

  // tear-down
  ASSERT_EQ_U(
    DART_OK,
    dart_team_memfree(gptr));

  ASSERT_EQ_U(
    DART_OK,
    dart_team_memfree(gptr2));
}<|MERGE_RESOLUTION|>--- conflicted
+++ resolved
@@ -10,19 +10,12 @@
   dart_gptr_t gptr1;
   ASSERT_EQ_U(
     DART_OK,
-<<<<<<< HEAD
-    dart_memalloc(sizeof(value_t), DART_TYPE_LONG, &gptr1));
-  ASSERT_FALSE_U(
-    DART_GPTR_ISNULL(gptr1));
-  value_t *baseptr;
-=======
     dart_memalloc(3, DART_TYPE_INT, &gptr1));
   ASSERT_NE_U(
     DART_GPTR_NULL,
     gptr1);
 
   dart_gptr_t gptr2;
->>>>>>> d116f950
   ASSERT_EQ_U(
     DART_OK,
     dart_memalloc(1, DART_TYPE_INT, &gptr2));
@@ -38,18 +31,12 @@
   value_t *baseptr1;
   ASSERT_EQ_U(
     DART_OK,
-<<<<<<< HEAD
-    dart_memalloc(sizeof(value_t), DART_TYPE_LONG, &gptr2));
-
-  ASSERT_FALSE_U(DART_GPTR_EQUAL(gptr1, gptr2));
-=======
     dart_gptr_getaddr(gptr1, (void**)&baseptr1));
   value_t *baseptr2;
   ASSERT_EQ_U(
     DART_OK,
     dart_gptr_getaddr(gptr2, (void**)&baseptr2));
   ASSERT_LE(baseptr1+4, baseptr2);
->>>>>>> d116f950
 
   ASSERT_EQ_U(
     DART_OK,
@@ -67,16 +54,10 @@
   dart_gptr_t gptr;
   ASSERT_EQ_U(
     DART_OK,
-<<<<<<< HEAD
-    dart_memalloc(block_size * sizeof(value_t), DART_TYPE_LONG, &gptr));
-  ASSERT_FALSE_U(
-    DART_GPTR_ISNULL(gptr));
-=======
     dart_memalloc(block_size, DART_TYPE_INT, &gptr));
   ASSERT_NE_U(
     DART_GPTR_NULL,
     gptr);
->>>>>>> d116f950
   value_t *baseptr;
   ASSERT_EQ_U(
     DART_OK,
@@ -87,14 +68,8 @@
   dart_gptr_t gptr2;
   ASSERT_EQ_U(
     DART_OK,
-<<<<<<< HEAD
-    dart_memalloc(block_size * sizeof(value_t), DART_TYPE_LONG, &gptr2));
-
-  ASSERT_FALSE_U(DART_GPTR_EQUAL(gptr, gptr2));
-=======
     dart_memalloc(block_size, DART_TYPE_INT, &gptr2));
   ASSERT_NE(gptr, gptr2);
->>>>>>> d116f950
 
   ASSERT_EQ_U(
     DART_OK,
