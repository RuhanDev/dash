#include "GlobStaticMemTest.h"
#include <dash/GlobRef.h>
#include <dash/allocator/GlobalAllocator.h>
#include <dash/memory/UniquePtr.h>

TEST_F(GlobStaticMemTest, GlobalRandomAccess)
{
  auto globmem_local_elements = {1, 2, 3};
  using value_t = typename decltype(globmem_local_elements)::value_type;

  using memory_t    = dash::GlobStaticMem<dash::HostSpace>;
  using allocator_t = dash::GlobalAllocator<value_t, memory_t>;
  // global pointer type
  using gptr_t = typename std::pointer_traits<
      typename memory_t::void_pointer>::template rebind<value_t>;
  // local pointer type
  using lptr_t = typename std::pointer_traits<
      typename memory_t::local_void_pointer>::template rebind<value_t>;

  auto const nlelem = globmem_local_elements.size();
  auto const ngelem = dash::size() * nlelem;

  memory_t    globmem{dash::Team::All()};
  allocator_t alloc{&globmem};

  auto const ptr_alloc = alloc.allocate(globmem_local_elements.size());

  EXPECT_TRUE_U(ptr_alloc);

  auto soon_to_be_lbegin = ptr_alloc;
  soon_to_be_lbegin.set_unit(dash::Team::All().myid());
  auto *lbegin = soon_to_be_lbegin.local();

  EXPECT_TRUE_U(lbegin);

  std::uninitialized_copy(
      std::begin(globmem_local_elements),
      std::end(globmem_local_elements),
      lbegin);

  globmem.barrier();

  DASH_LOG_DEBUG_VAR("GlobStaticMemTest", globmem.capacity());
  EXPECT_EQ_U(globmem.capacity(), 3 * dash::size() * sizeof(value_t));

  if (dash::myid() == 0) {
    auto gbegin = ptr_alloc;
    auto glast  = gbegin + (ngelem - 1);
    auto gend   = gbegin + ngelem;

    DASH_LOG_DEBUG_VAR("GlobStaticMemTest", gbegin);
    DASH_LOG_DEBUG_VAR("GlobStaticMemTest", glast);
    DASH_LOG_DEBUG_VAR("GlobStaticMemTest", gend);

    // Test distance in global memory over multiple unit spaces:
    EXPECT_EQ(gend - gbegin, ngelem);
    EXPECT_EQ(glast - gbegin, ngelem - 1);

    // Iterate entire global memory space, including end pointer:
    for (int g = 0; g <= ngelem; ++g) {
      DASH_LOG_DEBUG_VAR("GlobStaticMemTest", gbegin);
      // Do not dereference end pointer:
      if (g < ngelem) {
        int gvalue = *gbegin;
        EXPECT_EQ((g % 3) + 1, gvalue);
        EXPECT_EQ(*gbegin, ptr_alloc[g]);
      }
      EXPECT_EQ(gbegin, ptr_alloc + g);

      EXPECT_EQ(
          (static_cast<dash::gptrdiff_t>(ngelem) - g),
          dash::distance(gbegin, gend));
      EXPECT_EQ(
          -(static_cast<dash::gptrdiff_t>(ngelem) - g),
          dash::distance(gend, gbegin));
      EXPECT_EQ(gend - gbegin, dash::distance(gbegin, gend));
      EXPECT_EQ(gbegin - gend, dash::distance(gend, gbegin));

      if (g % 2 == 0) {
        ++gbegin;
      }
      else {
        gbegin++;
      }
    }
  }

  globmem.barrier();

  if (dash::myid() == dash::size() - 1) {
    auto gbegin = ptr_alloc;
    auto gend   = gbegin + ngelem;
    // Reverse iteratation on entire global memory space, starting at
    // end pointer:
    for (int g = ngelem; g >= 0; --g) {
      DASH_LOG_DEBUG_VAR("GlobStaticMemTest", gend);
      // Do not dereference end pointer:
      if (g < ngelem) {
        value_t gvalue = *gend;
        EXPECT_EQ((g % 3) + 1, gvalue);
      }
      EXPECT_EQ(gend, ptr_alloc + g);

      EXPECT_EQ(gend - gbegin, dash::distance(gbegin, gend));
      EXPECT_EQ(gbegin - gend, dash::distance(gend, gbegin));

      if (g % 2 == 0) {
        --gend;
      }
      else {
        gend--;
      }
    }
  }

  alloc.deallocate(ptr_alloc, globmem_local_elements.size());
}

TEST_F(GlobStaticMemTest, LocalBegin)
{
  auto target_local_elements = {1, 2, 3, 4};

  using value_t     = typename decltype(target_local_elements)::value_type;
  using memory_t    = dash::GlobStaticMem<dash::HostSpace>;
  using allocator_t = dash::GlobalAllocator<value_t, memory_t>;

  // global pointer type
  if (!dash::Team::All().is_leaf()) {
    SKIP_TEST_MSG("Team is already split");
  }

  auto &sub_team =
      dash::size() < 4 ? dash::Team::All() : dash::Team::All().split(2);

  memory_t    target{dash::Team::All()};
  allocator_t alloc{&target};

  auto const gptr = alloc.allocate(target_local_elements.size());

  EXPECT_TRUE_U(gptr);

  auto soon_to_be_lbegin = gptr;
  soon_to_be_lbegin.set_unit(target.team().myid());

  auto *lbegin = soon_to_be_lbegin.local();

  EXPECT_NE_U(lbegin, nullptr);

  std::uninitialized_copy(
      std::begin(target_local_elements),
      std::end(target_local_elements),
      lbegin);

  target.barrier();

  for (int l = 0; l < target_local_elements.size(); l++) {
    EXPECT_EQ_U(*(gptr + l), lbegin[l]);
  }

  alloc.deallocate(gptr, target_local_elements.size());
}

TEST_F(GlobStaticMemTest, MakeUniqueMoveSemantics)
{
  // We always use an allocator of byte..
  using allocator =
      dash::GlobalAllocator<std::byte, dash::GlobStaticMem<dash::HostSpace>>;
  using memory_resource = typename allocator::memory_resource;

  using value_t = int;

  memory_resource resourceA{dash::Team::All()};
  memory_resource resourceB{dash::Team::All()};

  allocator allocA{&resourceA};
  allocator allocB{&resourceB};

  constexpr size_t lcapA = 20;
  constexpr size_t lcapB = lcapA / 2;

<<<<<<< HEAD
  //constexpr 
  auto cap_in_bytes = [](size_t lcap) {
=======
  auto const cap_in_bytes = [](size_t lcap) {
>>>>>>> d50f9eb0
    return lcap * sizeof(value_t);
  };

  // Allocate first pointer
  LOG_MESSAGE("Allocating memory segment 1");
  auto p1 = dash::allocate_unique<value_t>(allocA, lcapA);
  EXPECT_TRUE_U(p1);

  auto *lp1 = dash::local_begin(p1.get(), dash::Team::All().myid());
  EXPECT_TRUE_U(lp1);

  // allocated capacity
  EXPECT_EQ_U(resourceA.capacity(), cap_in_bytes(lcapA) * dash::size());
  EXPECT_EQ_U(
      resourceA.capacity(dash::Team::All().myid()), cap_in_bytes(lcapA));

  // validate memory space registry
  auto const &reg = dash::internal::MemorySpaceRegistry::GetInstance();
  EXPECT_EQ_U(reg.lookup(static_cast<dart_gptr_t>(p1.get())), &resourceA);

  constexpr value_t value = 123;

  // Initialize some in segment 1
  std::uninitialized_fill(lp1, std::next(lp1, lcapA), value);

  // Prepare values for segment 2
  std::vector<value_t> values(lcapB);
  std::iota(std::begin(values), std::end(values), dash::myid() * lcapB);

  /*
   * Swap two Unique Pointers
   */
  {
    LOG_MESSAGE("Allocating memory segment 2");
    auto p2 = dash::allocate_unique<value_t>(allocB, lcapB);
    EXPECT_EQ_U(resourceB.capacity(), cap_in_bytes(lcapB) * dash::size());
    EXPECT_EQ_U(reg.lookup(static_cast<dart_gptr_t>(p2.get())), &resourceB);
    auto *lp2 = dash::local_begin(p2.get(), dash::Team::All().myid());
    std::uninitialized_copy(std::begin(values), std::end(values), lp2);

    // If we swap pointers we also have to swap the memory resources...
    // Otherwise the allocators cannot free the underyling pointers
    LOG_MESSAGE("Swapping memory segments 1 and 2");
    std::swap(p1, p2);
    std::swap(resourceA, resourceB);

    // Verify values after swap...
    {
      EXPECT_EQ_U(resourceA.capacity(), cap_in_bytes(lcapB) * dash::size());
      EXPECT_EQ_U(resourceB.capacity(), cap_in_bytes(lcapA) * dash::size());

      /*
       * NOTES: Now, both the global and local iterators are invalidated and
       * dereferencing old local pointers or global references before the swap
       * operation is now undefined behavior.
       */

      // Here we pobtain local pointer to the local begin based on p2
      lp2 = dash::local_begin(p2.get(), dash::Team::All().myid());

      auto it =
          std::find_if(lp2, std::next(lp2, lcapA), [](const value_t val) {
            return val != value;
          });

      EXPECT_EQ_U(it, std::next(lp2, lcapA));

      lp1 = dash::local_begin(p1.get(), dash::Team::All().myid());
      EXPECT_TRUE_U(
          std::equal(lp1, std::next(lp1, lcapB), std::begin(values)));
    }
    // p2 goes out of scope -> deallocating underlying memory segment
  }

  /*
   * Move Semantics
   */
  using unique_ptr = decltype(p1);
  unique_ptr p2{};
  EXPECT_FALSE_U(p2.get());

  auto p1_gptr    = p1.get();
  auto p1_deleter = p1.get_deleter();

  // Move p1 into p2
  LOG_MESSAGE("Moving memory segment 1 into 2");
  p2 = std::move(p1);
  EXPECT_TRUE_U(p2.get());
  EXPECT_EQ_U(p2.get(), p1_gptr);
  EXPECT_FALSE_U(p1.get());
  EXPECT_EQ_U(p1.get(), nullptr);

  // compare the deleter, which is required for proper memory deallocation
  // This compares the underlying memory allocators and memory resources
  EXPECT_EQ_U(p2.get_deleter(), p1_deleter);

  EXPECT_EQ_U(
      reinterpret_cast<intptr_t>(
          reg.lookup(static_cast<dart_gptr_t>(p2.get()))),
      reinterpret_cast<intptr_t>(allocB.resource()));

  EXPECT_EQ_U(
      reinterpret_cast<intptr_t>(
          reg.lookup(static_cast<dart_gptr_t>(p2.get()))),
      reinterpret_cast<intptr_t>(&resourceB));

  auto *lp2 = dash::local_begin(p2.get(), dash::Team::All().myid());
  EXPECT_TRUE_U(std::equal(lp2, std::next(lp2, lcapB), std::begin(values)));

  memory_resource resource3{dash::Team::All()};
  allocator       alloc3{&resource3};
  auto            p3 = dash::allocate_unique<value_t>(alloc3, 15);
}

TEST_F(GlobStaticMemTest, HBWSpaceTest)
{
  using value_t     = int;
  using memory_t    = dash::GlobStaticMem<dash::HBWSpace>;
  using allocator_t = dash::GlobalAllocator<value_t, memory_t>;

  memory_t    memory{dash::Team::All()};
  allocator_t alloc{&memory};

  auto const gptr = alloc.allocate(10);

  EXPECT_TRUE_U(gptr);

  auto *lbegin = dash::local_begin(gptr, dash::Team::All().myid());
  auto *lend   = std::next(lbegin, 10);

  std::uninitialized_fill(lbegin, lend, dash::myid());

  ASSERT_EQ_U(*lbegin, dash::myid());

  alloc.deallocate(gptr, 10);
}

TEST_F(GlobStaticMemTest, CopyGlobPtr)
{
  using value_t   = int;
  using pointer_t = dash::GlobMemAllocPtr<value_t>;

  using memory_t    = dash::GlobStaticMem<dash::HostSpace>;
  using allocator_t = dash::GlobalAllocator<pointer_t, memory_t>;

  memory_t    memory{dash::Team::All()};
  allocator_t alloc{&memory};

  constexpr size_t nlelem = 10;

  // allocate from DART Buddy allocator
  auto gptr_memalloc = dash::memalloc<value_t>(nlelem);

  // initialize local memory allocated by dash::memalloc
  auto *lbegin = gptr_memalloc.local();
  EXPECT_TRUE_U(lbegin);
  std::iota(lbegin, std::next(lbegin, nlelem), dash::myid() * nlelem);

  /**
   *  Symmetric allocation of an array of pointers:
   *
   *  Each units stores allocates space for a single global pointer
   */

  // Note: implicit barrier
  constexpr size_t n_ptr = 1;
  auto gmem = alloc.allocate(n_ptr);

  // Copy pointer of local memalloc segment to neighbor
  auto right_neigh = (dash::myid() + 1) % dash::size();
  gmem[right_neigh] = gptr_memalloc;

  dash::barrier();


  //Obtain the first local element of the array
  auto *gmem_lbegin = dash::local_begin(gmem, dash::Team::All().myid());
  EXPECT_TRUE_U(gmem_lbegin);
  auto gmem_lbegin_ptrmemalloc = *gmem_lbegin;

  // verify...
  std::vector<value_t> exp(nlelem);
  auto left_neigh = (dash::myid() + dash::size() - 1) % dash::size();
  std::iota(std::begin(exp), std::end(exp), left_neigh * nlelem);

  for (std::size_t idx = 0; idx < nlelem; ++idx, gmem_lbegin_ptrmemalloc++) {
    auto value = static_cast<value_t>(*gmem_lbegin_ptrmemalloc);
    EXPECT_EQ_U(exp[idx], value);
  }

  dash::barrier();
}<|MERGE_RESOLUTION|>--- conflicted
+++ resolved
@@ -178,12 +178,7 @@
   constexpr size_t lcapA = 20;
   constexpr size_t lcapB = lcapA / 2;
 
-<<<<<<< HEAD
-  //constexpr 
-  auto cap_in_bytes = [](size_t lcap) {
-=======
   auto const cap_in_bytes = [](size_t lcap) {
->>>>>>> d50f9eb0
     return lcap * sizeof(value_t);
   };
 
