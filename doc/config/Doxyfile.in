--- conflicted
+++ resolved
@@ -66,10 +66,7 @@
                           thread_level="<br><i>Note: Thread-safety is subject to the constraint that the call to \ref dart_init_thread </i> returns \c DART_THREAD_MULTIPLE.\n" \
                           threadsafe="\thread_safety{This function is safe to be called by <i>multiple threads in parallel</i> to the extent that the calls do not operate on the same data (race conditions).\n\thread_level}" \
                           threadsafe_serial="\thread_safety{This function is safe to be called from a multi-threaded context by <i>at most one thread</i>.\n\thread_level}" \
-<<<<<<< HEAD
-=======
                           threadsafe_data{1}="\thread_safety{This routine is thread-safe if not called on the same <i>\1</i> concurrently.\n\thread_level}" \
->>>>>>> e7d9f1d6
                           threadsafe_none="\thread_safety{This function is <i>not thread-safe</i>.}"
 
 # Graphs
